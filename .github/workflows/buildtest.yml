name: Build Test
# Builds and tests storm on various platforms
# also deploys images to Dockerhub

on:
  schedule:
    # run daily
    - cron: '0 6 * * *'
  # needed to trigger the workflow manually
  workflow_dispatch:
  pull_request:

env:
  # GitHub runners currently have 4 cores
  NR_JOBS: "4"

jobs:
  # Perform in-depth tests with different configurations
  indepthTests:
    name: Indepth Tests (${{ matrix.config.name }}, ${{ matrix.config.buildType }})
    runs-on: ubuntu-latest
    strategy:
      matrix:
        config:
          - {name: "GMP exact; GMP rational functions; All dependencies",
             baseImg: "storm-dependencies:latest-debug",
             buildType: "Debug",
             Gurobi: "ON",
             Mathsat: "ON",
             Soplex: "ON",
             Spot: "ON",
             Developer: "ON",
             ClnExact: "OFF",
             ClnRatfunc: "OFF",
             AllSanitizers: "ON",
             cmakeArgs: ""
          }
          - {name: "CLN exact; GMP rational functions; All dependencies",
             baseImg: "storm-dependencies:latest-debug",
             buildType: "Debug",
             Gurobi: "ON",
             Mathsat: "ON",
             Soplex: "ON",
             Spot: "ON",
             Developer: "ON",
             ClnExact: "ON",
             ClnRatfunc: "OFF",
             AllSanitizers: "ON",
             cmakeArgs: ""
          }
          - {name: "CLN exact; CLN rational functions; All dependencies",
             baseImg: "storm-dependencies:latest-debug",
             buildType: "Debug",
             Gurobi: "ON",
             Mathsat: "ON",
             Soplex: "ON",
             Spot: "ON",
             Developer: "ON",
             ClnExact: "ON",
             ClnRatfunc: "ON",
             AllSanitizers: "ON",
             cmakeArgs: ""
          }
          - {name: "GMP exact; CLN rational functions; No dependencies",
             baseImg: "storm-dependencies:latest-debug",
             buildType: "Debug",
             Gurobi: "OFF",
             Mathsat: "OFF",
             Soplex: "OFF",
             Spot: "OFF",
             Developer: "ON",
             ClnExact: "OFF",
             ClnRatfunc: "ON",
             AllSanitizers: "ON",
             cmakeArgs: ""
          }
          - {name: "Minimal dependencies",
             baseImg: "storm-basesystem:minimal_dependencies",
             buildType: "Debug",
             Gurobi: "OFF",
             Mathsat: "OFF",
             Soplex: "OFF",
             Spot: "OFF",
             Developer: "ON",
             ClnExact: "OFF",
             ClnRatfunc: "ON",
             AllSanitizers: "ON",
             cmakeArgs: ""
          }
    steps:
      - name: Git clone
        uses: actions/checkout@v4
      - name: Build storm from Dockerfile
        run: |
          docker build -t movesrwth/storm:ci . \
            --build-arg BASE_IMG=movesrwth/${{ matrix.config.baseImg }} \
            --build-arg build_type="${{ matrix.config.buildType }}" \
            --build-arg gurobi_support="${{ matrix.config.Gurobi }}" \
            --build-arg mathsat_support="${{ matrix.config.Mathsat }}" \
            --build-arg soplex_support="${{ matrix.config.Soplex }}" \
            --build-arg spot_support="${{ matrix.config.Spot }}" \
            --build-arg developer="${{ matrix.config.Developer }}" \
            --build-arg cln_exact="${{ matrix.config.ClnExact }}" \
            --build-arg cln_ratfunc="${{ matrix.config.ClnRatfunc }}" \
            --build-arg all_sanitizers="${{ matrix.config.AllSanitizers }}" \
            --build-arg cmake_args="${{ matrix.config.cmakeArgs }}" \
            --build-arg no_threads=${NR_JOBS}
      - name: Run Docker
        run: docker run -d -it --name ci movesrwth/storm:ci

      # A bit hacky... but its usefulness has been proven in production
      - name: Check release makeflags
        if: matrix.config.buildType == 'Release'
        run: |
          docker exec ci bash -c " grep -e \"-g\"  /opt/storm/build/src/storm/CMakeFiles/storm.dir/flags.make; test $? -eq 1 || (echo \"Error: Unexpected flag \'-g\' for release build.\" && false)"
          docker exec ci bash -c " grep -e \"-O3\" /opt/storm/build/src/storm/CMakeFiles/storm.dir/flags.make  || (echo \"Error: Missing flag \'-O3\' for release build.\" && false)"
          docker exec ci bash -c " grep -e \"-DNDEBUG\" /opt/storm/build/src/storm/CMakeFiles/storm.dir/flags.make || (echo \"Error: Missing flag \'-DNDEBUG\' for release build.\" && false)"
      - name: Check debug makeflags
        if: matrix.config.buildType == 'Debug'
        run: |
          docker exec ci bash -c "if ! grep -q -e '-g' /opt/storm/build/src/storm/CMakeFiles/storm.dir/flags.make; then echo \"Error: Missing flag '-g' for debug build.\"; exit 1; fi"
          docker exec ci bash -c "if grep -q -e '-O3' /opt/storm/build/src/storm/CMakeFiles/storm.dir/flags.make; then echo \"Error: Unexpected flag '-O3' for debug build.\"; exit 1; fi"
          docker exec ci bash -c "if grep -q -e '-DNDEBUG' /opt/storm/build/src/storm/CMakeFiles/storm.dir/flags.make; then echo \"Error: Unexpected flag '-DNDEBUG' for debug build.\"; exit 1; fi"

      - name: Build tests
        run: docker exec ci bash -c "cd /opt/storm/build; make -j ${NR_JOBS}"
      - name: Run tests
        run: docker exec ci bash -c "cd /opt/storm/build; ASAN_OPTIONS=detect_leaks=0,detect_odr_violation=0 ctest test --output-on-failure"

  compilerTests:
    # Build and run with different compilers (GCC, Clang)
    # Run on latest Archlinux version to get most recent compiler versions
    name: Compiler Tests (${{ matrix.config.name }}, ${{ matrix.config.buildType }})
    runs-on: ubuntu-latest
    strategy:
      matrix:
        config:
          - {name: "GCC",
             buildType: "Debug",
             Gurobi: "OFF",
             Mathsat: "OFF",
             Soplex: "OFF",
             Spot: "OFF",
             Developer: "ON",
             cmakeArgs: "-DCMAKE_C_COMPILER=gcc -DCMAKE_CXX_COMPILER=g++ -DSTORM_USE_SPOT_SHIPPED=ON",
             packages: ""
          }
          - {name: "Clang",
             buildType: "Debug",
             Gurobi: "OFF",
             Mathsat: "OFF",
             Soplex: "OFF",
             Spot: "OFF",
             Developer: "ON",
             cmakeArgs: "-DCMAKE_C_COMPILER=clang -DCMAKE_CXX_COMPILER=clang++ -DSTORM_USE_SPOT_SHIPPED=ON",
             packages: "clang"
          }
    steps:
      - name: Git clone
        uses: actions/checkout@v4
      - name: Replace Dockerfile
        run: cp .github/workflows/Dockerfile.archlinux Dockerfile
      - name: Build storm from Dockerfile
        run: |
          docker build -t movesrwth/storm:ci . \
            --build-arg build_type="${{ matrix.config.buildType }}" \
            --build-arg gurobi_support="${{ matrix.config.Gurobi }}" \
            --build-arg mathsat_support="${{ matrix.config.Mathsat }}" \
            --build-arg soplex_support="${{ matrix.config.Soplex }}" \
            --build-arg spot_support="${{ matrix.config.Spot }}" \
            --build-arg developer="${{ matrix.config.Developer }}" \
            --build-arg cmake_args="${{ matrix.config.cmakeArgs }}" \
            --build-arg packages="${{ matrix.config.packages }}" \
            --build-arg no_threads=${NR_JOBS}
            # Omitting arguments cln_exact, cln_ratfunc, all_sanitizers
      - name: Run Docker
        run: docker run -d -it --name ci movesrwth/storm:ci

      # A bit hacky... but its usefulness has been proven in production
      - name: Check release makeflags
        if: matrix.config.buildType == 'Release'
        run: |
          docker exec ci bash -c "if grep -q -e '-g' /opt/storm/build/src/storm/CMakeFiles/storm.dir/flags.make; then echo \"Error: Unexpected flag '-g' for release build.\"; exit 1; fi"
          docker exec ci bash -c "if ! grep -q -e '-O3' /opt/storm/build/src/storm/CMakeFiles/storm.dir/flags.make; then echo \"Error: Missing flag '-O3' for release build.\"; exit 1; fi"
          docker exec ci bash -c "if ! grep -q -e '-DNDEBUG' /opt/storm/build/src/storm/CMakeFiles/storm.dir/flags.make; then echo \"Error: Missing flag '-DNDEBUG' for release build.\"; exit 1; fi"
      - name: Check debug makeflags
        if: matrix.config.buildType == 'Debug'
        run: |
          docker exec ci bash -c "if ! grep -q -e '-g' /opt/storm/build/src/storm/CMakeFiles/storm.dir/flags.make; then echo \"Error: Missing flag '-g' for debug build.\"; exit 1; fi"
          docker exec ci bash -c "if grep -q -e '-O3' /opt/storm/build/src/storm/CMakeFiles/storm.dir/flags.make; then echo \"Error: Unexpected flag '-O3' for debug build.\"; exit 1; fi"
          docker exec ci bash -c "if grep -q -e '-DNDEBUG' /opt/storm/build/src/storm/CMakeFiles/storm.dir/flags.make; then echo \"Error: Unexpected flag '-DNDEBUG' for debug build.\"; exit 1; fi"

      - name: Build tests
        run: docker exec ci bash -c "cd /opt/storm/build; make -j ${NR_JOBS}"
      - name: Run tests
        run: docker exec ci bash -c "cd /opt/storm/build; ctest test --output-on-failure"
      - name: Install storm
        run: docker exec ci bash -c "cd /opt/storm/build; make install"
      - name: Run installed storm
        run: |
          docker exec ci bash -c "mv /opt/storm/build /opt/storm/build-backup"
          docker exec ci bash -c "/usr/local/bin/storm --version"
          docker exec ci bash -c "mv /opt/storm/build-backup /opt/storm/build"
      - name: Checkout starter-project
        run: |
          docker exec ci bash -c "git clone https://github.com/sjunges/storm-project-starter-cpp /opt/storm-starter" 
          docker exec ci bash -c "cd /opt/storm-starter; git checkout cmakeupdates"
      - name: Configure and make starter project on installed storm.
        run: |
          docker exec ci bash -c "cd /opt/storm-starter; mkdir build-installed; cd build-installed; cmake .."
          docker exec ci bash -c "cd /opt/storm-starter/build-installed make -j ${NR_JOBS}"
          docker exec ci bash -c "/opt/storm-starter/build-installed/bin/starter-project"

  linuxTests:
    name: Linux Tests (${{ matrix.distro }}, ${{ matrix.buildType }})
    runs-on: ubuntu-latest
    strategy:
      matrix:
        distro: ["debian-12", "ubuntu-24.04"]
        buildType: ["Release"]
    steps:
      - name: Git clone
        uses: actions/checkout@v4
      - name: Build storm from Dockerfile
        run: |
          docker build -t movesrwth/storm:ci . \
            --build-arg BASE_IMG=movesrwth/storm-basesystem:${{ matrix.distro }} \
            --build-arg build_type="${{ matrix.buildType }}" \
            --build-arg gurobi_support="OFF" \
            --build-arg mathsat_support="OFF" \
            --build-arg soplex_support="OFF" \
            --build-arg spot_support="OFF" \
            --build-arg no_threads=${NR_JOBS}
            # Omitting arguments developer, cln_exact, cln_ratfunc, all_sanitizers, cmake_args
      - name: Run Docker
        run: docker run -d -it --name ci movesrwth/storm:ci

        # A bit hacky... but its usefulness has been proven in production
      - name: Check release makeflags
        if: matrix.buildType == 'Release'
        run: |
          docker exec ci bash -c "if grep -q -e '-g' /opt/storm/build/src/storm/CMakeFiles/storm.dir/flags.make; then echo \"Error: Unexpected flag '-g' for release build.\"; exit 1; fi"
          docker exec ci bash -c "if ! grep -q -e '-O3' /opt/storm/build/src/storm/CMakeFiles/storm.dir/flags.make; then echo \"Error: Missing flag '-O3' for release build.\"; exit 1; fi"
          docker exec ci bash -c "if ! grep -q -e '-DNDEBUG' /opt/storm/build/src/storm/CMakeFiles/storm.dir/flags.make; then echo \"Error: Missing flag '-DNDEBUG' for release build.\"; exit 1; fi"
      - name: Check debug makeflags
        if: matrix.buildType == 'Debug'
        run: |
          docker exec ci bash -c "if ! grep -q -e '-g' /opt/storm/build/src/storm/CMakeFiles/storm.dir/flags.make; then echo \"Error: Missing flag '-g' for debug build.\"; exit 1; fi"
          docker exec ci bash -c "if grep -q -e '-O3' /opt/storm/build/src/storm/CMakeFiles/storm.dir/flags.make; then echo \"Error: Unexpected flag '-O3' for debug build.\"; exit 1; fi"
          docker exec ci bash -c "if grep -q -e '-DNDEBUG' /opt/storm/build/src/storm/CMakeFiles/storm.dir/flags.make; then echo \"Error: Unexpected flag '-DNDEBUG' for debug build.\"; exit 1; fi"

      - name: Build tests
        run: docker exec ci bash -c "cd /opt/storm/build; make -j ${NR_JOBS}"
      - name: Run tests
        run: docker exec ci bash -c "cd /opt/storm/build; ctest test --output-on-failure"
<<<<<<< HEAD
      - name: Install storm
        run: docker exec ci bash -c "cd /opt/storm/build; make install"
      - name: Run installed storm
        run: |
          docker exec ci bash -c "mv /opt/storm/build /opt/storm/build-backup"
          docker exec ci bash -c "/usr/local/bin/storm --version"
          docker exec ci bash -c "mv /opt/storm/build-backup /opt/storm/build"
      - name: Checkout starter-project
        run: |
          docker exec ci bash -c "git clone https://github.com/sjunges/storm-project-starter-cpp /opt/storm-starter" 
          docker exec ci bash -c "cd /opt/storm-starter; git checkout cmakeupdates"
      - name: Configure and make starter project via fetch/source-dir
        run: |
          docker exec ci bash -c "cd /opt/storm-starter; mkdir build-fetch; cd build-fetch; cmake -DFETCHCONTENT_SOURCE_DIR_STORM=/opt/storm .."
          docker exec ci bash -c "cd /opt/storm-starter/build-fetch make -j ${NR_JOBS}"
=======

  macTests:
    name: macOS Tests (${{ matrix.config.name }})
    strategy:
      matrix:
        config:
          - {name: "XCode 14.3, Intel, Release",
             distro: "macos-13",
             xcode: "14.3",
             buildType: "Release"
            }
          - {name: "XCode 15.4, ARM, Release",
             distro: "macos-14",
             xcode: "15.4",
             buildType: "Release"
            }
          - {name: "XCode 16.2, ARM, Release",
             distro: "macos-15",
             xcode: "16.2",
             buildType: "Release"
            }
        buildType: ["Release"]
    runs-on: ${{ matrix.config.distro }}
    steps:
      - uses: maxim-lobanov/setup-xcode@v1
        with:
          xcode-version: ${{ matrix.config.xcode }}
      - name: Git clone
        uses: actions/checkout@v4
      - name: Install dependencies
        # cmake and gmp are already installed
        run: |
          brew update
          brew install automake boost cln ginac glpk hwloc z3 xerces-c
      - name: Configure storm
        run: |
          mkdir build
          cd build
          cmake .. -DCMAKE_BUILD_TYPE="${{ matrix.config.buildType }}"
      - name: Build storm
        working-directory: ./build
        run: make binaries -j ${NR_JOBS}

      # A bit hacky... but its usefulness has been proven in production
      - name: Check release makeflags
        working-directory: ./build
        if: matrix.config.buildType == 'Release'
        run: |
          ./bin/storm --version | grep 'with flags .* -O3' || (echo \"Error: Missing flag \'-O3\' for release build.\" && false)
          ./bin/storm --version | grep 'with flags .* -DNDEBUG' || (echo \"Error: Missing flag \'-DNDEBUG\' for release build.\" && false)
      - name: Check debug makeflags
        working-directory: ./build
        if: matrix.config.buildType == 'Debug'
        run: |
          ./bin/storm --version | grep 'with flags .* -g' || (echo \"Error: Missing flag \'-g\' for debug build.\" && false)

      - name: Build tests
        working-directory: ./build
        run: make -j ${NR_JOBS}
      - name: Run tests
        working-directory: ./build
        run: ctest test--output-on-failure

>>>>>>> 13bac247
  deploy:
    name: Test and Deploy (${{ matrix.buildType.name }})
    runs-on: ubuntu-latest
    strategy:
      matrix:
        buildType:
          - {name: "Debug",
             dockerTag: "ci-debug",
             baseImg: "storm-dependencies:latest-debug",
             Developer: "ON"
          }
          - {name: "Release",
             dockerTag: "ci",
             baseImg: "storm-dependencies:latest",
             Developer: "OFF"
          }
    steps:
      - name: Git clone
        uses: actions/checkout@v4
      - name: Git describe
        id: ghd
        uses: proudust/gh-describe@v2
      - name: Set static Storm version
        run: echo "set(STORM_VERSION_COMMITS_AHEAD ${{ steps.ghd.outputs.distance }})" >> version.cmake
      - name: Build storm from Dockerfile
        run: |
          docker build -t movesrwth/storm:${{ matrix.buildType.dockerTag }} . \
            --build-arg BASE_IMG=movesrwth/${{ matrix.buildType.baseImg }} \
            --build-arg build_type="${{ matrix.buildType.name }}" \
            --build-arg developer="${{ matrix.buildType.Developer }}" \
            --build-arg cmake_args="${{ matrix.buildType.cmakeArgs }}" \
            --build-arg no_threads=${NR_JOBS}
            # Omitting arguments gurobi_support, mathsat_support, soplex_support, spot_support, cln_exact, cln_ratfunc, all_sanitizers
      - name: Run Docker
        run: docker run -d -it --name ci movesrwth/storm:${{ matrix.buildType.dockerTag }}

        # A bit hacky... but its usefulness has been proven in production
      - name: Check release makeflags
        if: matrix.buildType.name == 'Release'
        run: |
          docker exec ci bash -c "if grep -q -e '-g' /opt/storm/build/src/storm/CMakeFiles/storm.dir/flags.make; then echo \"Error: Unexpected flag '-g' for release build.\"; exit 1; fi"
          docker exec ci bash -c "if ! grep -q -e '-O3' /opt/storm/build/src/storm/CMakeFiles/storm.dir/flags.make; then echo \"Error: Missing flag '-O3' for release build.\"; exit 1; fi"
          docker exec ci bash -c "if ! grep -q -e '-DNDEBUG' /opt/storm/build/src/storm/CMakeFiles/storm.dir/flags.make; then echo \"Error: Missing flag '-DNDEBUG' for release build.\"; exit 1; fi"
      - name: Check debug makeflags
        if: matrix.buildType.name == 'Debug'
        run: |
          docker exec ci bash -c "if ! grep -q -e '-g' /opt/storm/build/src/storm/CMakeFiles/storm.dir/flags.make; then echo \"Error: Missing flag '-g' for debug build.\"; exit 1; fi"
          docker exec ci bash -c "if grep -q -e '-O3' /opt/storm/build/src/storm/CMakeFiles/storm.dir/flags.make; then echo \"Error: Unexpected flag '-O3' for debug build.\"; exit 1; fi"
          docker exec ci bash -c "if grep -q -e '-DNDEBUG' /opt/storm/build/src/storm/CMakeFiles/storm.dir/flags.make; then echo \"Error: Unexpected flag '-DNDEBUG' for debug build.\"; exit 1; fi"

      - name: Build tests
        run: docker exec ci bash -c "cd /opt/storm/build; make -j ${NR_JOBS}"
      - name: Run tests
        run: docker exec ci bash -c "cd /opt/storm/build; ctest test --output-on-failure"
      - name: Install storm
        run: docker exec ci bash -c "cd /opt/storm/build; make install"
      - name: Run installed storm
        run: |
          docker exec ci bash -c "mv /opt/storm/build /opt/storm/build-backup"
          docker exec ci bash -c "/usr/local/bin/storm --version"
          docker exec ci bash -c "mv /opt/storm/build-backup /opt/storm/build"
      - name: Checkout starter-project
        run: |
          docker exec ci bash -c "git clone https://github.com/sjunges/storm-project-starter-cpp /opt/storm-starter" 
          docker exec ci bash -c "cd /opt/storm-starter; git checkout cmakeupdates"
      - name: Configure and make starter project via fetch/source-dir
        run: |
          docker exec ci bash -c "cd /opt/storm-starter; mkdir build-fetch; cd build-fetch; cmake -DFETCHCONTENT_SOURCE_DIR_STORM=/opt/storm .."
          docker exec ci bash -c "cd /opt/storm-starter/build-fetch; make -j ${NR_JOBS}"
      - name: Login into docker
        # Only login if using master on original repo (and not for pull requests or forks)
        if: github.repository_owner == 'moves-rwth' && github.ref == 'refs/heads/master'
        run: echo "${{ secrets.STORM_CI_DOCKER_PASSWORD }}" | docker login -u "${{ secrets.STORM_CI_DOCKER_USERNAME }}" --password-stdin
      - name: Deploy storm
        # Only deploy if using master on original repo (and not for pull requests or forks)
        if: github.repository_owner == 'moves-rwth' && github.ref == 'refs/heads/master'
        run: |
          docker commit ci movesrwth/storm:${{ matrix.buildType.dockerTag }}
          docker push movesrwth/storm:${{ matrix.buildType.dockerTag }}

  notify:
    name: Email notification
    runs-on: ubuntu-latest
    needs: [indepthTests, compilerTests, linuxTests, macTests, deploy]
    # Only run in main repo and even if previous step failed
    if: github.repository_owner == 'moves-rwth' && always()
    steps:
      - uses: technote-space/workflow-conclusion-action@v3
      - uses: dawidd6/action-send-mail@v4
        with:
          server_address: ${{ secrets.STORM_CI_MAIL_SERVER }}
          server_port: 587
          username: ${{ secrets.STORM_CI_MAIL_USERNAME }}
          password: ${{ secrets.STORM_CI_MAIL_PASSWORD }}
          subject: "[You broke it] CI run failed for ${{ github.repository }}"
          body:
            "CI job of ${{ github.repository }} has failed for commit ${{ github.sha }}.\n\
            The error type is: ${{ env.WORKFLOW_CONCLUSION }}.\n\n\
            For more information, see https://github.com/${{ github.repository }}/actions/runs/${{ github.run_id }}"
          to: ${{ secrets.STORM_CI_MAIL_RECIPIENTS }}
          from: Github Actions <you-broke-it@stormchecker.org>
        if: env.WORKFLOW_CONCLUSION != 'success' # notify only if failure<|MERGE_RESOLUTION|>--- conflicted
+++ resolved
@@ -253,7 +253,6 @@
         run: docker exec ci bash -c "cd /opt/storm/build; make -j ${NR_JOBS}"
       - name: Run tests
         run: docker exec ci bash -c "cd /opt/storm/build; ctest test --output-on-failure"
-<<<<<<< HEAD
       - name: Install storm
         run: docker exec ci bash -c "cd /opt/storm/build; make install"
       - name: Run installed storm
@@ -269,8 +268,6 @@
         run: |
           docker exec ci bash -c "cd /opt/storm-starter; mkdir build-fetch; cd build-fetch; cmake -DFETCHCONTENT_SOURCE_DIR_STORM=/opt/storm .."
           docker exec ci bash -c "cd /opt/storm-starter/build-fetch make -j ${NR_JOBS}"
-=======
-
   macTests:
     name: macOS Tests (${{ matrix.config.name }})
     strategy:
@@ -318,13 +315,16 @@
         working-directory: ./build
         if: matrix.config.buildType == 'Release'
         run: |
-          ./bin/storm --version | grep 'with flags .* -O3' || (echo \"Error: Missing flag \'-O3\' for release build.\" && false)
-          ./bin/storm --version | grep 'with flags .* -DNDEBUG' || (echo \"Error: Missing flag \'-DNDEBUG\' for release build.\" && false)
+          if grep -q -e '-g' /opt/storm/build/src/storm/CMakeFiles/storm.dir/flags.make; then echo \"Error: Unexpected flag '-g' for release build.\"; exit 1; fi
+          if ! grep -q -e '-O3' /opt/storm/build/src/storm/CMakeFiles/storm.dir/flags.make; then echo \"Error: Missing flag '-O3' for release build.\"; exit 1; fi
+          if ! grep -q -e '-DNDEBUG' /opt/storm/build/src/storm/CMakeFiles/storm.dir/flags.make; then echo \"Error: Missing flag '-DNDEBUG' for release build.\"; exit 1; fi
       - name: Check debug makeflags
         working-directory: ./build
         if: matrix.config.buildType == 'Debug'
         run: |
-          ./bin/storm --version | grep 'with flags .* -g' || (echo \"Error: Missing flag \'-g\' for debug build.\" && false)
+          if ! grep -q -e '-g' /opt/storm/build/src/storm/CMakeFiles/storm.dir/flags.make; then echo \"Error: Missing flag '-g' for debug build.\"; exit 1; fi
+          if grep -q -e '-O3' /opt/storm/build/src/storm/CMakeFiles/storm.dir/flags.make; then echo \"Error: Unexpected flag '-O3' for debug build.\"; exit 1; fi
+          if grep -q -e '-DNDEBUG' /opt/storm/build/src/storm/CMakeFiles/storm.dir/flags.make; then echo \"Error: Unexpected flag '-DNDEBUG' for debug build.\"; exit 1; fi
 
       - name: Build tests
         working-directory: ./build
@@ -332,8 +332,6 @@
       - name: Run tests
         working-directory: ./build
         run: ctest test--output-on-failure
-
->>>>>>> 13bac247
   deploy:
     name: Test and Deploy (${{ matrix.buildType.name }})
     runs-on: ubuntu-latest
