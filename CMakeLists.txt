--- conflicted
+++ resolved
@@ -344,17 +344,8 @@
 endif()
 
 # In release mode, we turn on even more optimizations if we do not have to provide a portable binary.
-<<<<<<< HEAD
-if (NOT ("${CMAKE_CXX_COMPILER_ID}" STREQUAL "AppleClang"))
-	if (NOT STORM_PORTABLE)
-		set (CMAKE_CXX_FLAGS_RELEASE "${CMAKE_CXX_FLAGS_RELEASE} -march=native")
-	endif ()
-else()
-	message(WARNING "AppleClang currently does not support -march=native compiler option on M1 chips.")
-=======
 if (NOT STORM_PORTABLE AND (NOT APPLE_SILICON OR (STORM_COMPILER_CLANG AND CMAKE_CXX_COMPILER_VERSION VERSION_GREATER_EQUAL 15.0)))
 	set (CMAKE_CXX_FLAGS_RELEASE "${CMAKE_CXX_FLAGS_RELEASE} -march=native")
->>>>>>> ecd6af98
 endif()
 
 if (STORM_DEVELOPER)
