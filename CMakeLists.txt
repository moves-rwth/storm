--- conflicted
+++ resolved
@@ -87,14 +87,8 @@
 	# As CLANG is not set as a variable, we need to set it in case we have not matched another compiler.
 	set (CLANG ON)
     # Set standard flags for clang
-<<<<<<< HEAD
-    set(CMAKE_CXX_FLAGS_RELEASE "${CMAKE_CXX_FLAGS_RELEASE} -funroll-loops")
-    # TODO: activate -Werror asap
-    set (CMAKE_CXX_FLAGS "-std=c++11 -stdlib=libc++ -Wall -pedantic -Wno-unused-variable -DBOOST_RESULT_OF_USE_TR1 -DBOOST_NO_DECLTYPE")
-=======
-    set(CMAKE_CXX_FLAGS_RELEASE "-DNDEBUG -funroll-loops -O4")
-    set (CMAKE_CXX_FLAGS "-std=c++11 -stdlib=libc++ -Wall -Werror -pedantic -Wno-unused-variable")
->>>>>>> 6fb56748
+    set(CMAKE_CXX_FLAGS_RELEASE "${CMAKE_CXX_FLAGS_RELEASE} -funroll-loops -O4")
+    set (CMAKE_CXX_FLAGS "-std=c++11 -stdlib=libc++ -Wall -Werror -pedantic -Wno-unused-variable -DBOOST_RESULT_OF_USE_TR1 -DBOOST_NO_DECLTYPE")
     
     # Turn on popcnt instruction if desired (yes by default)
     if (USE_POPCNT)
