--- conflicted
+++ resolved
@@ -35,37 +35,6 @@
         set(STORM_HAVE_SPOT ON)
     endif()
 
-<<<<<<< HEAD
-=======
-set(STORM_SHIPPED_SPOT OFF)
-if(STORM_USE_SPOT_SHIPPED AND NOT STORM_HAVE_SPOT)
-    # Set Spot version
-    set(SPOT_SHIPPED_VERSION 2.13.1)
-    # Download and install shipped Spot
-    ExternalProject_Add(spot
-        URL https://www.lre.epita.fr/dload/spot/spot-${SPOT_SHIPPED_VERSION}.tar.gz https://www.lrde.epita.fr/dload/spot/spot-${SPOT_SHIPPED_VERSION}.tar.gz
-        DOWNLOAD_NO_PROGRESS TRUE
-        DOWNLOAD_DIR ${STORM_3RDPARTY_BINARY_DIR}/spot_src
-        SOURCE_DIR ${STORM_3RDPARTY_BINARY_DIR}/spot_src
-        PREFIX ${STORM_3RDPARTY_BINARY_DIR}/spot
-        CONFIGURE_COMMAND ${STORM_3RDPARTY_BINARY_DIR}/spot_src/configure --prefix=${STORM_3RDPARTY_BINARY_DIR}/spot --disable-python
-        BUILD_COMMAND make -j${STORM_RESOURCES_BUILD_JOBCOUNT}
-        INSTALL_COMMAND make install -j${STORM_RESOURCES_BUILD_JOBCOUNT}
-        LOG_CONFIGURE ON
-        LOG_BUILD ON
-        LOG_INSTALL ON
-        BUILD_BYPRODUCTS ${STORM_3RDPARTY_BINARY_DIR}/spot/lib/libspot${DYNAMIC_EXT} ${STORM_3RDPARTY_BINARY_DIR}/spot/lib/libbddx${DYNAMIC_EXT}
-    )
-    add_dependencies(resources spot)
-    set(SPOT_INCLUDE_DIR "${STORM_3RDPARTY_BINARY_DIR}/spot/include/")
-    set(SPOT_DIR "${STORM_3RDPARTY_BINARY_DIR}/spot/")
-    set(SPOT_LIBRARIES ${STORM_3RDPARTY_BINARY_DIR}/spot/lib/libspot${DYNAMIC_EXT})
-    set(SPOT_LIBRARIES "${SPOT_LIBRARIES};${STORM_3RDPARTY_BINARY_DIR}/spot/lib/libbddx${DYNAMIC_EXT}")
-    set(STORM_HAVE_SPOT ON)
-    set(STORM_SHIPPED_SPOT ON)
-
-    message(STATUS "Storm - Using shipped version of Spot ${SPOT_SHIPPED_VERSION} (include: ${SPOT_INCLUDE_DIR}, library ${SPOT_LIBRARIES}).")
->>>>>>> 9b69c203
 
     if(NOT Spot_FOUND AND STORM_USE_SPOT_SHIPPED)
         # Spot does not set library IDs with an rpath but with an absolute path.
@@ -80,11 +49,12 @@
         endif()
 
         # download and install shipped Spot as shared libraries.
+        # set Spot version
+        set(SPOT_SHIPPED_VERSION 2.13.1)
         # Note that configuring static libraries requires various dependencies which was rather cumbersome.
         # As of '25/3, SJ did not get this to work.
         ExternalProject_Add(Spot
-
-            URL https://www.lrde.epita.fr/dload/spot/spot-2.13.tar.gz # When updating, also change version output below
+            URL https://www.lre.epita.fr/dload/spot/spot-${SPOT_SHIPPED_VERSION}.tar.gz https://www.lrde.epita.fr/dload/spot/spot-${SPOT_SHIPPED_VERSION}.tar.gz
             DOWNLOAD_NO_PROGRESS TRUE
             DOWNLOAD_DIR ${STORM_3RDPARTY_BINARY_DIR}/spot_src
             SOURCE_DIR ${STORM_3RDPARTY_BINARY_DIR}/spot_src
