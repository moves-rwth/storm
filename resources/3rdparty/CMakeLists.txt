
if(PROJECT_TOP_LEVEL)
    add_custom_target(resources)
    add_dependencies(resources storm_resources)
endif()
add_custom_target(test-resources)

set(STORM_3RDPARTY_SOURCE_DIR ${PROJECT_SOURCE_DIR}/resources/3rdparty)
set(STORM_3RDPARTY_BINARY_DIR ${PROJECT_BINARY_DIR}/resources/3rdparty)
set(STORM_3RDPARTY_INCLUDE_DIR ${PROJECT_BINARY_DIR}/include/resources/3rdparty)

message(STATUS "Storm - Building external resources with ${STORM_RESOURCES_BUILD_JOBCOUNT} job(s) in parallel.")

#############################################################
##
##	l3pp
##
#############################################################

# Do not take a branch, needs internet connection.
message (STATUS "Storm - Including l3pp logging.")
ExternalProject_Add(
        l3pp_ext
        GIT_REPOSITORY https://github.com/hbruintjes/l3pp.git
        GIT_TAG e4f8d7fe6c328849aff34d2dfd6fd592c14070d5
        SOURCE_DIR ${STORM_3RDPARTY_BINARY_DIR}/l3pp
        UPDATE_COMMAND ""
        CONFIGURE_COMMAND ""
        BUILD_COMMAND ""
        INSTALL_COMMAND ""
        LOG_INSTALL ON
        LOG_DOWNLOAD ON
)
add_library(l3pp INTERFACE) # Not imported, we are in control of the sources.
add_dependencies(l3pp l3pp_ext)
target_include_directories(l3pp INTERFACE
        $<BUILD_INTERFACE:${STORM_3RDPARTY_BINARY_DIR}/l3pp>
        $<INSTALL_INTERFACE:${STORM_RESOURCE_INCLUDE_INSTALL_DIR}/l3pp>
)
install(TARGETS l3pp EXPORT storm_Targets)
install(DIRECTORY ${STORM_3RDPARTY_BINARY_DIR}/l3pp/ DESTINATION ${STORM_RESOURCE_INCLUDE_INSTALL_DIR}/l3pp FILES_MATCHING PATTERN "*.h" PATTERN ".git" EXCLUDE)
list(APPEND STORM_DEP_TARGETS l3pp)

#############################################################
##
##	gmm
##
#############################################################

message (STATUS "Storm - Including gmm 5.2.")
add_library(gmm INTERFACE) # Not imported, we are in control of the sources.
target_include_directories(gmm INTERFACE
        $<BUILD_INTERFACE:${STORM_3RDPARTY_SOURCE_DIR}/gmm-5.2/include>
        $<INSTALL_INTERFACE:${STORM_RESOURCE_INCLUDE_INSTALL_DIR}/gmm>
)
install(TARGETS gmm EXPORT storm_Targets)
install(DIRECTORY ${STORM_3RDPARTY_SOURCE_DIR}/gmm-5.2/include/
        DESTINATION ${STORM_RESOURCE_INCLUDE_INSTALL_DIR}/gmm
        FILES_MATCHING PATTERN "*.h" PATTERN ".git" EXCLUDE)
list(APPEND STORM_DEP_TARGETS gmm)

#############################################################
##
##	Eigen
##
#############################################################

# Checkout Eigen
# We're checking out Eigen using the (currently not officially released) version 3.4.1
# See here https://gitlab.com/libeigen/eigen/-/commit/bae907b8f6078b1df290729eef946360315bd312
# The current official release is 3.4.0 which results in issues, see https://github.com/moves-rwth/storm/issues/162
message (STATUS "Storm - Including Eigen commit bae907b8f6078b1df290729eef946360315bd312 (unofficial 3.4.1 release).")
ExternalProject_Add(
        eigen_src
        GIT_REPOSITORY https://gitlab.com/libeigen/eigen.git
        GIT_TAG bae907b8f6078b1df290729eef946360315bd312
        SOURCE_DIR ${STORM_3RDPARTY_BINARY_DIR}/StormEigen
        # First check whether patch was already applied (--reverse --check), otherwise apply patch
        PATCH_COMMAND git apply ${STORM_3RDPARTY_SOURCE_DIR}/patches/eigen341alpha.patch --reverse --check || git apply ${STORM_3RDPARTY_SOURCE_DIR}/patches/eigen341alpha.patch
        UPDATE_COMMAND ""
        CONFIGURE_COMMAND ""
        BUILD_COMMAND ""
        INSTALL_COMMAND ""
        LOG_DOWNLOAD ON
        LOG_INSTALL ON
)
add_library(eigen3storm INTERFACE) # Not imported, we are in control of the sources.
add_dependencies(eigen3storm eigen_src)
# note that we include without StormEigen
target_include_directories(eigen3storm INTERFACE
        $<BUILD_INTERFACE:${STORM_3RDPARTY_BINARY_DIR}>
        $<INSTALL_INTERFACE:${STORM_RESOURCE_INCLUDE_INSTALL_DIR}>
)
install(TARGETS eigen3storm EXPORT storm_Targets)
install(DIRECTORY ${STORM_3RDPARTY_BINARY_DIR}/StormEigen/
        DESTINATION ${STORM_RESOURCE_INCLUDE_INSTALL_DIR}/StormEigen
        PATTERN ".git" EXCLUDE)
list(APPEND STORM_DEP_TARGETS eigen3storm)

#############################################################
##
##	Boost
##
#############################################################

# Boost Option variables
set(Boost_NO_WARN_NEW_VERSIONS ON)
find_package(Boost 1.70.0 QUIET REQUIRED NO_MODULE)
if (${Boost_VERSION} VERSION_GREATER_EQUAL "1.81.0")
    message(STATUS "Storm - Using workaround for Boost >= 1.81")
    add_compile_options(-DBOOST_PHOENIX_STL_TUPLE_H_) # or add compile_definitions?
    # TODO Only do this for a specific target?
endif()

message(STATUS "Storm - Using boost ${Boost_VERSION} (library version ${Boost_LIB_VERSION}).")
list(APPEND STORM_DEP_IMP_TARGETS Boost::boost)

#############################################################
##
##	ExprTk
##
#############################################################

# Use the shipped version of ExprTK
message (STATUS "Storm - Including ExprTk.")
set(exprTk_SOURCE_DIR ${STORM_3RDPARTY_SOURCE_DIR}/exprtk)
set(exprTk_INSTALL_DIR ${STORM_RESOURCE_INCLUDE_INSTALL_DIR}/exprtk)
add_library(exprTk INTERFACE) # Not imported, we are in control of the sources.
target_include_directories(exprTk INTERFACE
        $<BUILD_INTERFACE:${exprTk_SOURCE_DIR}>
        $<INSTALL_INTERFACE:${exprTk_INSTALL_DIR}/exprtk>
)
install(TARGETS exprTk EXPORT storm_Targets)
install(DIRECTORY ${exprTk_SOURCE_DIR}
        DESTINATION ${exprTk_INSTALL_DIR}
        FILES_MATCHING PATTERN "*.hpp" PATTERN ".git" EXCLUDE)
list(APPEND STORM_DEP_TARGETS exprTk)

#############################################################
##
##	Parallel Hashmap
##
#############################################################

# Use the shipped version of Parallel Hashmap
message (STATUS "Storm - Including Parallel Hashmap.")
set(phmap_SOURCE_DIR ${STORM_3RDPARTY_SOURCE_DIR}/parallel_hashmap)
set(phmap_INSTALL_DIR ${STORM_RESOURCE_INCLUDE_INSTALL_DIR}/parallel_hashmap)
add_library(phmap INTERFACE) # Not imported, we are in control of the sources.
target_include_directories(phmap INTERFACE
        $<BUILD_INTERFACE:${phmap_SOURCE_DIR}>
        $<INSTALL_INTERFACE:${phmap_INSTALL_DIR}>)
install(TARGETS phmap EXPORT storm_Targets)
install(DIRECTORY ${phmap_SOURCE_DIR}
        DESTINATION ${phmap_INSTALL_DIR}
        FILES_MATCHING PATTERN "*.h" PATTERN ".git" EXCLUDE)
list(APPEND STORM_DEP_TARGETS phmap)

#############################################################
##
##	cpphoafparser
##
#############################################################

# Use the shipped version of cpphoafparser
message (STATUS "Storm - Including cpphoafparser 0.99.2")
set(cppHOAparser_SOURCE_DIR ${STORM_3RDPARTY_SOURCE_DIR}/cpphoafparser-0.99.2/include)
set(cppHOAparser_INSTALL_DIR ${STORM_RESOURCE_INCLUDE_INSTALL_DIR}/cpphoafparser-0.99.2/)
add_library(cppHOAparser INTERFACE) # Not imported, we are in control of the sources.
target_include_directories(cppHOAparser INTERFACE
        $<BUILD_INTERFACE:${cppHOAparser_SOURCE_DIR}>
        $<INSTALL_INTERFACE:${cppHOAparser_INSTALL_DIR}>)
install(TARGETS cppHOAparser EXPORT storm_Targets)
install(DIRECTORY ${cppHOAparser_SOURCE_DIR}
        DESTINATION ${cppHOAparser_INSTALL_DIR}
        FILES_MATCHING PATTERN "*.h" PATTERN ".git" EXCLUDE)
list(APPEND STORM_DEP_TARGETS cppHOAparser)

#############################################################
##
##	ModernJSON
##
#############################################################

#use the shipped version of modernjson
message (STATUS "Storm - Including ModernJSON.")
set(ModernJSON_SOURCE_DIR ${STORM_3RDPARTY_SOURCE_DIR}/modernjson/include/)
set(ModernJSON_INSTALL_DIR ${STORM_RESOURCE_INCLUDE_INSTALL_DIR}/modernjson/)
add_library(ModernJSON INTERFACE) # Not imported, we are in control of the sources.
target_include_directories(ModernJSON INTERFACE
        $<BUILD_INTERFACE:${ModernJSON_SOURCE_DIR}>
        $<INSTALL_INTERFACE:${ModernJSON_INSTALL_DIR}>)
install(TARGETS ModernJSON EXPORT storm_Targets)
install(DIRECTORY ${ModernJSON_SOURCE_DIR}
        DESTINATION ${ModernJSON_INSTALL_DIR}
        FILES_MATCHING PATTERN "*.hpp" PATTERN ".git" EXCLUDE)
list(APPEND STORM_DEP_TARGETS ModernJSON)

#############################################################
##
##	Z3 (optional)
##
#############################################################

if(NOT STORM_DISABLE_Z3)
    find_package(Z3 QUIET 4.8.7 NO_MODULE)
    # Notice that such old z3 versions do not provide config files, so we could bump this version ahead.
    if(TARGET z3::libz3)
        set(STORM_HAVE_Z3 ON)
        set(STORM_Z3_CONFIG ON) # For the config file, did we include z3 via a config (yes)

        set(Z3_VERSION "${Z3_VERSION_MAJOR}.${Z3_VERSION_MINOR}.${Z3_VERSION_PATCH}")

        if ("${Z3_VERSION}" VERSION_EQUAL "4.10.1")
            message (WARNING "Storm cannot be linked against Z3 version 4.10.1, see issue 252.")
            message(WARNING "Storm - Could not link with z3. Building of Prism/JANI models will not be supported.")
            set(Z3_FOUND FALSE)
        else()
            # Check whether the version of z3 supports optimization
            message (STATUS "Storm - Linking with Z3 (version ${Z3_VERSION}). (Z3 version supports optimization)")
            list(APPEND STORM_DEP_IMP_TARGETS z3::libz3)
        endif()
    else()
        # Debian and Ubuntu packages are as of Debian 14 and Ubuntu 24.04 very old,
        # such that no Cmake config files are provided. For the time being, we use a FindZ3.cmake script.
        find_package(Z3 QUIET 4.8.7)

        if (Z3_FOUND)

            set(STORM_HAVE_Z3 ON)
            set(STORM_Z3_CONFIG OFF) # For the config file, did we include z3 via a config (no)

            if ("${Z3_VERSION}" VERSION_EQUAL "4.10.1")
                message (WARNING "Storm cannot be linked against Z3 version 4.10.1, see issue 252.")
                message(WARNING "Storm - Could not link with z3. Building of Prism/JANI models will not be supported.")
                set(Z3_FOUND FALSE)
            else()
                # Check whether the version of z3 supports optimization
                message (STATUS "Storm - Linking with Z3 (version ${Z3_VERSION}). (Z3 version supports optimization)")

                add_library(z3 SHARED IMPORTED)
                set_target_properties(
                        z3
                        PROPERTIES
                        IMPORTED_LOCATION ${Z3_LIBRARIES}
                        INTERFACE_INCLUDE_DIRECTORIES ${Z3_INCLUDE_DIR}
                )
                list(APPEND STORM_DEP_IMP_TARGETS z3)
            endif()
        else()
            message (WARNING "Storm - Z3 not found. Building of Prism/JANI models will not be supported.")
        endif()
    endif()
else()
    message (WARNING "Storm - Not linking with Z3. Building of Prism/JANI models will not be supported.")
endif()

if (Z3_FOUND)
    # TODO We may remove STORM_HAVE_Z3_OPTIMIZE checks
    # TODO We may remove STORM_Z3_API_USES_STANDARD_INTEGERS checks
    set(STORM_Z3_API_USES_STANDARD_INTEGERS ON)
    set(STORM_HAVE_Z3_OPTIMIZE ON)
endif()

#############################################################
##
##	glpk
##
#############################################################

include(${STORM_3RDPARTY_SOURCE_DIR}/include_glpk.cmake)

#############################################################
##
##	Gurobi (optional)
##
#############################################################

if(NOT STORM_DISABLE_GUROBI)
    find_package(GUROBI QUIET)
    if(GUROBI_FOUND)
        set(STORM_HAVE_GUROBI ${GUROBI_FOUND})
        if (EXISTS ${GUROBI_LIBRARY})
            message (STATUS "Storm - Linking with Gurobi (${GUROBI_CXX_LIBRARY}).")
            add_library(GUROBI UNKNOWN IMPORTED)
            set_target_properties(
                    GUROBI
                    PROPERTIES
                    IMPORTED_LOCATION ${GUROBI_LIBRARY}
                    INTERFACE_INCLUDE_DIRECTORIES ${GUROBI_INCLUDE_DIRS}
            )
            list(APPEND STORM_DEP_IMP_TARGETS GUROBI)
        else()
            # The FindGurobi.cmake script needs to be updated every now and then as the library file contains the version number...
            message(FATAL_ERROR "Gurobi Library ${GUROBI_LIBRARY} not found. If your Gurobi Version is higher then 11.0.0, please contact the Storm developers.")
        endif()
    else()
        message (STATUS "Storm - Not linking with Gurobi. ")
        set(STORM_HAVE_GUROBI OFF)
    endif()
else()
    message (STATUS "Storm - Not linking with Gurobi. ")
    set(STORM_HAVE_GUROBI OFF)
endif()

#############################################################
##
##	CUDD
##
#############################################################
include(${STORM_3RDPARTY_SOURCE_DIR}/include_cudd.cmake)


#############################################################
##
##      carl (including cln and ginac)
##
#############################################################
<<<<<<< HEAD
# Set compile flags for dependencies
if(STORM_USE_CLN_EA OR STORM_USE_CLN_RF)
    set(SHIPPED_CARL_USE_CLN_NUMBERS ON)
    set(SHIPPED_CARL_USE_GINAC ON)
=======

set(STORM_HAVE_CARL OFF)
set(CARL_MINVERSION "14.29")
set(CARL_C14VERSION "14")
if (NOT STORM_FORCE_SHIPPED_CARL)
    if (NOT "${STORM_CARL_DIR_HINT}" STREQUAL "")
		find_package(carl QUIET PATHS ${STORM_CARL_DIR_HINT} NO_DEFAULT_PATH)
    endif()
	if (NOT carl_FOUND)
		find_package(carl QUIET)
    endif()
endif()

set(STORM_SHIPPED_CARL OFF)
if(carl_FOUND AND NOT STORM_FORCE_SHIPPED_CARL)
    get_target_property(carlLOCATION lib_carl LOCATION)
    if("${carlLOCATION}" STREQUAL "carlLOCATION-NOTFOUND")
        if(EXISTS ${STORM_3RDPARTY_BINARY_DIR}/carl)
            message(WARNING "Storm - Library for carl location is not found but the directory ${STORM_3RDPARTY_BINARY_DIR}/carl exists. Will (re-)try to build a shipped version of carl.")
            set(STORM_SHIPPED_CARL ON)
        else()
            message(FATAL_ERROR "Library location for carl is not found, did you build carl?")
        endif()
    elseif(EXISTS ${carlLOCATION})
        #empty on purpose
    else()
        if(EXISTS ${STORM_3RDPARTY_BINARY_DIR}/carl)
            message(WARNING "Storm - File ${carlLOCATION} does not exist but the directory ${STORM_3RDPARTY_BINARY_DIR}/carl exists. Will (re-)try to build a shipped version of carl.")
            set(STORM_SHIPPED_CARL ON)
        else()
            message(FATAL_ERROR "File ${carlLOCATION} does not exist, did you build carl?")
        endif()
    endif()
    if("${carl_VERSION_MAJOR}" STREQUAL "${CARL_C14VERSION}")
        message(STATUS "Storm - Found carl-storm version")
        # empty on purpose. Maybe put a warning here?
        if("${carl_VERSION_MAJOR}.${carl_VERSION_MINOR}" VERSION_LESS "${CARL_MINVERSION}")
            message(FATAL_ERROR "Carl version outdated. We require ${CARL_MINVERSION}. Found ${carl_VERSION_MAJOR}.${carl_VERSION_MINOR} at ${carlLOCATION}")
        endif()
    else()
        message(FATAL_ERROR "We only support a diverged version of carl, indicated by Carl version 14.x. These versions can be found at https://github.com/moves-rwth/carl-storm. 
			      On this system, we found ${carl_VERSION_MAJOR}.${carl_VERSION_MINOR} at ${carlLOCATION}")
    endif()

    set(STORM_HAVE_CARL ON)
    message(STATUS "Storm - Use system version of carl.")
    message(STATUS "Storm - Linking with preinstalled carl ${carl_VERSION} (include: ${carl_INCLUDE_DIR}, library ${carl_LIBRARIES}, CARL_USE_CLN_NUMBERS: ${CARL_USE_CLN_NUMBERS}, CARL_USE_GINAC: ${CARL_USE_GINAC}).")
    set(STORM_HAVE_CLN ${CARL_USE_CLN_NUMBERS})
    set(STORM_HAVE_GINAC ${CARL_USE_GINAC})
else()
    set(STORM_SHIPPED_CARL ON)
endif()

if (STORM_SHIPPED_CARL)
	# The first external project will be built at *configure stage*
	message(STATUS "Carl - Start of config process")
	file(MAKE_DIRECTORY ${STORM_3RDPARTY_BINARY_DIR}/carl_download)
	execute_process(
	COMMAND ${CMAKE_COMMAND} ${STORM_3RDPARTY_SOURCE_DIR}/carl "-DSTORM_3RDPARTY_BINARY_DIR=${STORM_3RDPARTY_BINARY_DIR}" "-DBoost_LIBRARY_DIRS=${Boost_LIBRARY_DIRS}" "-DBoost_INCLUDE_DIRS=${Boost_INCLUDE_DIRS}" "-DUse_CLN_NUMBERS=${SHIPPED_CARL_USE_CLN_NUMBERS}" "-DUse_GINAC=${SHIPPED_CARL_USE_GINAC}" "-DCARL_PORTABLE=${STORM_PORTABLE}"
	WORKING_DIRECTORY ${STORM_3RDPARTY_BINARY_DIR}/carl_download
	OUTPUT_VARIABLE carlconfig_out
	RESULT_VARIABLE carlconfig_result)

	if(NOT carlconfig_result)
		message(STATUS "${carlconfig_out}")
	endif()
	execute_process(
		COMMAND ${CMAKE_COMMAND} --build . --target carl-config
		WORKING_DIRECTORY ${STORM_3RDPARTY_BINARY_DIR}/carl_download
		OUTPUT_VARIABLE carlconfig_out
		RESULT_VARIABLE carlconfig_result
		)
		if(NOT carlconfig_result)
		message(STATUS "${carlconfig_out}")
	endif()
    message(STATUS "Carl - End of config process")

    message(STATUS "Storm - Using shipped version of carl.")
    ExternalProject_Add(
            carl
            SOURCE_DIR ${STORM_3RDPARTY_BINARY_DIR}/carl
            CONFIGURE_COMMAND ""
            BUILD_IN_SOURCE 1
            BUILD_COMMAND make lib_carl -j${STORM_RESOURCES_BUILD_JOBCOUNT}
            INSTALL_COMMAND make install -j${STORM_RESOURCES_BUILD_JOBCOUNT}
            LOG_BUILD ON
			LOG_INSTALL ON
            BUILD_BYPRODUCTS ${STORM_3RDPARTY_BINARY_DIR}/carl/lib/libcarl${DYNAMIC_EXT}
    )
    include(${STORM_3RDPARTY_BINARY_DIR}/carl/carlConfig.cmake)

    set(STORM_HAVE_CLN ${CARL_USE_CLN_NUMBERS})
    set(STORM_HAVE_GINAC ${CARL_USE_GINAC})

	add_dependencies(resources carl)
    set(carl_INCLUDE_DIR "${STORM_3RDPARTY_BINARY_DIR}/carl/include/")
    set(carl_DIR "${STORM_3RDPARTY_BINARY_DIR}/carl/")
    set(carl_LIBRARIES ${STORM_3RDPARTY_BINARY_DIR}/carl/lib/libcarl${DYNAMIC_EXT})
    set(STORM_HAVE_CARL ON)

    message(STATUS "Storm - Linking with shipped carl ${carl_VERSION} (include: ${carl_INCLUDE_DIR}, library ${carl_LIBRARIES}, CARL_USE_CLN_NUMBERS: ${CARL_USE_CLN_NUMBERS}, CARL_USE_GINAC: ${CARL_USE_GINAC}).")

    # install the carl dynamic library if we built it
    if(MACOSX)
        install(FILES ${STORM_3RDPARTY_BINARY_DIR}/carl/lib/libcarl.${carl_VERSION}${DYNAMIC_EXT} DESTINATION lib)
    else()
        install(FILES ${STORM_3RDPARTY_BINARY_DIR}/carl/lib/libcarl${DYNAMIC_EXT}.${carl_VERSION} DESTINATION lib)
    endif()
endif()

if("${carl_VERSION_MAJOR}.${carl_VERSION_MINOR}" VERSION_EQUAL "14.22")
    # This version is too old for forward declarations and updating requires moving the git,
    # so we warn users but start warning them now.
    set(STORM_CARL_SUPPORTS_FWD_DECL OFF)
    message(WARNING "Uses an outdated repo for Carl. Carl is now hosted at https://github.com/moves-rwth/carl-storm")
elseif("${carl_VERSION_MAJOR}.${carl_VERSION_MINOR}" VERSION_EQUAL "14.23")
    # This version is too old for forward declarations, but we keep supporting it for the moment.
    set(STORM_CARL_SUPPORTS_FWD_DECL OFF)
>>>>>>> 9b69c203
else()
    set(SHIPPED_CARL_USE_CLN_NUMBERS OFF)
    set(SHIPPED_CARL_USE_GINAC OFF)
endif()

set(STORM_HAVE_CARL OFF)
set(CARL_MINVERSION "14.28")
set(CARL_C14VERSION "14")

include(FetchContent)
FETCHCONTENT_DECLARE(
        carl
        GIT_REPOSITORY ${STORM_CARL_GIT_REPO}
        GIT_TAG ${STORM_CARL_GIT_TAG}
)
SET(EXCLUDE_TESTS_FROM_ALL ON)  #carl without tests
SET(THREAD_SAFE ON) #carl thread safe code
SET(USE_CLN_NUMBERS ${SHIPPED_CARL_USE_CLN_NUMBERS})
SET(USE_GINAC ${SHIPPED_CARL_USE_GINAC})
SET(PORTABLE ${STORM_PORTABLE})
SET(CARL_LIB_INSTALL_DIR "lib/storm")
SET(CARL_INCLUDE_INSTALL_DIR "include/storm") # maybe use resources folder /carl instead for consistency?
SET(CARL_EXPORT_TO_CMAKE OFF)
SET(CARL_CMAKE_INSTALL_DIR "lib/cmake/storm")
FETCHCONTENT_MAKEAVAILABLE(carl)
include(${carl_BINARY_DIR}/carlConfig.cmake)
# Read variables from this config.
set(STORM_HAVE_CLN ${CARL_USE_CLN_NUMBERS})
set(STORM_HAVE_GINAC ${CARL_USE_GINAC})
message(STATUS "Storm - Using carl version ${carl_VERSION} (CLN: ${STORM_HAVE_CLN}, GiNaC: ${STORM_HAVE_GINAC})")
#
add_dependencies(storm_resources lib_carl)
# TODO this old flag is no longer really relevant as CARL must always be present.
set(STORM_HAVE_CARL ON)
# This flag is currently required to pick the right carl adapter.
# TODO It can be removed as the old versions that did not support forward declarations are no longer supported either way.
set(STORM_CARL_SUPPORTS_FWD_DECL ON)
list(APPEND STORM_FETCHED_TARGETS lib_carl)

if((STORM_USE_CLN_EA OR STORM_USE_CLN_RF) AND NOT STORM_HAVE_CLN)
    message(FATAL_ERROR "Storm - Cannot use CLN numbers if carl is build without CLN.")
endif()
if((STORM_USE_CLN_EA OR STORM_USE_CLN_RF) AND NOT STORM_HAVE_GINAC)
    message(FATAL_ERROR "Storm - Cannot use CLN numbers if carl is build without GiNaC.")
endif()

#############################################################
##
##	MathSAT (optional)
##
#############################################################
if(NOT STORM_DISABLE_MATHSAT)
    find_package(MATHSAT QUIET)
    if(MATHSAT_FOUND)
        set(STORM_HAVE_MATHSAT ON)
        add_library(mathsat SHARED IMPORTED)
        set_target_properties(
                mathsat
                PROPERTIES
                IMPORTED_LOCATION ${MATHSAT_LIBRARIES}
                INTERFACE_INCLUDE_DIRECTORIES ${MATHSAT_INCLUDE_DIRS}
        )
        list(APPEND STORM_DEP_IMP_TARGETS mathsat)
        message(STATUS "Storm - Linking with MathSAT: (library: ${mathsat_}; include: ${MATHSAT_INCLUDE_DIRS})")
    else()
        set(STORM_HAVE_MATHSAT OFF)
        if(MATHSAT_ROOT STREQUAL "")
            message(STATUS "Storm - MathSAT not found.")
        else()
            message(WARNING "Storm - MathSAT not found, even though MATHSAT_ROOT is set.")
        endif()
    endif()
else()
    set(STORM_HAVE_MATHSAT OFF)
    message(STATUS "Storm - Not linking with MathSat.")
endif()



#############################################################
##
##	QVBS (Quantitative verification benchmark set)
##
##  TODO: Consider installing these files as well?
#############################################################

set(STORM_HAVE_QVBS OFF)
if (STORM_LOAD_QVBS)
    ExternalProject_Add(
            download_qvbs
            GIT_REPOSITORY https://github.com/ahartmanns/qcomp.git
            GIT_SHALLOW 1
            PREFIX ${PROJECT_BINARY_DIR}/qvbs
            UPDATE_COMMAND ""
            CONFIGURE_COMMAND ""
            BUILD_COMMAND ""
            INSTALL_COMMAND ""
            LOG_INSTALL ON
    )
    add_dependencies(storm_resources download_qvbs)
    set(STORM_HAVE_QVBS ON)
    ExternalProject_Get_Property(download_qvbs source_dir)
    set(STORM_QVBS_ROOT "${source_dir}/benchmarks")
elseif (NOT "${STORM_QVBS_ROOT}" STREQUAL "")
    if( EXISTS "${STORM_QVBS_ROOT}/index.json")
        set(STORM_HAVE_QVBS ON)
    else()
        message(FATAL_ERROR "No file 'index.json' in provided QVBS root directory ${STORM_QVBS_ROOT}")
    endif()
endif()
if (STORM_HAVE_QVBS)
    message (STATUS "Storm - Enabled inputs from QVBS located at ${STORM_QVBS_ROOT}")
endif()


#############################################################
##
##	Xerces
##
#############################################################

include(${STORM_3RDPARTY_SOURCE_DIR}/include_xerces.cmake)

#############################################################
##
##	SoPlex
##
#############################################################

include(${STORM_3RDPARTY_SOURCE_DIR}/include_soplex.cmake)

#############################################################
##
##	Spot
##
#############################################################

include(${STORM_3RDPARTY_SOURCE_DIR}/include_spot.cmake)

#############################################################
##
##	Sylvan
##
#############################################################

FETCHCONTENT_DECLARE(
        sylvanfetch
        SOURCE_DIR ${STORM_3RDPARTY_SOURCE_DIR}/sylvan
)
SET(SYLVAN_GMP ON)
SET(USE_CARL ON)
SET(SYLVAN_INSTALL_BINDIR ${STORM_RESOURCE_BIN_INSTALL_DIR}/sylvan)
SET(SYLVAN_INSTALL_LIBDIR ${STORM_RESOURCE_LIBRARY_INSTALL_DIR}/sylvan)
SET(SYLVAN_INSTALL_INCLUDEDIR ${STORM_RESOURCE_INCLUDE_INSTALL_DIR}/sylvan)
SET(CMAKE_POSITION_INDEPENDENT_CODE ON) # Likely only necessary on linux
SET(STORM_SOURCE_DIR "${PROJECT_SOURCE_DIR}/src/") # TODO this is ugly.
SET(STORM_BINARY_INCLUDE_DIR "${PROJECT_BINARY_DIR}/include/") #TODO this is ugly.
FETCHCONTENT_MAKEAVAILABLE(sylvanfetch)

# TODO We previously had -DSYLVAN_GMP=ON. Why?

list(APPEND STORM_FETCHED_TARGETS sylvan)

#############################################################
##
##	Google Test gtest
##
#############################################################
## This is still old cmake, but as it is not installed, it is not as relevant.
set(GOOGLETEST_LIB_DIR ${STORM_3RDPARTY_BINARY_DIR}/googletest)
ExternalProject_Add(
        googletest
        DOWNLOAD_COMMAND ""
        SOURCE_DIR "${STORM_3RDPARTY_SOURCE_DIR}/googletest"
        # Force the same output paths for debug and release builds so that
        # we know in which place the binaries end up when using the Xcode generator
        CMAKE_ARGS  -Dgtest_force_shared_crt=ON -DCMAKE_CXX_COMPILER=${CMAKE_CXX_COMPILER} -DCMAKE_ARCHIVE_OUTPUT_DIRECTORY_DEBUG:PATH=${GOOGLETEST_LIB_DIR} -DCMAKE_ARCHIVE_OUTPUT_DIRECTORY_RELEASE:PATH=${GOOGLETEST_LIB_DIR}
        # Disable install step
        INSTALL_COMMAND ""
        BINARY_DIR ${GOOGLETEST_LIB_DIR}
        INSTALL_DIR ${GOOGLETEST_LIB_DIR}
        # Wrap download, configure and build steps in a script to log output
        LOG_CONFIGURE ON
        LOG_BUILD ON
        BUILD_BYPRODUCTS ${GOOGLETEST_LIB_DIR}/lib/libgtest${STATIC_EXT} ${GOOGLETEST_LIB_DIR}/lib/libgtest_main${STATIC_EXT}
)

# Specify include dir
ExternalProject_Get_Property(googletest source_dir)
set(GTEST_INCLUDE_DIR ${source_dir}/googletest/include)
set(GMOCK_INCLUDE_DIR ${source_dir}/googlemock/include)
# Specify MainTest's link libraries
ExternalProject_Get_Property(googletest binary_dir)
set(GTEST_LIBRARIES ${binary_dir}/lib/libgtest${STATIC_EXT} ${binary_dir}/lib/libgtest_main${STATIC_EXT})

add_dependencies(test-resources googletest)
list(APPEND STORM_TEST_LINK_LIBRARIES ${GTEST_LIBRARIES})

#############################################################
##
##	Threads
##
#############################################################

set(CMAKE_THREAD_PREFER_PTHREAD TRUE)
set(THREADS_PREFER_PTHREAD_FLAG TRUE)
find_package(Threads REQUIRED)
list(APPEND STORM_DEP_IMP_TARGETS Threads::Threads)
<|MERGE_RESOLUTION|>--- conflicted
+++ resolved
@@ -316,138 +316,17 @@
 ##      carl (including cln and ginac)
 ##
 #############################################################
-<<<<<<< HEAD
 # Set compile flags for dependencies
 if(STORM_USE_CLN_EA OR STORM_USE_CLN_RF)
     set(SHIPPED_CARL_USE_CLN_NUMBERS ON)
     set(SHIPPED_CARL_USE_GINAC ON)
-=======
-
-set(STORM_HAVE_CARL OFF)
-set(CARL_MINVERSION "14.29")
-set(CARL_C14VERSION "14")
-if (NOT STORM_FORCE_SHIPPED_CARL)
-    if (NOT "${STORM_CARL_DIR_HINT}" STREQUAL "")
-		find_package(carl QUIET PATHS ${STORM_CARL_DIR_HINT} NO_DEFAULT_PATH)
-    endif()
-	if (NOT carl_FOUND)
-		find_package(carl QUIET)
-    endif()
-endif()
-
-set(STORM_SHIPPED_CARL OFF)
-if(carl_FOUND AND NOT STORM_FORCE_SHIPPED_CARL)
-    get_target_property(carlLOCATION lib_carl LOCATION)
-    if("${carlLOCATION}" STREQUAL "carlLOCATION-NOTFOUND")
-        if(EXISTS ${STORM_3RDPARTY_BINARY_DIR}/carl)
-            message(WARNING "Storm - Library for carl location is not found but the directory ${STORM_3RDPARTY_BINARY_DIR}/carl exists. Will (re-)try to build a shipped version of carl.")
-            set(STORM_SHIPPED_CARL ON)
-        else()
-            message(FATAL_ERROR "Library location for carl is not found, did you build carl?")
-        endif()
-    elseif(EXISTS ${carlLOCATION})
-        #empty on purpose
-    else()
-        if(EXISTS ${STORM_3RDPARTY_BINARY_DIR}/carl)
-            message(WARNING "Storm - File ${carlLOCATION} does not exist but the directory ${STORM_3RDPARTY_BINARY_DIR}/carl exists. Will (re-)try to build a shipped version of carl.")
-            set(STORM_SHIPPED_CARL ON)
-        else()
-            message(FATAL_ERROR "File ${carlLOCATION} does not exist, did you build carl?")
-        endif()
-    endif()
-    if("${carl_VERSION_MAJOR}" STREQUAL "${CARL_C14VERSION}")
-        message(STATUS "Storm - Found carl-storm version")
-        # empty on purpose. Maybe put a warning here?
-        if("${carl_VERSION_MAJOR}.${carl_VERSION_MINOR}" VERSION_LESS "${CARL_MINVERSION}")
-            message(FATAL_ERROR "Carl version outdated. We require ${CARL_MINVERSION}. Found ${carl_VERSION_MAJOR}.${carl_VERSION_MINOR} at ${carlLOCATION}")
-        endif()
-    else()
-        message(FATAL_ERROR "We only support a diverged version of carl, indicated by Carl version 14.x. These versions can be found at https://github.com/moves-rwth/carl-storm. 
-			      On this system, we found ${carl_VERSION_MAJOR}.${carl_VERSION_MINOR} at ${carlLOCATION}")
-    endif()
-
-    set(STORM_HAVE_CARL ON)
-    message(STATUS "Storm - Use system version of carl.")
-    message(STATUS "Storm - Linking with preinstalled carl ${carl_VERSION} (include: ${carl_INCLUDE_DIR}, library ${carl_LIBRARIES}, CARL_USE_CLN_NUMBERS: ${CARL_USE_CLN_NUMBERS}, CARL_USE_GINAC: ${CARL_USE_GINAC}).")
-    set(STORM_HAVE_CLN ${CARL_USE_CLN_NUMBERS})
-    set(STORM_HAVE_GINAC ${CARL_USE_GINAC})
-else()
-    set(STORM_SHIPPED_CARL ON)
-endif()
-
-if (STORM_SHIPPED_CARL)
-	# The first external project will be built at *configure stage*
-	message(STATUS "Carl - Start of config process")
-	file(MAKE_DIRECTORY ${STORM_3RDPARTY_BINARY_DIR}/carl_download)
-	execute_process(
-	COMMAND ${CMAKE_COMMAND} ${STORM_3RDPARTY_SOURCE_DIR}/carl "-DSTORM_3RDPARTY_BINARY_DIR=${STORM_3RDPARTY_BINARY_DIR}" "-DBoost_LIBRARY_DIRS=${Boost_LIBRARY_DIRS}" "-DBoost_INCLUDE_DIRS=${Boost_INCLUDE_DIRS}" "-DUse_CLN_NUMBERS=${SHIPPED_CARL_USE_CLN_NUMBERS}" "-DUse_GINAC=${SHIPPED_CARL_USE_GINAC}" "-DCARL_PORTABLE=${STORM_PORTABLE}"
-	WORKING_DIRECTORY ${STORM_3RDPARTY_BINARY_DIR}/carl_download
-	OUTPUT_VARIABLE carlconfig_out
-	RESULT_VARIABLE carlconfig_result)
-
-	if(NOT carlconfig_result)
-		message(STATUS "${carlconfig_out}")
-	endif()
-	execute_process(
-		COMMAND ${CMAKE_COMMAND} --build . --target carl-config
-		WORKING_DIRECTORY ${STORM_3RDPARTY_BINARY_DIR}/carl_download
-		OUTPUT_VARIABLE carlconfig_out
-		RESULT_VARIABLE carlconfig_result
-		)
-		if(NOT carlconfig_result)
-		message(STATUS "${carlconfig_out}")
-	endif()
-    message(STATUS "Carl - End of config process")
-
-    message(STATUS "Storm - Using shipped version of carl.")
-    ExternalProject_Add(
-            carl
-            SOURCE_DIR ${STORM_3RDPARTY_BINARY_DIR}/carl
-            CONFIGURE_COMMAND ""
-            BUILD_IN_SOURCE 1
-            BUILD_COMMAND make lib_carl -j${STORM_RESOURCES_BUILD_JOBCOUNT}
-            INSTALL_COMMAND make install -j${STORM_RESOURCES_BUILD_JOBCOUNT}
-            LOG_BUILD ON
-			LOG_INSTALL ON
-            BUILD_BYPRODUCTS ${STORM_3RDPARTY_BINARY_DIR}/carl/lib/libcarl${DYNAMIC_EXT}
-    )
-    include(${STORM_3RDPARTY_BINARY_DIR}/carl/carlConfig.cmake)
-
-    set(STORM_HAVE_CLN ${CARL_USE_CLN_NUMBERS})
-    set(STORM_HAVE_GINAC ${CARL_USE_GINAC})
-
-	add_dependencies(resources carl)
-    set(carl_INCLUDE_DIR "${STORM_3RDPARTY_BINARY_DIR}/carl/include/")
-    set(carl_DIR "${STORM_3RDPARTY_BINARY_DIR}/carl/")
-    set(carl_LIBRARIES ${STORM_3RDPARTY_BINARY_DIR}/carl/lib/libcarl${DYNAMIC_EXT})
-    set(STORM_HAVE_CARL ON)
-
-    message(STATUS "Storm - Linking with shipped carl ${carl_VERSION} (include: ${carl_INCLUDE_DIR}, library ${carl_LIBRARIES}, CARL_USE_CLN_NUMBERS: ${CARL_USE_CLN_NUMBERS}, CARL_USE_GINAC: ${CARL_USE_GINAC}).")
-
-    # install the carl dynamic library if we built it
-    if(MACOSX)
-        install(FILES ${STORM_3RDPARTY_BINARY_DIR}/carl/lib/libcarl.${carl_VERSION}${DYNAMIC_EXT} DESTINATION lib)
-    else()
-        install(FILES ${STORM_3RDPARTY_BINARY_DIR}/carl/lib/libcarl${DYNAMIC_EXT}.${carl_VERSION} DESTINATION lib)
-    endif()
-endif()
-
-if("${carl_VERSION_MAJOR}.${carl_VERSION_MINOR}" VERSION_EQUAL "14.22")
-    # This version is too old for forward declarations and updating requires moving the git,
-    # so we warn users but start warning them now.
-    set(STORM_CARL_SUPPORTS_FWD_DECL OFF)
-    message(WARNING "Uses an outdated repo for Carl. Carl is now hosted at https://github.com/moves-rwth/carl-storm")
-elseif("${carl_VERSION_MAJOR}.${carl_VERSION_MINOR}" VERSION_EQUAL "14.23")
-    # This version is too old for forward declarations, but we keep supporting it for the moment.
-    set(STORM_CARL_SUPPORTS_FWD_DECL OFF)
->>>>>>> 9b69c203
 else()
     set(SHIPPED_CARL_USE_CLN_NUMBERS OFF)
     set(SHIPPED_CARL_USE_GINAC OFF)
 endif()
 
 set(STORM_HAVE_CARL OFF)
-set(CARL_MINVERSION "14.28")
+set(CARL_MINVERSION "14.29")
 set(CARL_C14VERSION "14")
 
 include(FetchContent)
