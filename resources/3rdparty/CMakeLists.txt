add_custom_target(resources)
add_custom_target(test-resources)

set(STORM_3RDPARTY_SOURCE_DIR ${PROJECT_SOURCE_DIR}/resources/3rdparty)
set(STORM_3RDPARTY_BINARY_DIR ${PROJECT_BINARY_DIR}/resources/3rdparty)

####
#### Find autoreconf for cudd update step
find_program(AUTORECONF autoreconf)
mark_as_advanced(AUTORECONF)

#############################################################
##
##	l3pp
##
#############################################################



ExternalProject_Add(
        l3pp
        GIT_REPOSITORY https://github.com/hbruintjes/l3pp.git
        GIT_TAG master
        SOURCE_DIR ${STORM_3RDPARTY_SOURCE_DIR}/l3pp
        CONFIGURE_COMMAND ""
        BUILD_COMMAND ""
        INSTALL_COMMAND ""
        LOG_INSTALL ON
)
ExternalProject_Get_Property(l3pp source_dir)
set(l3pp_INCLUDE "${source_dir}/")
include_directories(${l3pp_INCLUDE})
add_dependencies(resources l3pp)

#############################################################
##
##	gmm
##
#############################################################

# Add the shipped version of GMM to the include pathes
set(GMMXX_INCLUDE_DIR "${PROJECT_SOURCE_DIR}/resources/3rdparty/gmm-5.0/include")
include_directories(${GMMXX_INCLUDE_DIR})

#############################################################
##
##	Eigen
##
#############################################################

# Add the shipped version of Eigen to the include pathes
set(EIGEN_INCLUDE_DIR "${PROJECT_SOURCE_DIR}/resources/3rdparty/eigen-3.3-beta1")
include_directories(${EIGEN_INCLUDE_DIR})


#############################################################
##
##	Boost
##
#############################################################

# Boost Option variables
set(Boost_USE_STATIC_LIBS        ${USE_BOOST_STATIC_LIBRARIES})
set(Boost_USE_MULTITHREADED      ON)
set(Boost_USE_STATIC_RUNTIME    OFF)

find_package(Boost 1.57.0 QUIET REQUIRED)

if ((NOT Boost_LIBRARY_DIRS) OR ("${Boost_LIBRARY_DIRS}" STREQUAL ""))
    set(Boost_LIBRARY_DIRS "${Boost_INCLUDE_DIRS}/stage/lib")
endif ()
link_directories(${Boost_LIBRARY_DIRS})

include_directories(${Boost_INCLUDE_DIRS})
list(APPEND STORM_LINK_LIBRARIES ${Boost_LIBRARIES})
message(STATUS "StoRM - Using Boost ${Boost_VERSION} (lib ${Boost_LIB_VERSION})")
#message(STATUS "StoRM - BOOST_INCLUDE_DIRS is ${Boost_INCLUDE_DIRS}")
#message(STATUS "StoRM - BOOST_LIBRARY_DIRS is ${Boost_LIBRARY_DIRS}")

#############################################################
##
##	ExprTk
##
#############################################################

# Use the shipped version of ExprTK
message (STATUS "StoRM - Including ExprTk")
include_directories("${PROJECT_SOURCE_DIR}/resources/3rdparty/exprtk")

#############################################################
##
##	ModernJSON
##
#############################################################

#use the shipped version of modernjson
message (STATUS "StoRM - Including ModernJSON")
include_directories("${PROJECT_SOURCE_DIR}/resources/3rdparty/modernjson/src/")

#############################################################
##
##	Z3 (optional)
##
#############################################################

find_package(Z3 QUIET)

# Z3 Defines
set(STORM_HAVE_Z3 ${Z3_FOUND})

if(Z3_FOUND)
    message (STATUS "StoRM - Linking with Z3")
    include_directories(${Z3_INCLUDE_DIRS})
    list(APPEND STORM_LINK_LIBRARIES ${Z3_LIBRARIES})
endif(Z3_FOUND)

#############################################################
##
##	glpk
##
#############################################################

include(${STORM_3RDPARTY_SOURCE_DIR}/include_glpk.cmake)

#############################################################
##
##	Gurobi (optional)
##
#############################################################

if (STORM_USE_GUROBI)
    find_package(Gurobi QUIET REQUIRED)
    set(STORM_HAVE_GUROBI ${GUROBI_FOUND})
    if (GUROBI_FOUND)
        message (STATUS "StoRM - Linking with Gurobi")
        include_directories(${GUROBI_INCLUDE_DIRS})
        list(APPEND STORM_LINK_LIBRARIES ${GUROBI_LIBRARY})
        #link_directories("${GUROBI_ROOT}/lib")
    else()
        #message(FATAL_ERROR "StoRM - Gurobi was requested, but not found!")
    endif()
else()
    set(STORM_HAVE_GUROBI OFF)
endif()

#############################################################
##
##	CUDD
##
#############################################################
include(${STORM_3RDPARTY_SOURCE_DIR}/include_cudd.cmake)

#############################################################
##
##      CLN
##
#############################################################

find_package(CLN QUIET)

if(CLN_FOUND)
    set(STORM_HAVE_CLN ON)
    message(STATUS "StoRM - Linking with CLN ${CLN_VERSION_STRING}")
    include_directories("${CLN_INCLUDE_DIR}")
    list(APPEND STORM_LINK_LIBRARIES ${CLN_LIBRARIES})
else()
    set(STORM_HAVE_CLN OFF)
    if(NOT GMP_FOUND)
        message(FATAL_ERROR "StoRM - Neither CLN nor GMP found")
    endif()
endif()

#############################################################
##
##      carl
##
#############################################################

set(STORM_HAVE_CARL OFF)
if(USE_CARL)
    find_package(carl QUIET)
    if(carl_FOUND)
        set(STORM_HAVE_CARL ON)
        message(STATUS "StoRM - Use system version of carl")
        message(STATUS "StoRM - Linking with carl ${carl_VERSION_STRING}")
        include_directories("${carl_INCLUDE_DIR}")
        list(APPEND STORM_LINK_LIBRARIES ${carl_LIBRARIES})
    else()
        message(STATUS "StoRM - Using shipped version of carl")
        #
        ExternalProject_Add(
                carl
                GIT_REPOSITORY https://github.com/smtrat/carl
                GIT_TAG master
                INSTALL_DIR ${STORM_3RDPARTY_BINARY_DIR}/carl
                SOURCE_DIR ${STORM_3RDPARTY_SOURCE_DIR}/carl
                CMAKE_ARGS -DCMAKE_CXX_COMPILER=${CMAKE_CXX_COMPILER} -DEXPORT_TO_CMAKE=0 -DUSE_CLN_NUMBERS=1 -DCMAKE_SKIP_INSTALL_ALL_DEPENDENCY=1 -DCMAKE_INSTALL_PREFIX:PATH=${STORM_3RDPARTY_BINARY_DIR}/carl
                BUILD_IN_SOURCE 0
                BUILD_COMMAND make lib_carl
                INSTALL_COMMAND make install
                LOG_UPDATE ON
                LOG_CONFIGURE ON
                LOG_BUILD ON
                LOG_INSTALL ON
        )

        add_dependencies(resources xercesc)
        include_directories(${STORM_3RDPARTY_BINARY_DIR}/carl/include)
        list(APPEND STORM_LINK_LIBRARIES ${STORM_3RDPARTY_BINARY_DIR}/carl/lib/libcarl${DYNAMIC_EXT})
        set(STORM_HAVE_CARL ON)
    endif()
endif()

#############################################################
##
##      SMT-RAT
##
#############################################################

# No find routine yet
#find_package(smtrat QUIET)
# Not yet supported
set(smtrat_FOUND OFF)
set(STORM_HAVE_SMTRAT OFF)
if(smtrat_FOUND)
    set(STORM_HAVE_SMTRAT ON)
    message(STATUS "StoRM - Linking with smtrat.")
    include_directories("${smtrat_INCLUDE_DIR}")
    list(APPEND STORM_LINK_LIBRARIES ${smtrat_LIBRARIES})
endif()

#############################################################
##
##      GiNaC
##
#############################################################

find_package(GiNaC QUIET)

if(GINAC_FOUND)
    set(STORM_HAVE_GINAC ON)
    message(STATUS "StoRM - Linking with GiNaC ${GINAC_VERSION_STRING}")
    # Right now only link with GiNaC for carl
    #include_directories("${GINAC_INCLUDE_DIR}")
    list(APPEND STORM_LINK_LIBRARIES ${GINAC_LIBRARIES})
else()
    set(STORM_HAVE_GINAC OFF)
    #TODO: Check if CARL actually requires the use of GiNaC
endif()


#############################################################
##
##	gmp
##
#############################################################

# GMP is optional (unless MathSAT is used, see below)
find_package(GMP QUIET)

#############################################################
##
##	MathSAT (optional)
##
#############################################################

if ("${MSAT_ROOT}" STREQUAL "")
    set(ENABLE_MSAT OFF)
else()
    set(ENABLE_MSAT ON)
endif()

# MathSAT Defines
set(STORM_HAVE_MSAT ${ENABLE_MSAT})
if (ENABLE_MSAT)
    message (STATUS "StoRM - Linking with MathSAT")
    link_directories("${MSAT_ROOT}/lib")
    include_directories("${MSAT_ROOT}/include")
    list(APPEND STORM_LINK_LIBRARIES "mathsat")
    if(GMP_FOUND)
        include_directories("${GMP_INCLUDE_DIR}")
        list(APPEND STORM_LINK_LIBRARIES "gmp")
    elseif(MPIR_FOUND)
        include_directories("${GMP_INCLUDE_DIR}")
        list(APPEND STORM_LINK_LIBRARIES "mpir" "mpirxx")
    else(GMP_FOUND)
        message(FATAL_ERROR "GMP is required for MathSAT, but was not found!")
    endif(GMP_FOUND)
endif(ENABLE_MSAT)

#############################################################
##
##	Xerces
##
#############################################################

include(${STORM_3RDPARTY_SOURCE_DIR}/include_xerces.cmake)

#############################################################
##
##	Sylvan
##
#############################################################

ExternalProject_Add(
<<<<<<< HEAD
    sylvan
    DOWNLOAD_COMMAND ""
    PREFIX "sylvan"
    SOURCE_DIR ${CMAKE_CURRENT_SOURCE_DIR}/sylvan
    CMAKE_ARGS -DSYLVAN_BUILD_TEST=Off -DSYLVAN_BUILD_EXAMPLES=On -DCMAKE_BUILD_TYPE=Release
    BINARY_DIR "${PROJECT_BINARY_DIR}/sylvan"
    INSTALL_COMMAND ""
    INSTALL_DIR "${PROJECT_BINARY_DIR}/sylvan"
=======
        sylvan
        DOWNLOAD_COMMAND ""
        PREFIX "sylvan"
        SOURCE_DIR ${STORM_3RDPARTY_SOURCE_DIR}/sylvan
        CMAKE_ARGS -DCMAKE_C_COMPILER=${CMAKE_C_COMPILER} -DSYLVAN_BUILD_TEST=Off -DSYLVAN_BUILD_EXAMPLES=Off -DCMAKE_BUILD_TYPE=Release
        BINARY_DIR "${PROJECT_BINARY_DIR}/sylvan"
        BUILD_IN_SOURCE 0
        INSTALL_COMMAND ""
        INSTALL_DIR "${STORM_3RDPARTY_BINARY_DIR}/sylvan"
        LOG_CONFIGURE ON
        LOG_BUILD ON
>>>>>>> 221bb59a
)
ExternalProject_Get_Property(sylvan source_dir)
ExternalProject_Get_Property(sylvan binary_dir)
set(Sylvan_INCLUDE_DIR "${source_dir}/src")
set(Sylvan_LIBRARY "${binary_dir}/src/libsylvan.a")



message(STATUS "StoRM - Using shipped version of sylvan")
message(STATUS "StoRM - Linking with sylvan")
include_directories("${Sylvan_INCLUDE_DIR}")
list(APPEND STORM_LINK_LIBRARIES ${Sylvan_LIBRARY})
add_dependencies(resources sylvan)

if(${OPERATING_SYSTEM} MATCHES "Linux")
    find_package(Hwloc QUIET REQUIRED)
    if(Hwloc_FOUND)
        message(STATUS "StoRM - Linking with hwloc ${Hwloc_VERSION}")
        list(APPEND STORM_LINK_LIBRARIES ${Hwloc_LIBRARIES})
    else()
        message(FATAL_ERROR "HWLOC is required but was not found.")
    endif()
endif()

#############################################################
##
##	Google Test gtest
##
#############################################################
ExternalProject_Add(
        googletest
        #For downloads (may be useful later!)
        #SVN_REPOSITORY http://googletest.googlecode.com/svn/trunk/
        #TIMEOUT 10
        DOWNLOAD_COMMAND ""
        SOURCE_DIR "${STORM_3RDPARTY_SOURCE_DIR}/gtest-1.7.0"
        # Force the same output paths for debug and release builds so that
        # we know in which place the binaries end up when using the Xcode generator
        CMAKE_ARGS  -Dgtest_force_shared_crt=ON -DCMAKE_CXX_COMPILER=${CMAKE_CXX_COMPILER} -DCMAKE_ARCHIVE_OUTPUT_DIRECTORY_DEBUG:PATH=${STORM_3RDPARTY_BINARY_DIR}/gtest-1.7.0 -DCMAKE_ARCHIVE_OUTPUT_DIRECTORY_RELEASE:PATH=${STORM_3RDPARTY_BINARY_DIR}/gtest-1.7.0
        # Disable install step
        INSTALL_COMMAND ""
        BINARY_DIR "${STORM_3RDPARTY_BINARY_DIR}/gtest-1.7.0"
        INSTALL_DIR "${STORM_3RDPARTY_BINARY_DIR}/gtest-1.7.0"
        # Wrap download, configure and build steps in a script to log output
        LOG_CONFIGURE ON
        LOG_BUILD ON)

# Specify include dir
ExternalProject_Get_Property(googletest source_dir)
set(GTEST_INCLUDE_DIR ${source_dir}/include)
# Specify MainTest's link libraries
ExternalProject_Get_Property(googletest binary_dir)
set(GTEST_LIBRARIES ${binary_dir}/libgtest.a ${binary_dir}/libgtest_main.a)

add_dependencies(test-resources googletest)
list(APPEND STORM_TEST_LINK_LIBRARIES ${GTEST_LIBRARIES})

#############################################################
##
##	Intel Threading Building Blocks (optional)
##
#############################################################

set(STORM_HAVE_INTELTBB OFF)
if (STORM_USE_INTELTBB)
    # Point to shipped TBB directory
    set(TBB_INSTALL_DIR "${PROJECT_SOURCE_DIR}/resources/3rdparty/tbb42_20140122_merged-win-lin-mac")
    find_package(TBB QUIET REQUIRED)

    if (TBB_FOUND)
        message(STATUS "StoRM - Found Intel TBB with interface version ${TBB_INTERFACE_VERSION}.")
        message(STATUS "StoRM - Linking with Intel TBB in ${TBB_LIBRARY_DIRS}.")
        set(STORM_HAVE_INTELTBB ON)
        link_directories(${TBB_LIBRARY_DIRS})
        include_directories(${TBB_INCLUDE_DIRS})
        list(APPEND STORM_LINK_LIBRARIES tbb tbbmalloc)
    else(TBB_FOUND)
        message(FATAL_ERROR "StoRM - TBB was requested, but not found!")
    endif(TBB_FOUND)
endif(STORM_USE_INTELTBB)

#############################################################
##
##	Threads
##
#############################################################

find_package(Threads QUIET REQUIRED)
if (NOT Threads_FOUND)
    message(FATAL_ERROR "StoRM - Threads was requested, but not found!")
endif()
include_directories(${THREADS_INCLUDE_DIRS})
list(APPEND STORM_LINK_LIBRARIES ${CMAKE_THREAD_LIBS_INIT})
if (STORM_USE_COTIRE)
    target_link_libraries(storm_unity ${CMAKE_THREAD_LIBS_INIT})
endif(STORM_USE_COTIRE)

if (MSVC)
    # Add the DebugHelper DLL
    set(CMAKE_CXX_STANDARD_LIBRARIES "${CMAKE_CXX_STANDARD_LIBRARIES} Dbghelp.lib")
    target_link_libraries(storm "Dbghelp.lib")
endif(MSVC)

#############################################################
##
##	CUDA Library generation
##
#############################################################


if ("${CUDA_ROOT}" STREQUAL "")
    set(ENABLE_CUDA OFF)
else()
    set(ENABLE_CUDA ON)
endif()

# CUDA Defines
if (ENABLE_CUDA)
    set(STORM_CPP_CUDA_DEF "define")
else()
    set(STORM_CPP_CUDA_DEF "undef")
endif()


# CUDA Defines
set(STORM_CPP_CUDAFORSTORM_DEF "undef")


if(ENABLE_CUDA)

    # Test for type alignment
    try_run(STORM_CUDA_RUN_RESULT_TYPEALIGNMENT STORM_CUDA_COMPILE_RESULT_TYPEALIGNMENT
            ${PROJECT_BINARY_DIR} "${PROJECT_SOURCE_DIR}/cuda/CMakeAlignmentCheck.cpp"
            COMPILE_OUTPUT_VARIABLE OUTPUT_TEST_VAR
            )
    if(NOT STORM_CUDA_COMPILE_RESULT_TYPEALIGNMENT)
        message(FATAL_ERROR "StoRM (CudaPlugin) - Could not test type alignment, there was an Error while compiling the file ${PROJECT_SOURCE_DIR}/cuda/CMakeAlignmentCheck.cpp: ${OUTPUT_TEST_VAR}")
    elseif(STORM_CUDA_RUN_RESULT_TYPEALIGNMENT EQUAL 0)
        message(STATUS "StoRM (CudaPlugin) - Result of Type Alignment Check: OK.")
    else()
        message(FATAL_ERROR "StoRM (CudaPlugin) - Result of Type Alignment Check: FAILED (Code ${STORM_CUDA_RUN_RESULT_TYPEALIGNMENT})")
    endif()

    # Test for Float 64bit Alignment
    try_run(STORM_CUDA_RUN_RESULT_FLOATALIGNMENT STORM_CUDA_COMPILE_RESULT_FLOATALIGNMENT
            ${PROJECT_BINARY_DIR} "${PROJECT_SOURCE_DIR}/cuda/CMakeFloatAlignmentCheck.cpp"
            COMPILE_OUTPUT_VARIABLE OUTPUT_TEST_VAR
            )
    if(NOT STORM_CUDA_COMPILE_RESULT_FLOATALIGNMENT)
        message(FATAL_ERROR "StoRM (CudaPlugin) - Could not test float type alignment, there was an Error while compiling the file ${PROJECT_SOURCE_DIR}/cuda/CMakeFloatAlignmentCheck.cpp: ${OUTPUT_TEST_VAR}")
    elseif(STORM_CUDA_RUN_RESULT_FLOATALIGNMENT EQUAL 2)
        message(STATUS "StoRM (CudaPlugin) - Result of Float Type Alignment Check: 64bit alignment active.")
        set(STORM_CUDAPLUGIN_FLOAT_64BIT_ALIGN_DEF "define")
    elseif(STORM_CUDA_RUN_RESULT_FLOATALIGNMENT EQUAL 3)
        message(STATUS "StoRM (CudaPlugin) - Result of Float Type Alignment Check: 64bit alignment disabled.")
        set(STORM_CUDAPLUGIN_FLOAT_64BIT_ALIGN_DEF "undef")
    else()
        message(FATAL_ERROR "StoRM (CudaPlugin) - Result of Float Type Alignment Check: FAILED (Code ${STORM_CUDA_RUN_RESULT_FLOATALIGNMENT})")
    endif()
    #
    # Make a version file containing the current version from git.
    #
    include(GetGitRevisionDescription)
    git_describe_checkout(STORM_GIT_VERSION_STRING)
    # Parse the git Tag into variables
    string(REGEX REPLACE "^([0-9]+)\\..*" "\\1" STORM_CUDAPLUGIN_VERSION_MAJOR "${STORM_GIT_VERSION_STRING}")
    string(REGEX REPLACE "^[0-9]+\\.([0-9]+).*" "\\1" STORM_CUDAPLUGIN_VERSION_MINOR "${STORM_GIT_VERSION_STRING}")
    string(REGEX REPLACE "^[0-9]+\\.[0-9]+\\.([0-9]+).*" "\\1" STORM_CUDAPLUGIN_VERSION_PATCH "${STORM_GIT_VERSION_STRING}")
    string(REGEX REPLACE "^[0-9]+\\.[0-9]+\\.[0-9]+\\-([0-9]+)\\-.*" "\\1" STORM_CUDAPLUGIN_VERSION_COMMITS_AHEAD "${STORM_GIT_VERSION_STRING}")
    string(REGEX REPLACE "^[0-9]+\\.[0-9]+\\.[0-9]+\\-[0-9]+\\-([a-z0-9]+).*" "\\1" STORM_CUDAPLUGIN_VERSION_HASH "${STORM_GIT_VERSION_STRING}")
    string(REGEX REPLACE "^[0-9]+\\.[0-9]+\\.[0-9]+\\-[0-9]+\\-[a-z0-9]+\\-(.*)" "\\1" STORM_CUDAPLUGIN_VERSION_APPENDIX "${STORM_GIT_VERSION_STRING}")
    if ("${STORM_CUDAPLUGIN_VERSION_APPENDIX}" MATCHES "^.*dirty.*$")
        set(STORM_CUDAPLUGIN_VERSION_DIRTY 1)
    else()
        set(STORM_CUDAPLUGIN_VERSION_DIRTY 0)
    endif()
    message(STATUS "StoRM (CudaPlugin) - Version information: ${STORM_CUDAPLUGIN_VERSION_MAJOR}.${STORM_CUDAPLUGIN_VERSION_MINOR}.${STORM_CUDAPLUGIN_VERSION_PATCH} (${STORM_CUDAPLUGIN_VERSION_COMMITS_AHEAD} commits ahead of Tag) build from ${STORM_CUDAPLUGIN_VERSION_HASH} (Dirty: ${STORM_CUDAPLUGIN_VERSION_DIRTY})")


    # Configure a header file to pass some of the CMake settings to the source code
    configure_file (
            "${PROJECT_SOURCE_DIR}/cuda/storm-cudaplugin-config.h.in"
            "${PROJECT_BINARY_DIR}/include/storm-cudaplugin-config.h"
    )

    #create library
    find_package(CUDA REQUIRED)
    set(CUSP_INCLUDE_DIRS "${PROJECT_SOURCE_DIR}/resources/3rdparty/cusplibrary")
    find_package(Cusp REQUIRED)
    find_package(Thrust REQUIRED)

    set(STORM_CUDA_LIB_NAME "storm-cuda")

    file(GLOB_RECURSE STORM_CUDA_KERNEL_FILES ${PROJECT_SOURCE_DIR}/cuda/kernels/*.cu)
    file(GLOB_RECURSE STORM_CUDA_HEADER_FILES ${PROJECT_SOURCE_DIR}/cuda/kernels/*.h)

    source_group(kernels FILES ${STORM_CUDA_KERNEL_FILES} ${STORM_CUDA_HEADER_FILES})
    include_directories(${PROJECT_SOURCE_DIR}/cuda/kernels/)

    #set(CUDA_PROPAGATE_HOST_FLAGS OFF)
    set(CUDA_NVCC_FLAGS "-arch=sm_30")

    #############################################################
    ##
    ##	CUSP
    ##
    #############################################################
    if(CUSP_FOUND)
        include_directories(${CUSP_INCLUDE_DIR})
        cuda_include_directories(${CUSP_INCLUDE_DIR})
        message(STATUS "StoRM (CudaPlugin) - Found CUSP Version ${CUSP_VERSION} in location ${CUSP_INCLUDE_DIR}")
    else()
        message(FATAL_ERROR "StoRM (CudaPlugin) - Could not find CUSP!")
    endif()

    #############################################################
    ##
    ##	Thrust
    ##
    #############################################################
    if(THRUST_FOUND)
        include_directories(${THRUST_INCLUDE_DIR})
        cuda_include_directories(${THRUST_INCLUDE_DIR})
        message(STATUS "StoRM (CudaPlugin) - Found Thrust Version ${THRUST_VERSION} in location ${THRUST_INCLUDE_DIR}")
    else()
        message(FATAL_ERROR "StoRM (CudaPlugin) - Could not find Thrust! Check your CUDA installation.")
    endif()

    include_directories(${CUDA_INCLUDE_DIRS})
    include_directories(${ADDITIONAL_INCLUDE_DIRS})

    cuda_add_library(${STORM_CUDA_LIB_NAME}
            ${STORM_CUDA_KERNEL_FILES} ${STORM_CUDA_HEADER_FILES}
            )

    message (STATUS "StoRM - Linking with CUDA")
    list(APPEND STORM_LINK_LIBRARIES ${STORM_CUDA_LIB_NAME})
    include_directories("${PROJECT_SOURCE_DIR}/cuda/kernels/")
endif()<|MERGE_RESOLUTION|>--- conflicted
+++ resolved
@@ -303,16 +303,6 @@
 #############################################################
 
 ExternalProject_Add(
-<<<<<<< HEAD
-    sylvan
-    DOWNLOAD_COMMAND ""
-    PREFIX "sylvan"
-    SOURCE_DIR ${CMAKE_CURRENT_SOURCE_DIR}/sylvan
-    CMAKE_ARGS -DSYLVAN_BUILD_TEST=Off -DSYLVAN_BUILD_EXAMPLES=On -DCMAKE_BUILD_TYPE=Release
-    BINARY_DIR "${PROJECT_BINARY_DIR}/sylvan"
-    INSTALL_COMMAND ""
-    INSTALL_DIR "${PROJECT_BINARY_DIR}/sylvan"
-=======
         sylvan
         DOWNLOAD_COMMAND ""
         PREFIX "sylvan"
@@ -324,7 +314,6 @@
         INSTALL_DIR "${STORM_3RDPARTY_BINARY_DIR}/sylvan"
         LOG_CONFIGURE ON
         LOG_BUILD ON
->>>>>>> 221bb59a
 )
 ExternalProject_Get_Property(sylvan source_dir)
 ExternalProject_Get_Property(sylvan binary_dir)
