--- conflicted
+++ resolved
@@ -359,20 +359,12 @@
 set(STORM_CARL_SUPPORTS_FWD_DECL ON)
 list(APPEND STORM_FETCHED_TARGETS lib_carl)
 
-<<<<<<< HEAD
 # Some checks to see whether we correctly configured carl.
 if(SHIPPED_CARL_USE_CLN_NUMBERS AND NOT STORM_HAVE_CLN)
     message(FATAL_ERROR "Cannot use CLN numbers if carl is build without.")
 endif()
 if(SHIPPED_CARL_USE_GINAC AND NOT STORM_HAVE_GINAC)
     message(FATAL_ERROR "Cannot use CLN numbers if carl is build without ginac.")
-=======
-if((STORM_USE_CLN_EA OR STORM_USE_CLN_RF) AND NOT STORM_HAVE_CLN)
-    message(FATAL_ERROR "Storm - Cannot use CLN numbers if carl is build without CLN.")
-endif()
-if((STORM_USE_CLN_EA OR STORM_USE_CLN_RF) AND NOT STORM_HAVE_GINAC)
-    message(FATAL_ERROR "Storm - Cannot use CLN numbers if carl is build without GiNaC.")
->>>>>>> d4a8df60
 endif()
 
 #############################################################
