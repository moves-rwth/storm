--- conflicted
+++ resolved
@@ -555,22 +555,12 @@
     set(SYLVAN_BUILD_TYPE "Release")
 endif()
 
-#for Apple Silicon, build Sylvan differently
-set(Sylvan_Portable STORM_PORTABLE)
-if(APPLE_SILICON)
-    set(Sylvan_Portable ON)
-endif()
-
 ExternalProject_Add(
         sylvan
         DOWNLOAD_COMMAND ""
         PREFIX "sylvan"
         SOURCE_DIR ${STORM_3RDPARTY_SOURCE_DIR}/sylvan
-<<<<<<< HEAD
         CMAKE_ARGS -DPROJECT_NAME=storm -DCMAKE_C_COMPILER=${CMAKE_C_COMPILER} -DCMAKE_CXX_COMPILER=${CMAKE_CXX_COMPILER} -DSYLVAN_BUILD_DOCS=OFF -DSYLVAN_BUILD_EXAMPLES=OFF -DCMAKE_BUILD_TYPE=${SYLVAN_BUILD_TYPE} -DCMAKE_POSITION_INDEPENDENT_CODE=ON -DSYLVAN_GMP=ON -DUSE_CARL=ON -Dcarl_DIR=${carl_DIR} -DBUILD_SHARED_LIBS=OFF
-=======
-        CMAKE_ARGS -DCMAKE_C_COMPILER=${CMAKE_C_COMPILER} -DGMP_LOCATION=${GMP_LIB_LOCATION}  -DGMP_INCLUDE=${GMP_INCLUDE_DIR}  -DCMAKE_CXX_COMPILER=${CMAKE_CXX_COMPILER} -DSYLVAN_BUILD_DOCS=OFF -DSYLVAN_BUILD_EXAMPLES=OFF -DCMAKE_BUILD_TYPE=${SYLVAN_BUILD_TYPE} -DCMAKE_POSITION_INDEPENDENT_CODE=ON -DUSE_CARL=ON -Dcarl_DIR=${carl_DIR} -DSYLVAN_PORTABLE=${Sylvan_Portable} -DBoost_INCLUDE_DIRS=${Boost_INCLUDE_DIRS} -DBUILD_SHARED_LIBS=OFF -DSYLVAN_BUILD_TESTS=OFF
->>>>>>> 7ec697cd
         BINARY_DIR ${STORM_3RDPARTY_BINARY_DIR}/sylvan
         BUILD_IN_SOURCE 0
         INSTALL_COMMAND ""
