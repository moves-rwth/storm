--- conflicted
+++ resolved
@@ -1353,26 +1353,21 @@
                     } else {
                         STORM_LOG_ERROR("Scheduler requested but could not be generated.");
                     }
+                } else if (result->isExplicitParetoCurveCheckResult()) {
+                    if constexpr (!std::is_same_v<ValueType, storm::RationalFunction>) {
+                        if (auto const& paretoRes = result->template asExplicitParetoCurveCheckResult<ValueType>(); paretoRes.hasScheduler()) {
+                            storm::api::exportParetoScheduler(
+                                sparseModel, paretoRes.getPoints(), paretoRes.getSchedulers(),
+                                (exportCount == 0 ? std::string("") : std::to_string(exportCount)) + ioSettings.getExportSchedulerFilename());
+                        } else {
+                            STORM_LOG_ERROR("Scheduler requested but could not be generated.");
+                        }
+                    } else {
+                        STORM_LOG_THROW(false, storm::exceptions::NotSupportedException, "Scheduler export not supported for this value type.");
+                    }
                 } else {
                     STORM_LOG_THROW(false, storm::exceptions::NotSupportedException, "Scheduler export not supported for this property.");
                 }
-<<<<<<< HEAD
-            } else if (result->isExplicitParetoCurveCheckResult()) {
-                if constexpr (!std::is_same_v<ValueType, storm::RationalFunction>) {
-                    if (auto const& paretoRes = result->template asExplicitParetoCurveCheckResult<ValueType>(); paretoRes.hasScheduler()) {
-                        storm::api::exportParetoScheduler(
-                            sparseModel, paretoRes.getPoints(), paretoRes.getSchedulers(),
-                            (exportCount == 0 ? std::string("") : std::to_string(exportCount)) + ioSettings.getExportSchedulerFilename());
-                    } else {
-                        STORM_LOG_ERROR("Scheduler requested but could not be generated.");
-                    }
-                } else {
-                    STORM_LOG_THROW(false, storm::exceptions::NotSupportedException, "Scheduler export not supported for this value type.");
-                }
-            } else {
-                STORM_LOG_THROW(false, storm::exceptions::NotSupportedException, "Scheduler export not supported for this property.");
-=======
->>>>>>> 6c3470ca
             }
         }
         if (ioSettings.isExportCheckResultSet()) {
