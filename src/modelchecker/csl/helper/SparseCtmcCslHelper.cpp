--- conflicted
+++ resolved
@@ -189,24 +189,14 @@
                 
                 return result;
             }
-
+            
             template <typename ValueType>
             std::vector<ValueType> SparseCtmcCslHelper<ValueType>::computeUntilProbabilities(storm::storage::SparseMatrix<ValueType> const& rateMatrix, storm::storage::SparseMatrix<ValueType> const& backwardTransitions, std::vector<ValueType> const& exitRateVector, storm::storage::BitVector const& phiStates, storm::storage::BitVector const& psiStates, bool qualitative, storm::solver::LinearEquationSolverFactory<ValueType> const& linearEquationSolverFactory) {
                 return SparseDtmcPrctlHelper<ValueType>::computeUntilProbabilities(computeProbabilityMatrix(rateMatrix, exitRateVector), backwardTransitions, phiStates, psiStates, qualitative, linearEquationSolverFactory);
             }
             
             template <typename ValueType>
-<<<<<<< HEAD
-            std::vector<ValueType> SparseCtmcCslHelper<ValueType>::computeUntilProbabilitiesElimination(storm::storage::SparseMatrix<ValueType> const& rateMatrix, storm::storage::SparseMatrix<ValueType> const& backwardTransitions, std::vector<ValueType> const& exitRateVector, storm::storage::BitVector const& initialStates, storm::storage::BitVector const& phiStates, storm::storage::BitVector const& psiStates, bool qualitative) {
-                // Use "normal" function again, if RationalFunction finally is supported.
-                return storm::modelchecker::SparseDtmcEliminationModelChecker<storm::models::sparse::Dtmc<ValueType>>::computeUntilProbabilities(computeProbabilityMatrix(rateMatrix, exitRateVector), backwardTransitions, initialStates, phiStates, psiStates, false);
-            }
-
-            template <typename ValueType>
             std::vector<ValueType> SparseCtmcCslHelper<ValueType>::computeNextProbabilities(storm::storage::SparseMatrix<ValueType> const& rateMatrix, std::vector<ValueType> const& exitRateVector, storm::storage::BitVector const& nextStates, storm::solver::LinearEquationSolverFactory<ValueType> const& linearEquationSolverFactory) {
-=======
-            std::vector<ValueType> SparseCtmcCslHelper<ValueType>::computeNextProbabilities(storm::storage::SparseMatrix<ValueType> const& rateMatrix, std::vector<ValueType> const& exitRateVector, storm::storage::BitVector const& nextStates, storm::utility::solver::LinearEquationSolverFactory<ValueType> const& linearEquationSolverFactory) {
->>>>>>> 711d5cfa
                 return SparseDtmcPrctlHelper<ValueType>::computeNextProbabilities(computeProbabilityMatrix(rateMatrix, exitRateVector), nextStates, linearEquationSolverFactory);
             }
             
@@ -326,7 +316,7 @@
                 
                 // Initialize result to state rewards of the this->getModel().
                 std::vector<ValueType> result(rewardModel.getStateRewardVector());
-
+                
                 // If the time-bound is not zero, we need to perform a transient analysis.
                 if (timeBound > 0) {
                     ValueType uniformizationRate = 0;
@@ -348,7 +338,7 @@
             std::vector<ValueType> SparseCtmcCslHelper<ValueType>::computeCumulativeRewards(storm::storage::SparseMatrix<ValueType> const& rateMatrix, std::vector<ValueType> const& exitRateVector, RewardModelType const& rewardModel, double timeBound, storm::solver::LinearEquationSolverFactory<ValueType> const& linearEquationSolverFactory) {
                 // Only compute the result if the model has a state-based reward this->getModel().
                 STORM_LOG_THROW(!rewardModel.empty(), storm::exceptions::InvalidPropertyException, "Missing reward model for formula. Skipping formula.");
-                                
+                
                 uint_fast64_t numberOfStates = rateMatrix.getRowCount();
                 
                 // If the time bound is zero, the result is the constant zero vector.
@@ -367,19 +357,19 @@
                 STORM_LOG_THROW(uniformizationRate > 0, storm::exceptions::InvalidStateException, "The uniformization rate must be positive.");
                 
                 storm::storage::SparseMatrix<ValueType> uniformizedMatrix = computeUniformizedMatrix(rateMatrix, storm::storage::BitVector(numberOfStates, true), uniformizationRate, exitRateVector);
-
+                
                 // Compute the total state reward vector.
                 std::vector<ValueType> totalRewardVector = rewardModel.getTotalRewardVector(rateMatrix, exitRateVector);
                 
                 // Finally, compute the transient probabilities.
                 return computeTransientProbabilities<true>(uniformizedMatrix, nullptr, timeBound, uniformizationRate, totalRewardVector, linearEquationSolverFactory);
             }
-
+            
             template <typename ValueType>
             template <typename RewardModelType>
             std::vector<ValueType> SparseCtmcCslHelper<ValueType>::computeReachabilityRewards(storm::storage::SparseMatrix<ValueType> const& rateMatrix, storm::storage::SparseMatrix<ValueType> const& backwardTransitions, std::vector<ValueType> const& exitRateVector, RewardModelType const& rewardModel, storm::storage::BitVector const& targetStates, bool qualitative, storm::solver::LinearEquationSolverFactory<ValueType> const& linearEquationSolverFactory) {
                 STORM_LOG_THROW(!rewardModel.empty(), storm::exceptions::InvalidPropertyException, "Missing reward model for formula. Skipping formula.");
-
+                
                 storm::storage::SparseMatrix<ValueType> probabilityMatrix = computeProbabilityMatrix(rateMatrix, exitRateVector);
                 
                 std::vector<ValueType> totalRewardVector;
@@ -434,7 +424,7 @@
                 
                 return generatorMatrix;
             }
-
+            
             template <typename ValueType>
             std::vector<ValueType> SparseCtmcCslHelper<ValueType>::computeLongRunAverageProbabilities(storm::storage::SparseMatrix<ValueType> const& probabilityMatrix, storm::storage::BitVector const& psiStates, std::vector<ValueType> const* exitRateVector, bool qualitative, storm::solver::LinearEquationSolverFactory<ValueType> const& linearEquationSolverFactory) {
                 // If there are no goal states, we avoid the computation and directly return zero.
@@ -658,12 +648,12 @@
                 
                 return result;
             }
-
+            
             template <typename ValueType>
             std::vector<ValueType> SparseCtmcCslHelper<ValueType>::computeReachabilityTimes(storm::storage::SparseMatrix<ValueType> const& rateMatrix, storm::storage::SparseMatrix<ValueType> const& backwardTransitions, std::vector<ValueType> const& exitRateVector, storm::storage::BitVector const& initialStates, storm::storage::BitVector const& targetStates, bool qualitative, storm::solver::LinearEquationSolverFactory<ValueType> const& linearEquationSolverFactory) {
                 // Compute expected time on CTMC by reduction to DTMC with rewards.
                 storm::storage::SparseMatrix<ValueType> probabilityMatrix = computeProbabilityMatrix(rateMatrix, exitRateVector);
-
+                
                 // Initialize rewards.
                 std::vector<ValueType> totalRewardVector;
                 for (size_t i = 0; i < exitRateVector.size(); ++i) {
@@ -675,24 +665,18 @@
                         totalRewardVector.push_back(storm::utility::one<ValueType>() / exitRateVector[i]);
                     }
                 }
-
+                
                 return storm::modelchecker::helper::SparseDtmcPrctlHelper<ValueType>::computeReachabilityRewards(probabilityMatrix, backwardTransitions, totalRewardVector, targetStates, qualitative, linearEquationSolverFactory);
             }
-
+            
             template class SparseCtmcCslHelper<double>;
             template std::vector<double> SparseCtmcCslHelper<double>::computeInstantaneousRewards(storm::storage::SparseMatrix<double> const& rateMatrix, std::vector<double> const& exitRateVector, storm::models::sparse::StandardRewardModel<double> const& rewardModel, double timeBound, storm::solver::LinearEquationSolverFactory<double> const& linearEquationSolverFactory);
             template std::vector<double> SparseCtmcCslHelper<double>::computeCumulativeRewards(storm::storage::SparseMatrix<double> const& rateMatrix, std::vector<double> const& exitRateVector, storm::models::sparse::StandardRewardModel<double> const& rewardModel, double timeBound, storm::solver::LinearEquationSolverFactory<double> const& linearEquationSolverFactory);
             template std::vector<double> SparseCtmcCslHelper<double>::computeReachabilityRewards(storm::storage::SparseMatrix<double> const& rateMatrix, storm::storage::SparseMatrix<double> const& backwardTransitions, std::vector<double> const& exitRateVector, storm::models::sparse::StandardRewardModel<double> const& rewardModel, storm::storage::BitVector const& targetStates, bool qualitative, storm::solver::LinearEquationSolverFactory<double> const& linearEquationSolverFactory);
-
-<<<<<<< HEAD
+            
+            
             template std::vector<storm::RationalNumber> SparseCtmcCslHelper<storm::RationalNumber>::computeLongRunAverageProbabilities(storm::storage::SparseMatrix<storm::RationalNumber> const& probabilityMatrix, storm::storage::BitVector const& psiStates, std::vector<storm::RationalNumber> const* exitRateVector, bool qualitative, storm::solver::LinearEquationSolverFactory<storm::RationalNumber> const& linearEquationSolverFactory);
-
-            
-            template std::vector<storm::RationalFunction> SparseCtmcCslHelper<storm::RationalFunction>::computeUntilProbabilitiesElimination(storm::storage::SparseMatrix<storm::RationalFunction> const& rateMatrix, storm::storage::SparseMatrix<storm::RationalFunction> const& backwardTransitions, std::vector<storm::RationalFunction> const& exitRateVector, storm::storage::BitVector const& initialStates, storm::storage::BitVector const& phiStates, storm::storage::BitVector const& psiStates, bool qualitative);
-            template std::vector<storm::RationalFunction> SparseCtmcCslHelper<storm::RationalFunction>::computeReachabilityTimesElimination(storm::storage::SparseMatrix<storm::RationalFunction> const& rateMatrix, storm::storage::SparseMatrix<storm::RationalFunction> const& backwardTransitions, std::vector<storm::RationalFunction> const& exitRateVector, storm::storage::BitVector const& initialStates, storm::storage::BitVector const& targetStates, bool qualitative);
             template std::vector<storm::RationalFunction> SparseCtmcCslHelper<storm::RationalFunction>::computeLongRunAverageProbabilities(storm::storage::SparseMatrix<storm::RationalFunction> const& probabilityMatrix, storm::storage::BitVector const& psiStates, std::vector<storm::RationalFunction> const* exitRateVector, bool qualitative, storm::solver::LinearEquationSolverFactory<storm::RationalFunction> const& linearEquationSolverFactory);
-=======
->>>>>>> 711d5cfa
         }
     }
 }