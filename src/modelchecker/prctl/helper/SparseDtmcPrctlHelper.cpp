#include "src/modelchecker/prctl/helper/SparseDtmcPrctlHelper.h"

#include "src/modelchecker/csl/helper/SparseCtmcCslHelper.h"

#include "src/utility/macros.h"
#include "src/utility/vector.h"
#include "src/utility/graph.h"

#include "src/solver/LinearEquationSolver.h"

#include "src/modelchecker/results/ExplicitQuantitativeCheckResult.h"

#include "src/exceptions/InvalidStateException.h"
#include "src/exceptions/InvalidPropertyException.h"

namespace storm {
    namespace modelchecker {
        namespace helper {
            template<typename ValueType, typename RewardModelType>
            std::vector<ValueType> SparseDtmcPrctlHelper<ValueType, RewardModelType>::computeBoundedUntilProbabilities(storm::storage::SparseMatrix<ValueType> const& transitionMatrix, storm::storage::SparseMatrix<ValueType> const& backwardTransitions, storm::storage::BitVector const& phiStates, storm::storage::BitVector const& psiStates, uint_fast64_t stepBound, storm::solver::LinearEquationSolverFactory<ValueType> const& linearEquationSolverFactory) {
                std::vector<ValueType> result(transitionMatrix.getRowCount(), storm::utility::zero<ValueType>());
                
                // If we identify the states that have probability 0 of reaching the target states, we can exclude them in the further analysis.
                storm::storage::BitVector maybeStates = storm::utility::graph::performProbGreater0(backwardTransitions, phiStates, psiStates, true, stepBound);
                maybeStates &= ~psiStates;
                STORM_LOG_INFO("Found " << maybeStates.getNumberOfSetBits() << " 'maybe' states.");
                
                if (!maybeStates.empty()) {
                    // We can eliminate the rows and columns from the original transition probability matrix that have probability 0.
                    storm::storage::SparseMatrix<ValueType> submatrix = transitionMatrix.getSubmatrix(true, maybeStates, maybeStates, true);
                    
                    // Create the vector of one-step probabilities to go to target states.
                    std::vector<ValueType> b = transitionMatrix.getConstrainedRowSumVector(maybeStates, psiStates);
                    
                    // Create the vector with which to multiply.
                    std::vector<ValueType> subresult(maybeStates.getNumberOfSetBits());
                    
                    // Perform the matrix vector multiplication as often as required by the formula bound.
                    std::unique_ptr<storm::solver::LinearEquationSolver<ValueType>> solver = linearEquationSolverFactory.create(std::move(submatrix));
                    solver->repeatedMultiply(subresult, &b, stepBound);
                    
                    // Set the values of the resulting vector accordingly.
                    storm::utility::vector::setVectorValues(result, maybeStates, subresult);
                }
                storm::utility::vector::setVectorValues<ValueType>(result, psiStates, storm::utility::one<ValueType>());
                
                return result;
            }
            
            template<typename ValueType, typename RewardModelType>
<<<<<<< HEAD
            std::vector<ValueType> SparseDtmcPrctlHelper<ValueType, RewardModelType>::computeUntilProbabilities(storm::storage::SparseMatrix<ValueType> const& transitionMatrix, storm::storage::SparseMatrix<ValueType> const& backwardTransitions, storm::storage::BitVector const& phiStates, storm::storage::BitVector const& psiStates, bool qualitative, storm::utility::solver::LinearEquationSolverFactory<ValueType> const& linearEquationSolverFactory, boost::optional<std::vector<ValueType>> resultHint) {
=======
            std::vector<ValueType> SparseDtmcPrctlHelper<ValueType, RewardModelType>::computeUntilProbabilities(storm::storage::SparseMatrix<ValueType> const& transitionMatrix, storm::storage::SparseMatrix<ValueType> const& backwardTransitions, storm::storage::BitVector const& phiStates, storm::storage::BitVector const& psiStates, bool qualitative, storm::solver::LinearEquationSolverFactory<ValueType> const& linearEquationSolverFactory) {
>>>>>>> b3643abb
                // We need to identify the states which have to be taken out of the matrix, i.e.
                // all states that have probability 0 and 1 of satisfying the until-formula.
                std::pair<storm::storage::BitVector, storm::storage::BitVector> statesWithProbability01 = storm::utility::graph::performProb01(backwardTransitions, phiStates, psiStates);
                storm::storage::BitVector statesWithProbability0 = std::move(statesWithProbability01.first);
                storm::storage::BitVector statesWithProbability1 = std::move(statesWithProbability01.second);
                
                // Perform some logging.
                storm::storage::BitVector maybeStates = ~(statesWithProbability0 | statesWithProbability1);
                STORM_LOG_INFO("Found " << statesWithProbability0.getNumberOfSetBits() << " 'no' states.");
                STORM_LOG_INFO("Found " << statesWithProbability1.getNumberOfSetBits() << " 'yes' states.");
                STORM_LOG_INFO("Found " << maybeStates.getNumberOfSetBits() << " 'maybe' states.");
                
                // Create resulting vector.
                std::vector<ValueType> result(transitionMatrix.getRowCount());
                
                // Check whether we need to compute exact probabilities for some states.
                if (qualitative) {
                    // Set the values for all maybe-states to 0.5 to indicate that their probability values are neither 0 nor 1.
                    storm::utility::vector::setVectorValues<ValueType>(result, maybeStates, storm::utility::convertNumber<ValueType>(0.5));
                } else {
                    if (!maybeStates.empty()) {
                        // In this case we have have to compute the probabilities.
                        
                        // We can eliminate the rows and columns from the original transition probability matrix.
                        storm::storage::SparseMatrix<ValueType> submatrix = transitionMatrix.getSubmatrix(true, maybeStates, maybeStates, true);
                        
                        // Converting the matrix from the fixpoint notation to the form needed for the equation
                        // system. That is, we go from x = A*x + b to (I-A)x = b.
                        submatrix.convertToEquationSystem();
                        
<<<<<<< HEAD
                        
                        // Initialize the x vector with the hint (if available) or with 0.5 for each element.
                        // This is the initial guess for the iterative solvers. It should be safe as for all
                        // 'maybe' states we know that the probability is strictly larger than 0.
                        std::vector<ValueType> x(maybeStates.getNumberOfSetBits(), ValueType(0.5));
                        if(resultHint){
                            storm::utility::vector::selectVectorValues(x, maybeStates, resultHint.get());
                        }
=======
                        // Initialize the x vector with 0.5 for each element. This is the initial guess for
                        // the iterative solvers. It should be safe as for all 'maybe' states we know that the
                        // probability is strictly larger than 0.
                        std::vector<ValueType> x(maybeStates.getNumberOfSetBits(), storm::utility::convertNumber<ValueType>(0.5));
>>>>>>> b3643abb
                        
                        // Prepare the right-hand side of the equation system. For entry i this corresponds to
                        // the accumulated probability of going from state i to some 'yes' state.
                        std::vector<ValueType> b = transitionMatrix.getConstrainedRowSumVector(maybeStates, statesWithProbability1);
                        
                        // Now solve the created system of linear equations.
                        std::unique_ptr<storm::solver::LinearEquationSolver<ValueType>> solver = linearEquationSolverFactory.create(std::move(submatrix));
                        solver->solveEquations(x, b);
                        
                        // Set values of resulting vector according to result.
                        storm::utility::vector::setVectorValues<ValueType>(result, maybeStates, x);
                    }
                }
                
                // Set values of resulting vector that are known exactly.
                storm::utility::vector::setVectorValues<ValueType>(result, statesWithProbability0, storm::utility::zero<ValueType>());
                storm::utility::vector::setVectorValues<ValueType>(result, statesWithProbability1, storm::utility::one<ValueType>());
                
                return result;
            }
            
            template<typename ValueType, typename RewardModelType>
            std::vector<ValueType> SparseDtmcPrctlHelper<ValueType, RewardModelType>::computeGloballyProbabilities(storm::storage::SparseMatrix<ValueType> const& transitionMatrix, storm::storage::SparseMatrix<ValueType> const& backwardTransitions, storm::storage::BitVector const& psiStates, bool qualitative, storm::solver::LinearEquationSolverFactory<ValueType> const& linearEquationSolverFactory) {
                std::vector<ValueType> result = computeUntilProbabilities(transitionMatrix, backwardTransitions, storm::storage::BitVector(transitionMatrix.getRowCount(), true), ~psiStates, qualitative, linearEquationSolverFactory);
                for (auto& entry : result) {
                    entry = storm::utility::one<ValueType>() - entry;
                }
                return result;
            }
            
            template<typename ValueType, typename RewardModelType>
            std::vector<ValueType> SparseDtmcPrctlHelper<ValueType, RewardModelType>::computeNextProbabilities(storm::storage::SparseMatrix<ValueType> const& transitionMatrix, storm::storage::BitVector const& nextStates, storm::solver::LinearEquationSolverFactory<ValueType> const& linearEquationSolverFactory) {
                // Create the vector with which to multiply and initialize it correctly.
                std::vector<ValueType> result(transitionMatrix.getRowCount());
                storm::utility::vector::setVectorValues(result, nextStates, storm::utility::one<ValueType>());
                
                // Perform one single matrix-vector multiplication.
                std::unique_ptr<storm::solver::LinearEquationSolver<ValueType>> solver = linearEquationSolverFactory.create(transitionMatrix);
                solver->repeatedMultiply(result, nullptr, 1);
                return result;
            }
            
            template<typename ValueType, typename RewardModelType>
            std::vector<ValueType> SparseDtmcPrctlHelper<ValueType, RewardModelType>::computeCumulativeRewards(storm::storage::SparseMatrix<ValueType> const& transitionMatrix, RewardModelType const& rewardModel, uint_fast64_t stepBound, storm::solver::LinearEquationSolverFactory<ValueType> const& linearEquationSolverFactory) {
                // Initialize result to the null vector.
                std::vector<ValueType> result(transitionMatrix.getRowCount());
                
                // Compute the reward vector to add in each step based on the available reward models.
                std::vector<ValueType> totalRewardVector = rewardModel.getTotalRewardVector(transitionMatrix);
                
                // Perform the matrix vector multiplication as often as required by the formula bound.
                std::unique_ptr<storm::solver::LinearEquationSolver<ValueType>> solver = linearEquationSolverFactory.create(transitionMatrix);
                solver->repeatedMultiply(result, &totalRewardVector, stepBound);
                
                return result;
            }
            
            template<typename ValueType, typename RewardModelType>
            std::vector<ValueType> SparseDtmcPrctlHelper<ValueType, RewardModelType>::computeInstantaneousRewards(storm::storage::SparseMatrix<ValueType> const& transitionMatrix, RewardModelType const& rewardModel, uint_fast64_t stepCount, storm::solver::LinearEquationSolverFactory<ValueType> const& linearEquationSolverFactory) {
                // Only compute the result if the model has a state-based reward this->getModel().
                STORM_LOG_THROW(rewardModel.hasStateRewards(), storm::exceptions::InvalidPropertyException, "Missing reward model for formula. Skipping formula.");
                
                // Initialize result to state rewards of the model.
                std::vector<ValueType> result = rewardModel.getStateRewardVector();
                
                // Perform the matrix vector multiplication as often as required by the formula bound.
                std::unique_ptr<storm::solver::LinearEquationSolver<ValueType>> solver = linearEquationSolverFactory.create(transitionMatrix);
                solver->repeatedMultiply(result, nullptr, stepCount);
                
                return result;
            }
            
            template<typename ValueType, typename RewardModelType>
<<<<<<< HEAD
            std::vector<ValueType> SparseDtmcPrctlHelper<ValueType, RewardModelType>::computeReachabilityRewards(storm::storage::SparseMatrix<ValueType> const& transitionMatrix, storm::storage::SparseMatrix<ValueType> const& backwardTransitions, RewardModelType const& rewardModel, storm::storage::BitVector const& targetStates, bool qualitative, storm::utility::solver::LinearEquationSolverFactory<ValueType> const& linearEquationSolverFactory, boost::optional<std::vector<ValueType>> resultHint) {
                return computeReachabilityRewards(transitionMatrix, backwardTransitions, [&] (uint_fast64_t numberOfRows, storm::storage::SparseMatrix<ValueType> const& transitionMatrix, storm::storage::BitVector const& maybeStates) { return rewardModel.getTotalRewardVector(numberOfRows, transitionMatrix, maybeStates); }, targetStates, qualitative, linearEquationSolverFactory, resultHint);
            }
            
            template<typename ValueType, typename RewardModelType>
            std::vector<ValueType> SparseDtmcPrctlHelper<ValueType, RewardModelType>::computeReachabilityRewards(storm::storage::SparseMatrix<ValueType> const& transitionMatrix, storm::storage::SparseMatrix<ValueType> const& backwardTransitions, std::vector<ValueType> const& totalStateRewardVector, storm::storage::BitVector const& targetStates, bool qualitative, storm::utility::solver::LinearEquationSolverFactory<ValueType> const& linearEquationSolverFactory, boost::optional<std::vector<ValueType>> resultHint) {
=======
            std::vector<ValueType> SparseDtmcPrctlHelper<ValueType, RewardModelType>::computeReachabilityRewards(storm::storage::SparseMatrix<ValueType> const& transitionMatrix, storm::storage::SparseMatrix<ValueType> const& backwardTransitions, RewardModelType const& rewardModel, storm::storage::BitVector const& targetStates, bool qualitative, storm::solver::LinearEquationSolverFactory<ValueType> const& linearEquationSolverFactory) {
                return computeReachabilityRewards(transitionMatrix, backwardTransitions, [&] (uint_fast64_t numberOfRows, storm::storage::SparseMatrix<ValueType> const& transitionMatrix, storm::storage::BitVector const& maybeStates) { return rewardModel.getTotalRewardVector(numberOfRows, transitionMatrix, maybeStates); }, targetStates, qualitative, linearEquationSolverFactory);
            }
            
            template<typename ValueType, typename RewardModelType>
            std::vector<ValueType> SparseDtmcPrctlHelper<ValueType, RewardModelType>::computeReachabilityRewards(storm::storage::SparseMatrix<ValueType> const& transitionMatrix, storm::storage::SparseMatrix<ValueType> const& backwardTransitions, std::vector<ValueType> const& totalStateRewardVector, storm::storage::BitVector const& targetStates, bool qualitative, storm::solver::LinearEquationSolverFactory<ValueType> const& linearEquationSolverFactory) {
>>>>>>> b3643abb
                return computeReachabilityRewards(transitionMatrix, backwardTransitions,
                                                  [&] (uint_fast64_t numberOfRows, storm::storage::SparseMatrix<ValueType> const& transitionMatrix, storm::storage::BitVector const& maybeStates) {
                                                      std::vector<ValueType> result(numberOfRows);
                                                      storm::utility::vector::selectVectorValues(result, maybeStates, totalStateRewardVector);
                                                      return result;
                                                  },
                                                  targetStates, qualitative, linearEquationSolverFactory, resultHint);
            }
            
            template<typename ValueType, typename RewardModelType>
<<<<<<< HEAD
            std::vector<ValueType> SparseDtmcPrctlHelper<ValueType, RewardModelType>::computeReachabilityRewards(storm::storage::SparseMatrix<ValueType> const& transitionMatrix, storm::storage::SparseMatrix<ValueType> const& backwardTransitions, std::function<std::vector<ValueType>(uint_fast64_t, storm::storage::SparseMatrix<ValueType> const&, storm::storage::BitVector const&)> const& totalStateRewardVectorGetter, storm::storage::BitVector const& targetStates, bool qualitative, storm::utility::solver::LinearEquationSolverFactory<ValueType> const& linearEquationSolverFactory, boost::optional<std::vector<ValueType>> resultHint) {
=======
            std::vector<ValueType> SparseDtmcPrctlHelper<ValueType, RewardModelType>::computeReachabilityRewards(storm::storage::SparseMatrix<ValueType> const& transitionMatrix, storm::storage::SparseMatrix<ValueType> const& backwardTransitions, std::function<std::vector<ValueType>(uint_fast64_t, storm::storage::SparseMatrix<ValueType> const&, storm::storage::BitVector const&)> const& totalStateRewardVectorGetter, storm::storage::BitVector const& targetStates, bool qualitative, storm::solver::LinearEquationSolverFactory<ValueType> const& linearEquationSolverFactory) {
>>>>>>> b3643abb
                                
                // Determine which states have a reward of infinity by definition.
                storm::storage::BitVector trueStates(transitionMatrix.getRowCount(), true);
                storm::storage::BitVector infinityStates = storm::utility::graph::performProb1(backwardTransitions, trueStates, targetStates);
                infinityStates.complement();
                storm::storage::BitVector maybeStates = ~targetStates & ~infinityStates;
                STORM_LOG_INFO("Found " << infinityStates.getNumberOfSetBits() << " 'infinity' states.");
                STORM_LOG_INFO("Found " << targetStates.getNumberOfSetBits() << " 'target' states.");
                STORM_LOG_INFO("Found " << maybeStates.getNumberOfSetBits() << " 'maybe' states.");
                
                // Create resulting vector.
                std::vector<ValueType> result(transitionMatrix.getRowCount(), storm::utility::zero<ValueType>());
                
                // Check whether we need to compute exact rewards for some states.
                if (qualitative) {
                    // Set the values for all maybe-states to 1 to indicate that their reward values
                    // are neither 0 nor infinity.
                    storm::utility::vector::setVectorValues<ValueType>(result, maybeStates, storm::utility::one<ValueType>());
                } else {
                    if (!maybeStates.empty()) {
                        // In this case we have to compute the reward values for the remaining states.
                        // We can eliminate the rows and columns from the original transition probability matrix.
                        storm::storage::SparseMatrix<ValueType> submatrix = transitionMatrix.getSubmatrix(true, maybeStates, maybeStates, true);
                        
                        // Converting the matrix from the fixpoint notation to the form needed for the equation
                        // system. That is, we go from x = A*x + b to (I-A)x = b.
                        submatrix.convertToEquationSystem();
                        
                        // Initialize the x vector with the hint (if available) or with 1 for each element.
                        // This is the initial guess for the iterative solvers.
                        std::vector<ValueType> x(submatrix.getColumnCount(), storm::utility::one<ValueType>());
                        if(resultHint){
                            storm::utility::vector::selectVectorValues(x, maybeStates, resultHint.get());
                        }
                        
                        // Prepare the right-hand side of the equation system.
                        std::vector<ValueType> b = totalStateRewardVectorGetter(submatrix.getRowCount(), transitionMatrix, maybeStates);
                        
                        // Now solve the resulting equation system.
                        std::unique_ptr<storm::solver::LinearEquationSolver<ValueType>> solver = linearEquationSolverFactory.create(std::move(submatrix));
                        solver->solveEquations(x, b);
                        
                        // Set values of resulting vector according to result.
                        storm::utility::vector::setVectorValues<ValueType>(result, maybeStates, x);
                    }
                }
                
                // Set values of resulting vector that are known exactly.
                storm::utility::vector::setVectorValues(result, infinityStates, storm::utility::infinity<ValueType>());
                
                return result;
            }
            
            template<typename ValueType, typename RewardModelType>
            std::vector<ValueType> SparseDtmcPrctlHelper<ValueType, RewardModelType>::computeLongRunAverageProbabilities(storm::storage::SparseMatrix<ValueType> const& transitionMatrix, storm::storage::BitVector const& psiStates, bool qualitative, storm::solver::LinearEquationSolverFactory<ValueType> const& linearEquationSolverFactory) {
                return SparseCtmcCslHelper::computeLongRunAverageProbabilities<ValueType>(transitionMatrix, psiStates, nullptr, qualitative, linearEquationSolverFactory);
            }
            
            template<typename ValueType, typename RewardModelType>
            typename SparseDtmcPrctlHelper<ValueType, RewardModelType>::BaierTransformedModel SparseDtmcPrctlHelper<ValueType, RewardModelType>::computeBaierTransformation(storm::storage::SparseMatrix<ValueType> const& transitionMatrix, storm::storage::SparseMatrix<ValueType> const& backwardTransitions, storm::storage::BitVector const& targetStates, storm::storage::BitVector const& conditionStates, boost::optional<std::vector<ValueType>> const& stateRewards, storm::solver::LinearEquationSolverFactory<ValueType> const& linearEquationSolverFactory) {
                
                BaierTransformedModel result;
                
                // Start by computing all 'before' states, i.e. the states for which the conditional probability is defined.
                std::vector<ValueType> probabilitiesToReachConditionStates = computeUntilProbabilities(transitionMatrix, backwardTransitions, storm::storage::BitVector(transitionMatrix.getRowCount(), true), conditionStates, false, linearEquationSolverFactory);
                
                result.beforeStates = storm::storage::BitVector(targetStates.size(), true);
                uint_fast64_t state = 0;
                uint_fast64_t beforeStateIndex = 0;
                for (auto const& value : probabilitiesToReachConditionStates) {
                    if (value == storm::utility::zero<ValueType>()) {
                        result.beforeStates.set(state, false);
                    } else {
                        probabilitiesToReachConditionStates[beforeStateIndex] = value;
                        ++beforeStateIndex;
                    }
                    ++state;
                }
                probabilitiesToReachConditionStates.resize(beforeStateIndex);
                
                if (targetStates.empty()) {
                    result.noTargetStates = true;
                    return result;
                } else if (!result.beforeStates.empty()) {
                    // If there are some states for which the conditional probability is defined and there are some
                    // states that can reach the target states without visiting condition states first, we need to
                    // do more work.
                    
                    // First, compute the relevant states and some offsets.
                    storm::storage::BitVector allStates(targetStates.size(), true);
                    std::vector<uint_fast64_t> numberOfBeforeStatesUpToState = result.beforeStates.getNumberOfSetBitsBeforeIndices();
                    storm::storage::BitVector statesWithProbabilityGreater0 = storm::utility::graph::performProbGreater0(backwardTransitions, allStates, targetStates);
                    statesWithProbabilityGreater0 &= storm::utility::graph::getReachableStates(transitionMatrix, conditionStates, allStates, targetStates);
                    uint_fast64_t normalStatesOffset = result.beforeStates.getNumberOfSetBits();
                    std::vector<uint_fast64_t> numberOfNormalStatesUpToState = statesWithProbabilityGreater0.getNumberOfSetBitsBeforeIndices();
                    
                    // All transitions going to states with probability zero, need to be redirected to a deadlock state.
                    bool addDeadlockState = false;
                    uint_fast64_t deadlockState = normalStatesOffset + statesWithProbabilityGreater0.getNumberOfSetBits();
                    
                    // Now, we create the matrix of 'before' and 'normal' states.
                    storm::storage::SparseMatrixBuilder<ValueType> builder;
                    
                    // Start by creating the transitions of the 'before' states.
                    uint_fast64_t currentRow = 0;
                    for (auto beforeState : result.beforeStates) {
                        if (conditionStates.get(beforeState)) {
                            // For condition states, we move to the 'normal' states.
                            ValueType zeroProbability = storm::utility::zero<ValueType>();
                            for (auto const& successorEntry : transitionMatrix.getRow(beforeState)) {
                                if (statesWithProbabilityGreater0.get(successorEntry.getColumn())) {
                                    builder.addNextValue(currentRow, normalStatesOffset + numberOfNormalStatesUpToState[successorEntry.getColumn()], successorEntry.getValue());
                                } else {
                                    zeroProbability += successorEntry.getValue();
                                }
                            }
                            if (!storm::utility::isZero(zeroProbability)) {
                                builder.addNextValue(currentRow, deadlockState, zeroProbability);
                            }
                        } else {
                            // For non-condition states, we scale the probabilities going to other before states.
                            for (auto const& successorEntry : transitionMatrix.getRow(beforeState)) {
                                if (result.beforeStates.get(successorEntry.getColumn())) {
                                    builder.addNextValue(currentRow, numberOfBeforeStatesUpToState[successorEntry.getColumn()], successorEntry.getValue() * probabilitiesToReachConditionStates[numberOfBeforeStatesUpToState[successorEntry.getColumn()]] / probabilitiesToReachConditionStates[currentRow]);
                                }
                            }
                        }
                        ++currentRow;
                    }
                    
                    // Then, create the transitions of the 'normal' states.
                    for (auto state : statesWithProbabilityGreater0) {
                        ValueType zeroProbability = storm::utility::zero<ValueType>();
                        for (auto const& successorEntry : transitionMatrix.getRow(state)) {
                            if (statesWithProbabilityGreater0.get(successorEntry.getColumn())) {
                                builder.addNextValue(currentRow, normalStatesOffset + numberOfNormalStatesUpToState[successorEntry.getColumn()], successorEntry.getValue());
                            } else {
                                zeroProbability += successorEntry.getValue();
                            }
                        }
                        if (!storm::utility::isZero(zeroProbability)) {
                            addDeadlockState = true;
                            builder.addNextValue(currentRow, deadlockState, zeroProbability);
                        }
                        ++currentRow;
                    }
                    if (addDeadlockState) {
                        builder.addNextValue(deadlockState, deadlockState, storm::utility::one<ValueType>());
                    }
                    
                    // Build the new transition matrix and the new targets.
                    result.transitionMatrix = builder.build();
                    storm::storage::BitVector newTargetStates = targetStates % result.beforeStates;
                    newTargetStates.resize(result.transitionMatrix.get().getRowCount());
                    for (auto state : targetStates % statesWithProbabilityGreater0) {
                        newTargetStates.set(normalStatesOffset + state, true);
                    }
                    result.targetStates = std::move(newTargetStates);

                    // If a reward model was given, we need to compute the rewards for the transformed model.
                    if (stateRewards) {
                        std::vector<ValueType> newStateRewards(result.beforeStates.getNumberOfSetBits());
                        storm::utility::vector::selectVectorValues(newStateRewards, result.beforeStates, stateRewards.get());
                        
                        newStateRewards.reserve(newStateRewards.size() + statesWithProbabilityGreater0.getNumberOfSetBits() + 1);
                        for (auto state : statesWithProbabilityGreater0) {
                            newStateRewards.push_back(stateRewards.get()[state]);
                        }
                        // Add a zero reward to the deadlock state.
                        newStateRewards.push_back(storm::utility::zero<ValueType>());
                        result.stateRewards = std::move(newStateRewards);
                    }
                    
                }
                
                return result;
            }
            
            template<typename ValueType, typename RewardModelType>
            std::vector<ValueType> SparseDtmcPrctlHelper<ValueType, RewardModelType>::computeConditionalProbabilities(storm::storage::SparseMatrix<ValueType> const& transitionMatrix, storm::storage::SparseMatrix<ValueType> const& backwardTransitions, storm::storage::BitVector const& targetStates, storm::storage::BitVector const& conditionStates, bool qualitative, storm::solver::LinearEquationSolverFactory<ValueType> const& linearEquationSolverFactory) {
                
                // Prepare result vector.
                std::vector<ValueType> result(transitionMatrix.getRowCount(), storm::utility::infinity<ValueType>());
                
                if (!conditionStates.empty()) {
                    BaierTransformedModel transformedModel = computeBaierTransformation(transitionMatrix, backwardTransitions, targetStates, conditionStates, boost::none, linearEquationSolverFactory);
                    
                    if (transformedModel.noTargetStates) {
                        storm::utility::vector::setVectorValues(result, transformedModel.beforeStates, storm::utility::zero<ValueType>());
                    } else {
                        // At this point, we do not need to check whether there are 'before' states, since the condition
                        // states were non-empty so there is at least one state with a positive probability of satisfying
                        // the condition.
                        
                        // Now compute reachability probabilities in the transformed model.
                        storm::storage::SparseMatrix<ValueType> const& newTransitionMatrix = transformedModel.transitionMatrix.get();
                        std::vector<ValueType> conditionalProbabilities = computeUntilProbabilities(newTransitionMatrix, newTransitionMatrix.transpose(), storm::storage::BitVector(newTransitionMatrix.getRowCount(), true), transformedModel.targetStates.get(), qualitative, linearEquationSolverFactory);
                        
                        storm::utility::vector::setVectorValues(result, transformedModel.beforeStates, conditionalProbabilities);
                    }
                }
                
                return result;
            }
            
            template<typename ValueType, typename RewardModelType>
            std::vector<ValueType> SparseDtmcPrctlHelper<ValueType, RewardModelType>::computeConditionalRewards(storm::storage::SparseMatrix<ValueType> const& transitionMatrix, storm::storage::SparseMatrix<ValueType> const& backwardTransitions, RewardModelType const& rewardModel, storm::storage::BitVector const& targetStates, storm::storage::BitVector const& conditionStates, bool qualitative, storm::solver::LinearEquationSolverFactory<ValueType> const& linearEquationSolverFactory) {
                // Prepare result vector.
                std::vector<ValueType> result(transitionMatrix.getRowCount(), storm::utility::infinity<ValueType>());
                
                if (!conditionStates.empty()) {
                    BaierTransformedModel transformedModel = computeBaierTransformation(transitionMatrix, backwardTransitions, targetStates, conditionStates, rewardModel.getTotalRewardVector(transitionMatrix), linearEquationSolverFactory);
                    
                    if (transformedModel.noTargetStates) {
                        storm::utility::vector::setVectorValues(result, transformedModel.beforeStates, storm::utility::zero<ValueType>());
                    } else {
                        // At this point, we do not need to check whether there are 'before' states, since the condition
                        // states were non-empty so there is at least one state with a positive probability of satisfying
                        // the condition.
                        
                        // Now compute reachability probabilities in the transformed model.
                        storm::storage::SparseMatrix<ValueType> const& newTransitionMatrix = transformedModel.transitionMatrix.get();
                        std::vector<ValueType> conditionalRewards = computeReachabilityRewards(newTransitionMatrix, newTransitionMatrix.transpose(), transformedModel.stateRewards.get(), transformedModel.targetStates.get(), qualitative, linearEquationSolverFactory);
                        storm::utility::vector::setVectorValues(result, transformedModel.beforeStates, conditionalRewards);
                    }
                }
                
                return result;
            }
            
            template class SparseDtmcPrctlHelper<double>;

#ifdef STORM_HAVE_CARL
            template class SparseDtmcPrctlHelper<storm::RationalNumber>;
            template class SparseDtmcPrctlHelper<storm::RationalFunction>;
#endif
        }
    }
}<|MERGE_RESOLUTION|>--- conflicted
+++ resolved
@@ -48,11 +48,8 @@
             }
             
             template<typename ValueType, typename RewardModelType>
-<<<<<<< HEAD
-            std::vector<ValueType> SparseDtmcPrctlHelper<ValueType, RewardModelType>::computeUntilProbabilities(storm::storage::SparseMatrix<ValueType> const& transitionMatrix, storm::storage::SparseMatrix<ValueType> const& backwardTransitions, storm::storage::BitVector const& phiStates, storm::storage::BitVector const& psiStates, bool qualitative, storm::utility::solver::LinearEquationSolverFactory<ValueType> const& linearEquationSolverFactory, boost::optional<std::vector<ValueType>> resultHint) {
-=======
-            std::vector<ValueType> SparseDtmcPrctlHelper<ValueType, RewardModelType>::computeUntilProbabilities(storm::storage::SparseMatrix<ValueType> const& transitionMatrix, storm::storage::SparseMatrix<ValueType> const& backwardTransitions, storm::storage::BitVector const& phiStates, storm::storage::BitVector const& psiStates, bool qualitative, storm::solver::LinearEquationSolverFactory<ValueType> const& linearEquationSolverFactory) {
->>>>>>> b3643abb
+
+            std::vector<ValueType> SparseDtmcPrctlHelper<ValueType, RewardModelType>::computeUntilProbabilities(storm::storage::SparseMatrix<ValueType> const& transitionMatrix, storm::storage::SparseMatrix<ValueType> const& backwardTransitions, storm::storage::BitVector const& phiStates, storm::storage::BitVector const& psiStates, bool qualitative, storm::solver::LinearEquationSolverFactory<ValueType> const& linearEquationSolverFactory, boost::optional<std::vector<ValueType>> resultHint = boost::none) {
                 // We need to identify the states which have to be taken out of the matrix, i.e.
                 // all states that have probability 0 and 1 of satisfying the until-formula.
                 std::pair<storm::storage::BitVector, storm::storage::BitVector> statesWithProbability01 = storm::utility::graph::performProb01(backwardTransitions, phiStates, psiStates);
@@ -83,8 +80,6 @@
                         // system. That is, we go from x = A*x + b to (I-A)x = b.
                         submatrix.convertToEquationSystem();
                         
-<<<<<<< HEAD
-                        
                         // Initialize the x vector with the hint (if available) or with 0.5 for each element.
                         // This is the initial guess for the iterative solvers. It should be safe as for all
                         // 'maybe' states we know that the probability is strictly larger than 0.
@@ -92,12 +87,7 @@
                         if(resultHint){
                             storm::utility::vector::selectVectorValues(x, maybeStates, resultHint.get());
                         }
-=======
-                        // Initialize the x vector with 0.5 for each element. This is the initial guess for
-                        // the iterative solvers. It should be safe as for all 'maybe' states we know that the
-                        // probability is strictly larger than 0.
-                        std::vector<ValueType> x(maybeStates.getNumberOfSetBits(), storm::utility::convertNumber<ValueType>(0.5));
->>>>>>> b3643abb
+
                         
                         // Prepare the right-hand side of the equation system. For entry i this corresponds to
                         // the accumulated probability of going from state i to some 'yes' state.
@@ -171,21 +161,13 @@
             }
             
             template<typename ValueType, typename RewardModelType>
-<<<<<<< HEAD
-            std::vector<ValueType> SparseDtmcPrctlHelper<ValueType, RewardModelType>::computeReachabilityRewards(storm::storage::SparseMatrix<ValueType> const& transitionMatrix, storm::storage::SparseMatrix<ValueType> const& backwardTransitions, RewardModelType const& rewardModel, storm::storage::BitVector const& targetStates, bool qualitative, storm::utility::solver::LinearEquationSolverFactory<ValueType> const& linearEquationSolverFactory, boost::optional<std::vector<ValueType>> resultHint) {
+            std::vector<ValueType> SparseDtmcPrctlHelper<ValueType, RewardModelType>::computeReachabilityRewards(storm::storage::SparseMatrix<ValueType> const& transitionMatrix, storm::storage::SparseMatrix<ValueType> const& backwardTransitions, RewardModelType const& rewardModel, storm::storage::BitVector const& targetStates, bool qualitative, storm::solver::LinearEquationSolverFactory<ValueType> const& linearEquationSolverFactory, boost::optional<std::vector<ValueType>> resultHint) {
                 return computeReachabilityRewards(transitionMatrix, backwardTransitions, [&] (uint_fast64_t numberOfRows, storm::storage::SparseMatrix<ValueType> const& transitionMatrix, storm::storage::BitVector const& maybeStates) { return rewardModel.getTotalRewardVector(numberOfRows, transitionMatrix, maybeStates); }, targetStates, qualitative, linearEquationSolverFactory, resultHint);
             }
-            
-            template<typename ValueType, typename RewardModelType>
-            std::vector<ValueType> SparseDtmcPrctlHelper<ValueType, RewardModelType>::computeReachabilityRewards(storm::storage::SparseMatrix<ValueType> const& transitionMatrix, storm::storage::SparseMatrix<ValueType> const& backwardTransitions, std::vector<ValueType> const& totalStateRewardVector, storm::storage::BitVector const& targetStates, bool qualitative, storm::utility::solver::LinearEquationSolverFactory<ValueType> const& linearEquationSolverFactory, boost::optional<std::vector<ValueType>> resultHint) {
-=======
-            std::vector<ValueType> SparseDtmcPrctlHelper<ValueType, RewardModelType>::computeReachabilityRewards(storm::storage::SparseMatrix<ValueType> const& transitionMatrix, storm::storage::SparseMatrix<ValueType> const& backwardTransitions, RewardModelType const& rewardModel, storm::storage::BitVector const& targetStates, bool qualitative, storm::solver::LinearEquationSolverFactory<ValueType> const& linearEquationSolverFactory) {
-                return computeReachabilityRewards(transitionMatrix, backwardTransitions, [&] (uint_fast64_t numberOfRows, storm::storage::SparseMatrix<ValueType> const& transitionMatrix, storm::storage::BitVector const& maybeStates) { return rewardModel.getTotalRewardVector(numberOfRows, transitionMatrix, maybeStates); }, targetStates, qualitative, linearEquationSolverFactory);
-            }
-            
-            template<typename ValueType, typename RewardModelType>
-            std::vector<ValueType> SparseDtmcPrctlHelper<ValueType, RewardModelType>::computeReachabilityRewards(storm::storage::SparseMatrix<ValueType> const& transitionMatrix, storm::storage::SparseMatrix<ValueType> const& backwardTransitions, std::vector<ValueType> const& totalStateRewardVector, storm::storage::BitVector const& targetStates, bool qualitative, storm::solver::LinearEquationSolverFactory<ValueType> const& linearEquationSolverFactory) {
->>>>>>> b3643abb
+
+            template<typename ValueType, typename RewardModelType>
+            std::vector<ValueType> SparseDtmcPrctlHelper<ValueType, RewardModelType>::computeReachabilityRewards(storm::storage::SparseMatrix<ValueType> const& transitionMatrix, storm::storage::SparseMatrix<ValueType> const& backwardTransitions, std::vector<ValueType> const& totalStateRewardVector, storm::storage::BitVector const& targetStates, bool qualitative, storm::solver::LinearEquationSolverFactory<ValueType> const& linearEquationSolverFactory, boost::optional<std::vector<ValueType>> resultHint = boost::none) {
+
                 return computeReachabilityRewards(transitionMatrix, backwardTransitions,
                                                   [&] (uint_fast64_t numberOfRows, storm::storage::SparseMatrix<ValueType> const& transitionMatrix, storm::storage::BitVector const& maybeStates) {
                                                       std::vector<ValueType> result(numberOfRows);
@@ -196,12 +178,7 @@
             }
             
             template<typename ValueType, typename RewardModelType>
-<<<<<<< HEAD
-            std::vector<ValueType> SparseDtmcPrctlHelper<ValueType, RewardModelType>::computeReachabilityRewards(storm::storage::SparseMatrix<ValueType> const& transitionMatrix, storm::storage::SparseMatrix<ValueType> const& backwardTransitions, std::function<std::vector<ValueType>(uint_fast64_t, storm::storage::SparseMatrix<ValueType> const&, storm::storage::BitVector const&)> const& totalStateRewardVectorGetter, storm::storage::BitVector const& targetStates, bool qualitative, storm::utility::solver::LinearEquationSolverFactory<ValueType> const& linearEquationSolverFactory, boost::optional<std::vector<ValueType>> resultHint) {
-=======
-            std::vector<ValueType> SparseDtmcPrctlHelper<ValueType, RewardModelType>::computeReachabilityRewards(storm::storage::SparseMatrix<ValueType> const& transitionMatrix, storm::storage::SparseMatrix<ValueType> const& backwardTransitions, std::function<std::vector<ValueType>(uint_fast64_t, storm::storage::SparseMatrix<ValueType> const&, storm::storage::BitVector const&)> const& totalStateRewardVectorGetter, storm::storage::BitVector const& targetStates, bool qualitative, storm::solver::LinearEquationSolverFactory<ValueType> const& linearEquationSolverFactory) {
->>>>>>> b3643abb
-                                
+            std::vector<ValueType> SparseDtmcPrctlHelper<ValueType, RewardModelType>::computeReachabilityRewards(storm::storage::SparseMatrix<ValueType> const& transitionMatrix, storm::storage::SparseMatrix<ValueType> const& backwardTransitions, std::function<std::vector<ValueType>(uint_fast64_t, storm::storage::SparseMatrix<ValueType> const&, storm::storage::BitVector const&)> const& totalStateRewardVectorGetter, storm::storage::BitVector const& targetStates, bool qualitative, storm::solver::LinearEquationSolverFactory<ValueType> const& linearEquationSolverFactory, boost::optional<std::vector<ValueType>> resultHint) {
                 // Determine which states have a reward of infinity by definition.
                 storm::storage::BitVector trueStates(transitionMatrix.getRowCount(), true);
                 storm::storage::BitVector infinityStates = storm::utility::graph::performProb1(backwardTransitions, trueStates, targetStates);
@@ -261,7 +238,7 @@
             
             template<typename ValueType, typename RewardModelType>
             typename SparseDtmcPrctlHelper<ValueType, RewardModelType>::BaierTransformedModel SparseDtmcPrctlHelper<ValueType, RewardModelType>::computeBaierTransformation(storm::storage::SparseMatrix<ValueType> const& transitionMatrix, storm::storage::SparseMatrix<ValueType> const& backwardTransitions, storm::storage::BitVector const& targetStates, storm::storage::BitVector const& conditionStates, boost::optional<std::vector<ValueType>> const& stateRewards, storm::solver::LinearEquationSolverFactory<ValueType> const& linearEquationSolverFactory) {
-                
+
                 BaierTransformedModel result;
                 
                 // Start by computing all 'before' states, i.e. the states for which the conditional probability is defined.
