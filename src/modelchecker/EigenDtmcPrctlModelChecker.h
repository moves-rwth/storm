--- conflicted
+++ resolved
@@ -75,104 +75,6 @@
 		delete eigenMatrix;
 	}
 
-<<<<<<< HEAD
-	virtual std::vector<Type>* checkUntil(const storm::formula::Until<Type>& formula) const {
-		// First, we need to compute the states that satisfy the sub-formulas of the until-formula.
-		storm::storage::BitVector* leftStates = this->checkStateFormula(formula.getLeft());
-		storm::storage::BitVector* rightStates = this->checkStateFormula(formula.getRight());
-
-		// Then, we need to identify the states which have to be taken out of the matrix, i.e.
-		// all states that have probability 0 and 1 of satisfying the until-formula.
-		storm::storage::BitVector statesWithProbability0(this->getModel().getNumberOfStates());
-		storm::storage::BitVector statesWithProbability1(this->getModel().getNumberOfStates());
-		storm::utility::GraphAnalyzer::performProb01(this->getModel(), *leftStates, *rightStates, &statesWithProbability0, &statesWithProbability1);
-
-		delete leftStates;
-		delete rightStates;
-
-		LOG4CPLUS_INFO(logger, "Found " << statesWithProbability0.getNumberOfSetBits() << " 'no' states.");
-		LOG4CPLUS_INFO(logger, "Found " << statesWithProbability1.getNumberOfSetBits() << " 'yes' states.");
-		storm::storage::BitVector maybeStates = ~(statesWithProbability0 | statesWithProbability1);
-		LOG4CPLUS_INFO(logger, "Found " << maybeStates.getNumberOfSetBits() << " 'maybe' states.");
-
-		// Create resulting vector and set values accordingly.
-		uint_fast64_t stateCount = this->getModel().getNumberOfStates();
-		std::vector<Type>* result = new std::vector<Type>(stateCount);
-
-		// Only try to solve system if there are states for which the probability is unknown.
-		if (maybeStates.getNumberOfSetBits() > 0) {
-			typedef Eigen::Matrix<Type, -1, 1, 0, -1, 1> VectorType;
-			typedef Eigen::Map<VectorType> MapType;
-
-			// Now we can eliminate the rows and columns from the original transition probability matrix.
-			storm::storage::SparseMatrix<double>* submatrix = this->getModel().getTransitionProbabilityMatrix()->getSubmatrix(maybeStates);
-			// Converting the matrix to the form needed for the equation system. That is, we go from
-			// x = A*x + b to (I-A)x = b.
-			submatrix->convertToEquationSystem();
-
-			// Transform the submatric matrix to the eigen format to use its solvers
-			Eigen::SparseMatrix<Type, 1, int_fast32_t>* eigenSubMatrix = storm::adapters::EigenAdapter::toEigenSparseMatrix<Type>(submatrix);
-			delete submatrix;
-
-			// Initialize the x vector with 0.5 for each element. This is the initial guess for
-			// the iterative solvers. It should be safe as for all 'maybe' states we know that the
-			// probability is strictly larger than 0.
-			std::vector<Type> x(maybeStates.getNumberOfSetBits(), Type(0.5));
-
-			// Map for x
-			Type *px = &(x[0]); // get the address storing the data for x
-			MapType vectorX(px, x.size()); // vectorX shares data 
-
-
-			// Prepare the right-hand side of the equation system. For entry i this corresponds to
-			// the accumulated probability of going from state i to some 'yes' state.
-			std::vector<double> b(maybeStates.getNumberOfSetBits());
-
-			Type *pb = &(b[0]); // get the address storing the data for b
-			MapType vectorB(pb, b.size()); // vectorB shares data 
-
-			this->getModel().getTransitionProbabilityMatrix()->getConstrainedRowCountVector(maybeStates, statesWithProbability1, &x);
-
-			Eigen::BiCGSTAB<Eigen::SparseMatrix<Type, 1, int_fast32_t>> solver;
-			solver.compute(*eigenSubMatrix);
-			if(solver.info()!= Eigen::ComputationInfo::Success) {
-				// decomposition failed
-				LOG4CPLUS_ERROR(logger, "Decomposition of Submatrix failed!");
-			}
-
-			// Now do the actual solving.
-			LOG4CPLUS_INFO(logger, "Starting iterative solver.");
-			
-			solver.setTolerance(0.000001);
-			
-			vectorX = solver.solveWithGuess(vectorB, vectorX);
-
-			if(solver.info() == Eigen::ComputationInfo::InvalidInput) {
-				// solving failed
-				LOG4CPLUS_ERROR(logger, "Solving of Submatrix failed: InvalidInput");
-			} else if(solver.info() == Eigen::ComputationInfo::NoConvergence) {
-				// NoConvergence
-				throw storm::exceptions::NoConvergenceException("Solving of Submatrix with Eigen failed", solver.iterations(), solver.maxIterations());
-			} else if(solver.info() == Eigen::ComputationInfo::NumericalIssue) {
-				// NumericalIssue
-				LOG4CPLUS_ERROR(logger, "Solving of Submatrix failed: NumericalIssue");
-			} else if(solver.info() == Eigen::ComputationInfo::Success) {
-				// solving Success
-				LOG4CPLUS_INFO(logger, "Solving of Submatrix succeeded: Success");
-			} 
-
-			// Set values of resulting vector according to result.
-			storm::utility::setVectorValues<Type>(result, maybeStates, x);
-
-			// Delete temporary matrix.
-			delete eigenSubMatrix;
-		}
-
-		storm::utility::setVectorValues<Type>(result, statesWithProbability0, storm::utility::constGetZero<Type>());
-		storm::utility::setVectorValues<Type>(result, statesWithProbability1, storm::utility::constGetOne<Type>());
-
-		return result;
-=======
 	/*!
 	 * Solves the linear equation system Ax=b with the given parameters.
 	 *
@@ -231,7 +133,6 @@
 		}
 
 		delete eigenMatrix;
->>>>>>> 836bdb3f
 	}
 };
 
