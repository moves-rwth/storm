#pragma once

<<<<<<< HEAD
#include "Automaton.h"
#include "src/utility/macros.h"

=======
#include "src/storage/jani/ModelType.h"
#include "src/storage/jani/Automaton.h"
>>>>>>> 568cda29

namespace storm {
    namespace jani {

        class Model {
        public:
            /*!
             * Creates an empty model with the given type.
             */
            Model(ModelType const& modelType, uint64_t version = 1);
            
            /*!
             * Checks whether the model is valid wrt. to the rules of JANI. Note that this does not make any statement
             * about whether we can handle the model.
             */
            bool isValid(bool logdbg = true) const;
            
        private:
            // The type of the model.
            ModelType modelType;
            
            // The JANI-version used to specify the model.
            uint64_t version;

<<<<<<< HEAD
         enum class JaniModelType {UNSPECIFED = 0,
                                    DTMC = 1,
                                    CTMC = 2,
                                    MDP = 3};

        class Model {
            size_t janiVersion = 0;
            JaniModelType modelType;
            std::map<std::string, Automaton> automata;

        public:
            /*!
             *  Does some simple checks to determine whether the model is supported by Prism.
             *  Mainly checks abscence of features the parser supports.
             *
             *  Throws UnsupportedModelException if something is wrong
             */
            // TODO add engine as argument to check this for several engines.
            void checkSupported() {

            }

            /*!
             *  Checks if the model is valid JANI, which should be verified before any further operations are applied to a model.
             */
            bool checkValidity(bool logdbg = true) {
                if (janiVersion == 0) {
                    if(logdbg) STORM_LOG_DEBUG("Jani version is unspecified");
                    return false;
                }

                if(modelType == JaniModelType::UNSPECIFED) {
                    if(logdbg) STORM_LOG_DEBUG("Model type is unspecified");
                    return false;
                }

                if(automata.empty()) {
                    if(logdbg) STORM_LOG_DEBUG("No automata specified");
                    return false;
                }
                // All checks passed.
                return true;

            }
=======
>>>>>>> 568cda29
        };
    }
}
<|MERGE_RESOLUTION|>--- conflicted
+++ resolved
@@ -1,13 +1,9 @@
 #pragma once
 
-<<<<<<< HEAD
-#include "Automaton.h"
 #include "src/utility/macros.h"
 
-=======
 #include "src/storage/jani/ModelType.h"
 #include "src/storage/jani/Automaton.h"
->>>>>>> 568cda29
 
 namespace storm {
     namespace jani {
@@ -20,65 +16,30 @@
             Model(ModelType const& modelType, uint64_t version = 1);
             
             /*!
-             * Checks whether the model is valid wrt. to the rules of JANI. Note that this does not make any statement
-             * about whether we can handle the model.
-             */
-            bool isValid(bool logdbg = true) const;
-            
-        private:
-            // The type of the model.
-            ModelType modelType;
-            
-            // The JANI-version used to specify the model.
-            uint64_t version;
-
-<<<<<<< HEAD
-         enum class JaniModelType {UNSPECIFED = 0,
-                                    DTMC = 1,
-                                    CTMC = 2,
-                                    MDP = 3};
-
-        class Model {
-            size_t janiVersion = 0;
-            JaniModelType modelType;
-            std::map<std::string, Automaton> automata;
-
-        public:
-            /*!
              *  Does some simple checks to determine whether the model is supported by Prism.
              *  Mainly checks abscence of features the parser supports.
              *
              *  Throws UnsupportedModelException if something is wrong
              */
             // TODO add engine as argument to check this for several engines.
-            void checkSupported() {
+            void checkSupported();
 
-            }
-
-            /*!
+             /*!
              *  Checks if the model is valid JANI, which should be verified before any further operations are applied to a model.
              */
-            bool checkValidity(bool logdbg = true) {
-                if (janiVersion == 0) {
-                    if(logdbg) STORM_LOG_DEBUG("Jani version is unspecified");
-                    return false;
-                }
+             bool checkValidity(bool logdbg = true);
+        private:
+            /// The list of automata
+            std::vector<Automaton> automata;
+            /// A mapping from names to automata indices
+            std::map<std::string, size_t> automatonIndex;
+            /// The type of the model.
+            ModelType modelType;
+            /// The JANI-version used to specify the model.
+            uint64_t version;
+            /// The model name
+            std::string name;
 
-                if(modelType == JaniModelType::UNSPECIFED) {
-                    if(logdbg) STORM_LOG_DEBUG("Model type is unspecified");
-                    return false;
-                }
-
-                if(automata.empty()) {
-                    if(logdbg) STORM_LOG_DEBUG("No automata specified");
-                    return false;
-                }
-                // All checks passed.
-                return true;
-
-            }
-=======
->>>>>>> 568cda29
         };
     }
 }
