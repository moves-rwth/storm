--- conflicted
+++ resolved
@@ -1,11 +1,9 @@
 #pragma once
 
-<<<<<<< HEAD
 #include "src/logic/formulas.h"
 #include "src/modelchecker/results/FilterType.h"
-=======
 #include "src/logic/Formulas.h"
->>>>>>> 6f663bde
+
 
 namespace storm {
     namespace jani {
