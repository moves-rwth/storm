#include "src/settings/modules/GeneralSettings.h"

#include "src/settings/SettingsManager.h"
#include "src/settings/SettingMemento.h"
#include "src/settings/Option.h"
#include "src/settings/OptionBuilder.h"
#include "src/settings/ArgumentBuilder.h"
#include "src/settings/Argument.h"
#include "src/solver/SolverSelectionOptions.h"

#include "src/storage/dd/DdType.h"

#include "src/exceptions/InvalidSettingsException.h"

namespace storm {
    namespace settings {
        namespace modules {
            
            const std::string GeneralSettings::moduleName = "general";
            const std::string GeneralSettings::helpOptionName = "help";
            const std::string GeneralSettings::helpOptionShortName = "h";
            const std::string GeneralSettings::versionOptionName = "version";
            const std::string GeneralSettings::verboseOptionName = "verbose";
            const std::string GeneralSettings::verboseOptionShortName = "v";
            const std::string GeneralSettings::precisionOptionName = "precision";
            const std::string GeneralSettings::precisionOptionShortName = "eps";
            const std::string GeneralSettings::configOptionName = "config";
            const std::string GeneralSettings::configOptionShortName = "c";
            const std::string GeneralSettings::propertyOptionName = "prop";
            const std::string GeneralSettings::propertyOptionShortName = "prop";
            const std::string GeneralSettings::timeoutOptionName = "timeout";
            const std::string GeneralSettings::timeoutOptionShortName = "t";
            const std::string GeneralSettings::bisimulationOptionName = "bisimulation";
            const std::string GeneralSettings::bisimulationOptionShortName = "bisim";
            const std::string GeneralSettings::parametricOptionName = "parametric";
<<<<<<< HEAD
            const std::string GeneralSettings::parametricRegionOptionName = "parametricRegion";
#endif
=======
            const std::string GeneralSettings::exactOptionName = "exact";
>>>>>>> b3643abb

            GeneralSettings::GeneralSettings() : ModuleSettings(moduleName) {
                this->addOption(storm::settings::OptionBuilder(moduleName, helpOptionName, false, "Shows all available options, arguments and descriptions.").setShortName(helpOptionShortName)
                                .addArgument(storm::settings::ArgumentBuilder::createStringArgument("hint", "A regular expression to show help for all matching entities or 'all' for the complete help.").setDefaultValueString("all").build()).build());
                this->addOption(storm::settings::OptionBuilder(moduleName, versionOptionName, false, "Prints the version information.").build());
                this->addOption(storm::settings::OptionBuilder(moduleName, verboseOptionName, false, "Enables more verbose output.").setShortName(verboseOptionShortName).build());
                this->addOption(storm::settings::OptionBuilder(moduleName, precisionOptionName, false, "The internally used precision.").setShortName(precisionOptionShortName)
                                .addArgument(storm::settings::ArgumentBuilder::createDoubleArgument("value", "The precision to use.").setDefaultValueDouble(1e-06).addValidationFunctionDouble(storm::settings::ArgumentValidators::doubleRangeValidatorExcluding(0.0, 1.0)).build()).build());
                this->addOption(storm::settings::OptionBuilder(moduleName, configOptionName, false, "If given, this file will be read and parsed for additional configuration settings.").setShortName(configOptionShortName)
                                .addArgument(storm::settings::ArgumentBuilder::createStringArgument("filename", "The name of the file from which to read the configuration.").addValidationFunctionString(storm::settings::ArgumentValidators::existingReadableFileValidator()).build()).build());

                this->addOption(storm::settings::OptionBuilder(moduleName, propertyOptionName, false, "Specifies the formulas to be checked on the model.").setShortName(propertyOptionShortName)
                                .addArgument(storm::settings::ArgumentBuilder::createStringArgument("formula or filename", "The formula or the file containing the formulas.").build()).build());
                this->addOption(storm::settings::OptionBuilder(moduleName, timeoutOptionName, false, "If given, computation will abort after the timeout has been reached.").setShortName(timeoutOptionShortName)
                                .addArgument(storm::settings::ArgumentBuilder::createUnsignedIntegerArgument("time", "The number of seconds after which to timeout.").setDefaultValueUnsignedInteger(0).build()).build());
<<<<<<< HEAD
                
                std::vector<std::string> ddLibraries = {"cudd", "sylvan"};
                this->addOption(storm::settings::OptionBuilder(moduleName, ddLibraryOptionName, false, "Sets which library is preferred for decision-diagram operations.")
                                .addArgument(storm::settings::ArgumentBuilder::createStringArgument("name", "The name of the library to prefer. Available are: cudd and sylvan.").addValidationFunctionString(storm::settings::ArgumentValidators::stringInListValidator(ddLibraries)).setDefaultValueString("cudd").build()).build());
                
                std::vector<std::string> lpSolvers = {"gurobi", "glpk"};
                this->addOption(storm::settings::OptionBuilder(moduleName, lpSolverOptionName, false, "Sets which LP solver is preferred.")
                                .addArgument(storm::settings::ArgumentBuilder::createStringArgument("name", "The name of an LP solver. Available are: gurobi and glpk.").addValidationFunctionString(storm::settings::ArgumentValidators::stringInListValidator(lpSolvers)).setDefaultValueString("glpk").build()).build());
                std::vector<std::string> smtSolvers = {"z3", "mathsat"};
                this->addOption(storm::settings::OptionBuilder(moduleName, smtSolverOptionName, false, "Sets which SMT solver is preferred.")
                                .addArgument(storm::settings::ArgumentBuilder::createStringArgument("name", "The name of an SMT solver. Available are: z3 and mathsat.").addValidationFunctionString(storm::settings::ArgumentValidators::stringInListValidator(smtSolvers)).setDefaultValueString("z3").build()).build());
                this->addOption(storm::settings::OptionBuilder(moduleName, constantsOptionName, false, "Specifies the constant replacements to use in symbolic models. Note that Note that this requires the model to be given as an symbolic model (i.e., via --" + symbolicOptionName + ").").setShortName(constantsOptionShortName)
                                .addArgument(storm::settings::ArgumentBuilder::createStringArgument("values", "A comma separated list of constants and their value, e.g. a=1,b=2,c=3.").setDefaultValueString("").build()).build());
                this->addOption(storm::settings::OptionBuilder(moduleName, statisticsOptionName, false, "Sets whether to display statistics if available.").setShortName(statisticsOptionShortName).build());
                this->addOption(storm::settings::OptionBuilder(moduleName, cudaOptionName, false, "Sets whether to use CUDA to speed up computation time.").build());

				std::vector<std::string> minMaxSolvingTechniques = {"policyIteration", "valueIteration"};
				this->addOption(storm::settings::OptionBuilder(moduleName, minMaxEquationSolvingTechniqueOptionName, false, "Sets which min/max linear equation solving technique is preferred.")
					.addArgument(storm::settings::ArgumentBuilder::createStringArgument("name", "The name of a min/max linear equation solving technique. Available are: valueIteration and policyIteration.").addValidationFunctionString(storm::settings::ArgumentValidators::stringInListValidator(minMaxSolvingTechniques)).setDefaultValueString("valueIteration").build()).build());

#ifdef STORM_HAVE_CARL
                this->addOption(storm::settings::OptionBuilder(moduleName, parametricOptionName, false, "Sets whether to use the parametric engine.").build());
                this->addOption(storm::settings::OptionBuilder(moduleName, parametricRegionOptionName, false, "Sets whether to use the parametric Region engine.").build());
#endif
=======
                this->addOption(storm::settings::OptionBuilder(moduleName, bisimulationOptionName, false, "Sets whether to perform bisimulation minimization.").setShortName(bisimulationOptionShortName).build());
                this->addOption(storm::settings::OptionBuilder(moduleName, parametricOptionName, false, "Sets whether to enable parametric model checking.").build());
                this->addOption(storm::settings::OptionBuilder(moduleName, exactOptionName, false, "Sets whether to enable exact model checking.").build());
>>>>>>> b3643abb
            }
            
            bool GeneralSettings::isHelpSet() const {
                return this->getOption(helpOptionName).getHasOptionBeenSet();
            }
            
            bool GeneralSettings::isVersionSet() const {
                return this->getOption(versionOptionName).getHasOptionBeenSet();
            }
            
            std::string GeneralSettings::getHelpModuleName() const {
                return this->getOption(helpOptionName).getArgumentByName("hint").getValueAsString();
            }
            
            bool GeneralSettings::isVerboseSet() const {
                return this->getOption(verboseOptionName).getHasOptionBeenSet();
            }
            
            double GeneralSettings::getPrecision() const {
                return this->getOption(precisionOptionName).getArgumentByName("value").getValueAsDouble();
            }
            
            bool GeneralSettings::isConfigSet() const {
                return this->getOption(configOptionName).getHasOptionBeenSet();
            }
            
            std::string GeneralSettings::getConfigFilename() const {
                return this->getOption(configOptionName).getArgumentByName("filename").getValueAsString();
            }
            
            bool GeneralSettings::isPropertySet() const {
                return this->getOption(propertyOptionName).getHasOptionBeenSet();
            }
            
            std::string GeneralSettings::getProperty() const {
                return this->getOption(propertyOptionName).getArgumentByName("formula or filename").getValueAsString();
            }
            
            bool GeneralSettings::isTimeoutSet() const {
                return this->getOption(timeoutOptionName).getHasOptionBeenSet();
            }
            
            uint_fast64_t GeneralSettings::getTimeoutInSeconds() const {
                return this->getOption(timeoutOptionName).getArgumentByName("time").getValueAsUnsignedInteger();
            }
            
            bool GeneralSettings::isBisimulationSet() const {
                return this->getOption(bisimulationOptionName).getHasOptionBeenSet();
            }
            
            bool GeneralSettings::isParametricSet() const {
                return this->getOption(parametricOptionName).getHasOptionBeenSet();
            }
<<<<<<< HEAD
            bool GeneralSettings::isParametricRegionSet() const {
                return this->getOption(parametricRegionOptionName).getHasOptionBeenSet();
            }
#endif
=======
>>>>>>> b3643abb

            bool GeneralSettings::isExactSet() const {
                return this->getOption(exactOptionName).getHasOptionBeenSet();
            }
            
            void GeneralSettings::finalize() {
            }

            bool GeneralSettings::check() const {
                return true;
            }
            
        } // namespace modules
    } // namespace settings
} // namespace storm<|MERGE_RESOLUTION|>--- conflicted
+++ resolved
@@ -33,12 +33,9 @@
             const std::string GeneralSettings::bisimulationOptionName = "bisimulation";
             const std::string GeneralSettings::bisimulationOptionShortName = "bisim";
             const std::string GeneralSettings::parametricOptionName = "parametric";
-<<<<<<< HEAD
             const std::string GeneralSettings::parametricRegionOptionName = "parametricRegion";
-#endif
-=======
             const std::string GeneralSettings::exactOptionName = "exact";
->>>>>>> b3643abb
+
 
             GeneralSettings::GeneralSettings() : ModuleSettings(moduleName) {
                 this->addOption(storm::settings::OptionBuilder(moduleName, helpOptionName, false, "Shows all available options, arguments and descriptions.").setShortName(helpOptionShortName)
@@ -54,36 +51,11 @@
                                 .addArgument(storm::settings::ArgumentBuilder::createStringArgument("formula or filename", "The formula or the file containing the formulas.").build()).build());
                 this->addOption(storm::settings::OptionBuilder(moduleName, timeoutOptionName, false, "If given, computation will abort after the timeout has been reached.").setShortName(timeoutOptionShortName)
                                 .addArgument(storm::settings::ArgumentBuilder::createUnsignedIntegerArgument("time", "The number of seconds after which to timeout.").setDefaultValueUnsignedInteger(0).build()).build());
-<<<<<<< HEAD
-                
-                std::vector<std::string> ddLibraries = {"cudd", "sylvan"};
-                this->addOption(storm::settings::OptionBuilder(moduleName, ddLibraryOptionName, false, "Sets which library is preferred for decision-diagram operations.")
-                                .addArgument(storm::settings::ArgumentBuilder::createStringArgument("name", "The name of the library to prefer. Available are: cudd and sylvan.").addValidationFunctionString(storm::settings::ArgumentValidators::stringInListValidator(ddLibraries)).setDefaultValueString("cudd").build()).build());
-                
-                std::vector<std::string> lpSolvers = {"gurobi", "glpk"};
-                this->addOption(storm::settings::OptionBuilder(moduleName, lpSolverOptionName, false, "Sets which LP solver is preferred.")
-                                .addArgument(storm::settings::ArgumentBuilder::createStringArgument("name", "The name of an LP solver. Available are: gurobi and glpk.").addValidationFunctionString(storm::settings::ArgumentValidators::stringInListValidator(lpSolvers)).setDefaultValueString("glpk").build()).build());
-                std::vector<std::string> smtSolvers = {"z3", "mathsat"};
-                this->addOption(storm::settings::OptionBuilder(moduleName, smtSolverOptionName, false, "Sets which SMT solver is preferred.")
-                                .addArgument(storm::settings::ArgumentBuilder::createStringArgument("name", "The name of an SMT solver. Available are: z3 and mathsat.").addValidationFunctionString(storm::settings::ArgumentValidators::stringInListValidator(smtSolvers)).setDefaultValueString("z3").build()).build());
-                this->addOption(storm::settings::OptionBuilder(moduleName, constantsOptionName, false, "Specifies the constant replacements to use in symbolic models. Note that Note that this requires the model to be given as an symbolic model (i.e., via --" + symbolicOptionName + ").").setShortName(constantsOptionShortName)
-                                .addArgument(storm::settings::ArgumentBuilder::createStringArgument("values", "A comma separated list of constants and their value, e.g. a=1,b=2,c=3.").setDefaultValueString("").build()).build());
-                this->addOption(storm::settings::OptionBuilder(moduleName, statisticsOptionName, false, "Sets whether to display statistics if available.").setShortName(statisticsOptionShortName).build());
-                this->addOption(storm::settings::OptionBuilder(moduleName, cudaOptionName, false, "Sets whether to use CUDA to speed up computation time.").build());
 
-				std::vector<std::string> minMaxSolvingTechniques = {"policyIteration", "valueIteration"};
-				this->addOption(storm::settings::OptionBuilder(moduleName, minMaxEquationSolvingTechniqueOptionName, false, "Sets which min/max linear equation solving technique is preferred.")
-					.addArgument(storm::settings::ArgumentBuilder::createStringArgument("name", "The name of a min/max linear equation solving technique. Available are: valueIteration and policyIteration.").addValidationFunctionString(storm::settings::ArgumentValidators::stringInListValidator(minMaxSolvingTechniques)).setDefaultValueString("valueIteration").build()).build());
-
-#ifdef STORM_HAVE_CARL
-                this->addOption(storm::settings::OptionBuilder(moduleName, parametricOptionName, false, "Sets whether to use the parametric engine.").build());
                 this->addOption(storm::settings::OptionBuilder(moduleName, parametricRegionOptionName, false, "Sets whether to use the parametric Region engine.").build());
-#endif
-=======
                 this->addOption(storm::settings::OptionBuilder(moduleName, bisimulationOptionName, false, "Sets whether to perform bisimulation minimization.").setShortName(bisimulationOptionShortName).build());
                 this->addOption(storm::settings::OptionBuilder(moduleName, parametricOptionName, false, "Sets whether to enable parametric model checking.").build());
                 this->addOption(storm::settings::OptionBuilder(moduleName, exactOptionName, false, "Sets whether to enable exact model checking.").build());
->>>>>>> b3643abb
             }
             
             bool GeneralSettings::isHelpSet() const {
@@ -137,13 +109,11 @@
             bool GeneralSettings::isParametricSet() const {
                 return this->getOption(parametricOptionName).getHasOptionBeenSet();
             }
-<<<<<<< HEAD
+
             bool GeneralSettings::isParametricRegionSet() const {
                 return this->getOption(parametricRegionOptionName).getHasOptionBeenSet();
             }
-#endif
-=======
->>>>>>> b3643abb
+
 
             bool GeneralSettings::isExactSet() const {
                 return this->getOption(exactOptionName).getHasOptionBeenSet();
