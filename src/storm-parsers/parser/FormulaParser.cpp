#include "storm-parsers/parser/FormulaParser.h"

#include <fstream>

#include "storm-parsers/parser/SpiritErrorHandler.h"

#include "storm/storage/prism/Program.h"

#include "storm/logic/Formulas.h"

// If the parser fails due to ill-formed data, this exception is thrown.
#include "storm/exceptions/WrongFormatException.h"

#include "FormulaParserGrammar.h"
#include "storm/io/file.h"
#include "storm/storage/expressions/ExpressionEvaluator.h"
#include "storm/storage/expressions/ExpressionManager.h"

namespace storm {
namespace parser {

FormulaParser::FormulaParser() : manager(new storm::expressions::ExpressionManager()), grammar(new FormulaParserGrammar(manager)) {
    // Intentionally left empty.
}

FormulaParser::FormulaParser(std::shared_ptr<storm::expressions::ExpressionManager const> const& manager)
    : manager(manager), grammar(new FormulaParserGrammar(manager)) {
    // Intentionally left empty.
}

FormulaParser::FormulaParser(std::shared_ptr<storm::expressions::ExpressionManager> const& manager)
    : manager(manager), grammar(new FormulaParserGrammar(manager)) {
    // Intentionally left empty.
}

FormulaParser::FormulaParser(storm::prism::Program const& program)
    : manager(program.getManager().getSharedPointer()), grammar(new FormulaParserGrammar(program.getManager().getSharedPointer())) {}

FormulaParser::FormulaParser(storm::prism::Program& program)
    : manager(program.getManager().getSharedPointer()), grammar(new FormulaParserGrammar(program.getManager().getSharedPointer())) {}

FormulaParser::FormulaParser(FormulaParser const& other) : FormulaParser(other.manager) {
<<<<<<< HEAD
    other.grammar->getIdentifiers().for_each(
        [=](std::string const& name, storm::expressions::Expression const& expression) { this->addIdentifierExpression(name, expression); });
=======
    other.identifiers_.for_each(
        [this](std::string const& name, storm::expressions::Expression const& expression) { this->addIdentifierExpression(name, expression); });
>>>>>>> 8b7e5fc3
}

FormulaParser& FormulaParser::operator=(FormulaParser const& other) {
    this->manager = other.manager;
    this->grammar = std::shared_ptr<FormulaParserGrammar>(new FormulaParserGrammar(this->manager));
    other.grammar->getIdentifiers().for_each(
        [=](std::string const& name, storm::expressions::Expression const& expression) { this->addIdentifierExpression(name, expression); });
    return *this;
}

std::shared_ptr<storm::logic::Formula const> FormulaParser::parseSingleFormulaFromString(std::string const& formulaString) const {
    std::vector<storm::jani::Property> property = parseFromString(formulaString);
    STORM_LOG_THROW(property.size() == 1, storm::exceptions::WrongFormatException,
                    "Expected exactly one formula, but found " << property.size() << " instead.");
    return property.front().getRawFormula();
}

std::vector<storm::jani::Property> FormulaParser::parseFromFile(std::string const& filename) const {
    // Open file and initialize result.
    std::ifstream inputFileStream;
    storm::utility::openFile(filename, inputFileStream);

    std::vector<storm::jani::Property> properties;

    // Now try to parse the contents of the file.
    try {
        std::string fileContent((std::istreambuf_iterator<char>(inputFileStream)), (std::istreambuf_iterator<char>()));
        properties = parseFromString(fileContent);
    } catch (std::exception& e) {
        // In case of an exception properly close the file before passing exception.
        storm::utility::closeFile(inputFileStream);
        throw e;
    }

    // Close the stream in case everything went smoothly and return result.
    storm::utility::closeFile(inputFileStream);
    return properties;
}

std::vector<storm::jani::Property> FormulaParser::parseFromString(std::string const& formulaString) const {
    PositionIteratorType first(formulaString.begin());
    PositionIteratorType iter = first;
    PositionIteratorType last(formulaString.end());

    // Create empty result;
    std::vector<storm::jani::Property> result;

    // Create grammar.
    try {
        // Start parsing.
        bool succeeded = qi::phrase_parse(
            iter, last, *grammar, storm::spirit_encoding::space_type() | qi::lit("//") >> *(qi::char_ - (qi::eol | qi::eoi)) >> (qi::eol | qi::eoi), result);
        STORM_LOG_THROW(succeeded, storm::exceptions::WrongFormatException, "Could not parse formula: " << formulaString);
        STORM_LOG_DEBUG("Parsed formula successfully.");
    } catch (qi::expectation_failure<PositionIteratorType> const& e) {
        STORM_LOG_THROW(false, storm::exceptions::WrongFormatException, e.what_);
    }

    return result;
}

void FormulaParser::addIdentifierExpression(std::string const& identifier, storm::expressions::Expression const& expression) {
    // Record the mapping and hand it over to the grammar.
    grammar->addIdentifierExpression(identifier, expression);
}

}  // namespace parser
}  // namespace storm<|MERGE_RESOLUTION|>--- conflicted
+++ resolved
@@ -40,13 +40,8 @@
     : manager(program.getManager().getSharedPointer()), grammar(new FormulaParserGrammar(program.getManager().getSharedPointer())) {}
 
 FormulaParser::FormulaParser(FormulaParser const& other) : FormulaParser(other.manager) {
-<<<<<<< HEAD
     other.grammar->getIdentifiers().for_each(
-        [=](std::string const& name, storm::expressions::Expression const& expression) { this->addIdentifierExpression(name, expression); });
-=======
-    other.identifiers_.for_each(
         [this](std::string const& name, storm::expressions::Expression const& expression) { this->addIdentifierExpression(name, expression); });
->>>>>>> 8b7e5fc3
 }
 
 FormulaParser& FormulaParser::operator=(FormulaParser const& other) {
