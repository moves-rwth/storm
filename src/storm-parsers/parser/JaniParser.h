#pragma once
#include "storm/storage/jani/Constant.h"
#include "storm/storage/jani/FunctionDefinition.h"
#include "storm/storage/jani/LValue.h"
#include "storm/logic/Formula.h"
#include "storm/logic/Bound.h"
#include "storm/logic/RewardAccumulation.h"
#include "storm/exceptions/FileIoException.h"
#include "storm/storage/expressions/ExpressionManager.h"
#include "storm/adapters/JsonAdapter.h"
#include "storm/storage/jani/expressions/ValueArrayExpression.h"


namespace storm {
    namespace jani {
        class Model;
        class Automaton;
        class Variable;
        class Composition;
        class Property;
        struct PropertyInterval;
    }
    
    namespace logic {
        enum class FormulaContext;
    }


    namespace parser {
        /*
         * The JANI format parser.
         * Parses Models and Properties
         */
        template <typename ValueType>
        class JaniParser {

        public:
            typedef std::vector<storm::jani::Property> PropertyVector;
            typedef std::unordered_map<std::string, storm::jani::Variable const*> VariablesMap;
            typedef std::unordered_map<std::string, storm::jani::Constant const*> ConstantsMap;
            typedef std::unordered_map<std::string, storm::jani::FunctionDefinition const*> FunctionsMap;
            typedef storm::json<ValueType> Json;

            JaniParser() : expressionManager(new storm::expressions::ExpressionManager()) {}
            JaniParser(std::string const& jsonstring);
            static std::pair<storm::jani::Model, std::vector<storm::jani::Property>> parse(std::string const& path, bool parseProperties = true);
            static std::pair<storm::jani::Model, std::vector<storm::jani::Property>> parseFromString(std::string const& jsonstring, bool parseProperties = true);

        protected:
            void readFile(std::string const& path);
            
            struct Scope {
                Scope(std::string description = "global", ConstantsMap const* constants = nullptr, VariablesMap const* globalVars = nullptr, FunctionsMap const* globalFunctions = nullptr, VariablesMap const* localVars = nullptr, FunctionsMap const* localFunctions = nullptr) : description(description) , constants(constants), globalVars(globalVars), globalFunctions(globalFunctions), localVars(localVars), localFunctions(localFunctions) {};
                
                Scope(Scope const& other) = default;
                std::string description;
                ConstantsMap const* constants;
                VariablesMap const* globalVars;
                FunctionsMap const* globalFunctions;
                VariablesMap const* localVars;
                FunctionsMap const* localFunctions;
                Scope refine(std::string const& prependedDescription = "") const {
                    Scope res(*this);
                    if (prependedDescription != "") {
                        res.description = "'" + prependedDescription + "' at " + res.description;
                    }
                    return res;
                }
                
                Scope& clearVariables() {
                    this->globalVars = nullptr;
                    this->localVars = nullptr;
                    return *this;
                }
            };

            std::pair<storm::jani::Model, std::vector<storm::jani::Property>> parseModel(bool parseProperties = true);
            storm::jani::Property parseProperty(storm::jani::Model& model, storm::json<ValueType> const& propertyStructure, Scope const& scope);
            storm::jani::Automaton parseAutomaton(storm::json<ValueType> const& automatonStructure, storm::jani::Model const& parentModel, Scope const& scope);
<<<<<<< HEAD
            struct ParsedType {
                enum class BasicType {Bool, Int, Real};
                boost::optional<BasicType> basicType;
                boost::optional<std::pair<storm::expressions::Expression, storm::expressions::Expression>> bounds;
                std::shared_ptr<ParsedType> arrayBase;
                storm::expressions::Type expressionType;
            };
            void parseType(ParsedType& result, storm::json<ValueType> const& typeStructure, std::string variableName, Scope const& scope);
            storm::jani::LValue parseLValue(storm::json<ValueType> const& lValueStructure, Scope const& scope);
            std::shared_ptr<storm::jani::Variable>  parseVariable(storm::json<ValueType> const& variableStructure, bool requireInitialValues, Scope const& scope, std::string const& namePrefix = "");
            storm::jani::JaniType* parseArrayVariable(std::shared_ptr<ParsedType> type);
=======
            std::pair<std::unique_ptr<storm::jani::JaniType>,storm::expressions::Type> parseType(storm::json<ValueType> const& typeStructure, std::string variableName, Scope const& scope);
            storm::jani::LValue parseLValue(storm::json<ValueType> const& lValueStructure, Scope const& scope);
            std::shared_ptr<storm::jani::Variable>  parseVariable(storm::json<ValueType> const& variableStructure, Scope const& scope, std::string const& namePrefix = "");
>>>>>>> 6bb9e817
            storm::expressions::Expression parseExpression(storm::json<ValueType> const& expressionStructure, Scope const& scope, bool returnNoneOnUnknownOpString = false, std::unordered_map<std::string, storm::expressions::Variable> const& auxiliaryVariables = {});

        private:
            std::shared_ptr<storm::jani::Constant> parseConstant(storm::json<ValueType> const& constantStructure, Scope const& scope);
            storm::jani::FunctionDefinition parseFunctionDefinition(storm::json<ValueType> const& functionDefinitionStructure, Scope const& scope, bool firstPass, std::string const& parameterNamePrefix = "");

            storm::expressions::ValueArrayExpression::ValueArrayElements parseAV(Json const& expressionStructure, Scope const& scope, bool returnNoneInitializedOnUnknownOperator, std::unordered_map<std::string, storm::expressions::Variable> const& auxiliaryVariables);

            /**
             * Helper for parsing the actions of a model.
             */
            void parseActions(storm::json<ValueType> const& actionStructure, storm::jani::Model& parentModel);
            std::shared_ptr<storm::logic::Formula const> parseFormula(storm::jani::Model& model, storm::json<ValueType> const& propertyStructure,   storm::logic::FormulaContext formulaContext, Scope const& scope, boost::optional<storm::logic::Bound> bound = boost::none);
            std::vector<storm::expressions::Expression> parseUnaryExpressionArguments(storm::json<ValueType> const& expressionStructure, std::string const& opstring, Scope const& scope, bool returnNoneOnUnknownOpString = false, std::unordered_map<std::string, storm::expressions::Variable> const& auxiliaryVariables = {});
            std::vector<storm::expressions::Expression> parseBinaryExpressionArguments(storm::json<ValueType> const& expressionStructure, std::string const& opstring,  Scope const& scope, bool returnNoneOnUnknownOpString = false, std::unordered_map<std::string, storm::expressions::Variable> const& auxiliaryVariables = {});


            std::vector<std::shared_ptr<storm::logic::Formula const>> parseUnaryFormulaArgument(storm::jani::Model& model, storm::json<ValueType> const& propertyStructure, storm::logic::FormulaContext formulaContext,  std::string const& opstring, Scope const& scope);
            std::vector<std::shared_ptr<storm::logic::Formula const>> parseBinaryFormulaArguments(storm::jani::Model& model, storm::json<ValueType> const& propertyStructure, storm::logic::FormulaContext formulaContext, std::string const& opstring, Scope const& scope);
            storm::jani::PropertyInterval parsePropertyInterval(storm::json<ValueType> const& piStructure, Scope const& scope);
            storm::logic::RewardAccumulation parseRewardAccumulation(storm::json<ValueType> const& accStructure, std::string const& context);
            
            std::shared_ptr<storm::jani::Composition> parseComposition(storm::json<ValueType> const& compositionStructure);
            storm::expressions::Variable getVariableOrConstantExpression(std::string const& ident, Scope const& scope, std::unordered_map<std::string, storm::expressions::Variable> const& auxiliaryVariables = {});
            
            /**
             * The overall structure currently under inspection.
             */
            storm::json<ValueType> parsedStructure;
            /**
             * The expression manager to be used.
             */
            std::shared_ptr<storm::expressions::ExpressionManager> expressionManager;
            

            std::set<std::string> labels = {};
<<<<<<< HEAD

            std::map<std::string, std::vector<size_t>> sizeMap;

=======
            
>>>>>>> 6bb9e817
            bool allowRecursion = true;

            //////////
            //   Default values -- assumptions from JANI.
            //////////
            static const bool defaultVariableTransient;
            
            static const std::set<std::string> unsupportedOpstrings;

        };
    }
}
<|MERGE_RESOLUTION|>--- conflicted
+++ resolved
@@ -77,30 +77,14 @@
             std::pair<storm::jani::Model, std::vector<storm::jani::Property>> parseModel(bool parseProperties = true);
             storm::jani::Property parseProperty(storm::jani::Model& model, storm::json<ValueType> const& propertyStructure, Scope const& scope);
             storm::jani::Automaton parseAutomaton(storm::json<ValueType> const& automatonStructure, storm::jani::Model const& parentModel, Scope const& scope);
-<<<<<<< HEAD
-            struct ParsedType {
-                enum class BasicType {Bool, Int, Real};
-                boost::optional<BasicType> basicType;
-                boost::optional<std::pair<storm::expressions::Expression, storm::expressions::Expression>> bounds;
-                std::shared_ptr<ParsedType> arrayBase;
-                storm::expressions::Type expressionType;
-            };
-            void parseType(ParsedType& result, storm::json<ValueType> const& typeStructure, std::string variableName, Scope const& scope);
-            storm::jani::LValue parseLValue(storm::json<ValueType> const& lValueStructure, Scope const& scope);
-            std::shared_ptr<storm::jani::Variable>  parseVariable(storm::json<ValueType> const& variableStructure, bool requireInitialValues, Scope const& scope, std::string const& namePrefix = "");
-            storm::jani::JaniType* parseArrayVariable(std::shared_ptr<ParsedType> type);
-=======
             std::pair<std::unique_ptr<storm::jani::JaniType>,storm::expressions::Type> parseType(storm::json<ValueType> const& typeStructure, std::string variableName, Scope const& scope);
             storm::jani::LValue parseLValue(storm::json<ValueType> const& lValueStructure, Scope const& scope);
             std::shared_ptr<storm::jani::Variable>  parseVariable(storm::json<ValueType> const& variableStructure, Scope const& scope, std::string const& namePrefix = "");
->>>>>>> 6bb9e817
             storm::expressions::Expression parseExpression(storm::json<ValueType> const& expressionStructure, Scope const& scope, bool returnNoneOnUnknownOpString = false, std::unordered_map<std::string, storm::expressions::Variable> const& auxiliaryVariables = {});
 
         private:
             std::shared_ptr<storm::jani::Constant> parseConstant(storm::json<ValueType> const& constantStructure, Scope const& scope);
             storm::jani::FunctionDefinition parseFunctionDefinition(storm::json<ValueType> const& functionDefinitionStructure, Scope const& scope, bool firstPass, std::string const& parameterNamePrefix = "");
-
-            storm::expressions::ValueArrayExpression::ValueArrayElements parseAV(Json const& expressionStructure, Scope const& scope, bool returnNoneInitializedOnUnknownOperator, std::unordered_map<std::string, storm::expressions::Variable> const& auxiliaryVariables);
 
             /**
              * Helper for parsing the actions of a model.
@@ -128,15 +112,8 @@
              */
             std::shared_ptr<storm::expressions::ExpressionManager> expressionManager;
             
-
             std::set<std::string> labels = {};
-<<<<<<< HEAD
-
-            std::map<std::string, std::vector<size_t>> sizeMap;
-
-=======
             
->>>>>>> 6bb9e817
             bool allowRecursion = true;
 
             //////////
