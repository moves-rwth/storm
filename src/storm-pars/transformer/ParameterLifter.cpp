--- conflicted
+++ resolved
@@ -19,14 +19,14 @@
 
             // create vector, such that the occuringVariables for all states can be stored
             occurringVariablesAtState = std::vector<std::set<VariableType>>(pMatrix.getColumnCount());
-            
+
             // Stores which entries of the original matrix/vector are non-constant. Entries for non-selected rows/columns are omitted
             auto nonConstMatrixEntries = storm::storage::BitVector(pMatrix.getEntryCount(), false); //this vector has to be resized later
             auto nonConstVectorEntries = storm::storage::BitVector(selectedRows.getNumberOfSetBits(), false);
             // Counters for selected entries in the pMatrix and the pVector
             uint_fast64_t pMatrixEntryCount = 0;
             uint_fast64_t pVectorEntryCount = 0;
-            
+
             // The matrix builder for the new matrix. The correct number of rows and entries is not known yet.
             storm::storage::SparseMatrixBuilder<ConstantType> builder(0, selectedColumns.getNumberOfSetBits(), 0, true, true, selectedRows.getNumberOfSetBits());
             rowGroupToStateNumber = std::vector<uint_fast64_t>();
@@ -35,7 +35,7 @@
             for (auto const& rowIndex : selectedRows) {
                 builder.newRowGroup(newRowIndex);
                 rowGroupToStateNumber.push_back(rowIndex);
-                
+
                 // Gather the occurring variables within this row and set which entries are non-constant
                 std::set<VariableType> occurringVariables;
                 bool constant = true;
@@ -91,7 +91,7 @@
                             }
                         }
                     }
-                    
+
                     //Insert the vector entry for this row
                     if(storm::utility::isConstant(pVectorEntry)) {
                         vector.push_back(storm::utility::convertNumber<ConstantType>(pVectorEntry));
@@ -119,10 +119,6 @@
                 }
             }
 
-<<<<<<< HEAD
-            STORM_PRINT("Total number of non-param states: " << countNonParam << std::endl);
-=======
->>>>>>> 9d440dc4
             // Matrix and vector are now filled with constant results from constant functions and place holders for non-constant functions.
             matrix = builder.build(newRowIndex);
             vector.shrink_to_fit();
@@ -155,7 +151,7 @@
             }
             STORM_LOG_ASSERT(vectorAssignmentIt == vectorAssignment.end(), "Unexpected number of entries in the vector assignment.");
         }
-    
+
         template<typename ParametricType, typename ConstantType>
         void ParameterLifter<ParametricType, ConstantType>::specifyRegion(storm::storage::ParameterRegion<ParametricType> const& region, storm::solver::OptimizationDirection const& dirForParameters) {
             // write the evaluation result of each function,evaluation pair into the placeholders
@@ -190,28 +186,28 @@
         uint_fast64_t ParameterLifter<ParametricType, ConstantType>::getRowGroupCount() const {
             return matrix.getRowGroupCount();
         }
-    
+
         template<typename ParametricType, typename ConstantType>
         storm::storage::SparseMatrix<ConstantType> const& ParameterLifter<ParametricType, ConstantType>::getMatrix() const {
             return matrix;
 
         }
-    
+
         template<typename ParametricType, typename ConstantType>
         std::vector<ConstantType> const& ParameterLifter<ParametricType, ConstantType>::getVector() const {
             return vector;
         }
-        
+
         template<typename ParametricType, typename ConstantType>
         std::vector<typename ParameterLifter<ParametricType, ConstantType>::AbstractValuation> const& ParameterLifter<ParametricType, ConstantType>::getRowLabels() const {
             return rowLabels;
         }
-    
+
         template<typename ParametricType, typename ConstantType>
         std::vector<typename ParameterLifter<ParametricType, ConstantType>::AbstractValuation> ParameterLifter<ParametricType, ConstantType>::getVerticesOfAbstractRegion(std::set<VariableType> const& variables) const {
             std::size_t const numOfVertices = std::pow(2, variables.size());
             std::vector<AbstractValuation> result(numOfVertices);
-            
+
             for (uint_fast64_t vertexId = 0; vertexId < numOfVertices; ++vertexId) {
                 //interprete vertexId as a bit sequence
                 //the consideredVariables.size() least significant bits of vertex will always represent the next vertex
@@ -243,22 +239,22 @@
         bool ParameterLifter<ParametricType, ConstantType>::AbstractValuation::operator==(AbstractValuation const& other) const {
             return this->lowerPars == other.lowerPars && this->upperPars == other.upperPars && this->unspecifiedPars == other.unspecifiedPars;
         }
-        
+
         template<typename ParametricType, typename ConstantType>
         void ParameterLifter<ParametricType, ConstantType>::AbstractValuation::addParameterLower(VariableType const& var) {
             lowerPars.insert(var);
         }
-    
+
         template<typename ParametricType, typename ConstantType>
         void ParameterLifter<ParametricType, ConstantType>::AbstractValuation::addParameterUpper(VariableType const& var) {
             upperPars.insert(var);
         }
-    
+
         template<typename ParametricType, typename ConstantType>
         void ParameterLifter<ParametricType, ConstantType>::AbstractValuation::addParameterUnspecified(VariableType const& var) {
             unspecifiedPars.insert(var);
         }
-        
+
         template<typename ParametricType, typename ConstantType>
         std::size_t ParameterLifter<ParametricType, ConstantType>::AbstractValuation::getHashValue() const {
             std::size_t seed = 0;
@@ -273,7 +269,7 @@
             }
             return seed;
         }
-    
+
         template<typename ParametricType, typename ConstantType>
         typename ParameterLifter<ParametricType, ConstantType>::AbstractValuation ParameterLifter<ParametricType, ConstantType>::AbstractValuation::getSubValuation(std::set<VariableType> const& pars) const {
             AbstractValuation result;
@@ -290,22 +286,22 @@
             }
             return result;
         }
-            
+
         template<typename ParametricType, typename ConstantType>
         std::set<typename ParameterLifter<ParametricType, ConstantType>::VariableType> const& ParameterLifter<ParametricType, ConstantType>::AbstractValuation::getLowerParameters() const {
             return lowerPars;
         }
-        
+
         template<typename ParametricType, typename ConstantType>
         std::set<typename ParameterLifter<ParametricType, ConstantType>::VariableType> const& ParameterLifter<ParametricType, ConstantType>::AbstractValuation::getUpperParameters() const {
             return upperPars;
         }
-        
+
         template<typename ParametricType, typename ConstantType>
         std::set<typename ParameterLifter<ParametricType, ConstantType>::VariableType> const& ParameterLifter<ParametricType, ConstantType>::AbstractValuation::getUnspecifiedParameters() const {
             return unspecifiedPars;
         }
-        
+
         template<typename ParametricType, typename ConstantType>
         std::vector<storm::utility::parametric::Valuation<ParametricType>> ParameterLifter<ParametricType, ConstantType>::AbstractValuation::getConcreteValuations(storm::storage::ParameterRegion<ParametricType> const& region) const {
             auto result = region.getVerticesOfRegion(unspecifiedPars);
@@ -338,7 +334,7 @@
             auto insertionRes = collectedFunctions.insert(std::pair<FunctionValuation, ConstantType>(FunctionValuation(std::move(simplifiedFunction), std::move(simplifiedValuation)), storm::utility::one<ConstantType>()));
             return insertionRes.first->second;
         }
-    
+
         template<typename ParametricType, typename ConstantType>
         void ParameterLifter<ParametricType, ConstantType>::FunctionValuationCollector::evaluateCollectedFunctions(storm::storage::ParameterRegion<ParametricType> const& region, storm::solver::OptimizationDirection const& dirForUnspecifiedParameters) {
             for (auto &collectedFunctionValuationPlaceholder : collectedFunctions) {
@@ -358,7 +354,7 @@
                 }
             }
         }
-        
+
         template class ParameterLifter<storm::RationalFunction, double>;
         template class ParameterLifter<storm::RationalFunction, storm::RationalNumber>;
     }
