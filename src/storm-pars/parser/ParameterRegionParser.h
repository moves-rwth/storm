#pragma once

#include <map>

#include "storm-pars/storage/ParameterRegion.h"

namespace storm {
    namespace parser {
        template<typename ParametricType>
        class ParameterRegionParser{
        public:

            typedef typename storm::storage::ParameterRegion<ParametricType>::VariableType VariableType;
            typedef typename storm::storage::ParameterRegion<ParametricType>::CoefficientType CoefficientType;
            typedef typename storm::storage::ParameterRegion<ParametricType>::Valuation Valuation;
            
            /*
             * Parse a single parameter with its boundaries from a string of the form "0.3<=p<=0.5".
             * The results will be inserted in the given maps
             *
             */
            static void parseParameterBoundaries( Valuation& lowerBoundaries, Valuation& upperBoundaries, std::string const& parameterBoundariesString, std::set<VariableType> const& consideredVariables);

            /*
             * Parse a single region from a string of the form "0.3<=p<=0.5,0.4<=q<=0.7".
             *
             */
<<<<<<< HEAD
            static storm::storage::ParameterRegion<ParametricType> parseRegion(std::string const& regionString, std::set<VariableType> const& consideredVariables, boost::optional<int> splittingThreshold = boost::none);
            static storm::storage::ParameterRegion<ParametricType> createRegion(std::string const& regionBound, std::set<VariableType> const& consideredVariables, boost::optional<int> splittingThreshold = boost::none);
=======
            static storm::storage::ParameterRegion<ParametricType> parseRegion(std::string const& regionString, std::set<VariableType> const& consideredVariables, boost::optional<int> const& splittingThreshold = boost::none);
            static storm::storage::ParameterRegion<ParametricType> createRegion(std::string const& regionBound, std::set<VariableType> const& consideredVariables, boost::optional<int> const& splittingThreshold = boost::none);
>>>>>>> 9d440dc4

            /*
             * Parse a vector of region from a string of the form "0.3<=p<=0.5,0.4<=q<=0.7;0.1<=p<=0.3,0.2<=q<=0.4".
             *
             */
<<<<<<< HEAD
            static std::vector<storm::storage::ParameterRegion<ParametricType>> parseMultipleRegions(std::string const& regionsString, std::set<VariableType> const& consideredVariables, boost::optional<int> splittingThreshold = boost::none);
=======
            static std::vector<storm::storage::ParameterRegion<ParametricType>> parseMultipleRegions(std::string const& regionsString, std::set<VariableType> const& consideredVariables, boost::optional<int> const& splittingThreshold = boost::none);
>>>>>>> 9d440dc4
            

            /*
             * Parse multiple regions from a file
             *
             */
<<<<<<< HEAD
            static std::vector<storm::storage::ParameterRegion<ParametricType>> parseMultipleRegionsFromFile(std::string const& fileName, std::set<VariableType> const& consideredVariables, boost::optional<int> splittingThreshold = boost::none);
=======
            static std::vector<storm::storage::ParameterRegion<ParametricType>> parseMultipleRegionsFromFile(std::string const& fileName, std::set<VariableType> const& consideredVariables, boost::optional<int> const& splittingThreshold = boost::none);
>>>>>>> 9d440dc4
            
        };
    }
}

<|MERGE_RESOLUTION|>--- conflicted
+++ resolved
@@ -13,7 +13,7 @@
             typedef typename storm::storage::ParameterRegion<ParametricType>::VariableType VariableType;
             typedef typename storm::storage::ParameterRegion<ParametricType>::CoefficientType CoefficientType;
             typedef typename storm::storage::ParameterRegion<ParametricType>::Valuation Valuation;
-            
+
             /*
              * Parse a single parameter with its boundaries from a string of the form "0.3<=p<=0.5".
              * The results will be inserted in the given maps
@@ -25,36 +25,22 @@
              * Parse a single region from a string of the form "0.3<=p<=0.5,0.4<=q<=0.7".
              *
              */
-<<<<<<< HEAD
-            static storm::storage::ParameterRegion<ParametricType> parseRegion(std::string const& regionString, std::set<VariableType> const& consideredVariables, boost::optional<int> splittingThreshold = boost::none);
-            static storm::storage::ParameterRegion<ParametricType> createRegion(std::string const& regionBound, std::set<VariableType> const& consideredVariables, boost::optional<int> splittingThreshold = boost::none);
-=======
             static storm::storage::ParameterRegion<ParametricType> parseRegion(std::string const& regionString, std::set<VariableType> const& consideredVariables, boost::optional<int> const& splittingThreshold = boost::none);
             static storm::storage::ParameterRegion<ParametricType> createRegion(std::string const& regionBound, std::set<VariableType> const& consideredVariables, boost::optional<int> const& splittingThreshold = boost::none);
->>>>>>> 9d440dc4
 
             /*
              * Parse a vector of region from a string of the form "0.3<=p<=0.5,0.4<=q<=0.7;0.1<=p<=0.3,0.2<=q<=0.4".
              *
              */
-<<<<<<< HEAD
-            static std::vector<storm::storage::ParameterRegion<ParametricType>> parseMultipleRegions(std::string const& regionsString, std::set<VariableType> const& consideredVariables, boost::optional<int> splittingThreshold = boost::none);
-=======
             static std::vector<storm::storage::ParameterRegion<ParametricType>> parseMultipleRegions(std::string const& regionsString, std::set<VariableType> const& consideredVariables, boost::optional<int> const& splittingThreshold = boost::none);
->>>>>>> 9d440dc4
-            
+
 
             /*
              * Parse multiple regions from a file
              *
              */
-<<<<<<< HEAD
-            static std::vector<storm::storage::ParameterRegion<ParametricType>> parseMultipleRegionsFromFile(std::string const& fileName, std::set<VariableType> const& consideredVariables, boost::optional<int> splittingThreshold = boost::none);
-=======
             static std::vector<storm::storage::ParameterRegion<ParametricType>> parseMultipleRegionsFromFile(std::string const& fileName, std::set<VariableType> const& consideredVariables, boost::optional<int> const& splittingThreshold = boost::none);
->>>>>>> 9d440dc4
-            
+
         };
     }
-}
-
+}