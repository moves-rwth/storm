#pragma once

#include <string>
#include <set>
#include <vector>
#include <memory>
#include <boost/optional.hpp>

#include "storm-pars/modelchecker/results/RegionCheckResult.h"
#include "storm-pars/modelchecker/results/RegionRefinementCheckResult.h"
#include "storm-pars/modelchecker/region/RegionCheckEngine.h"
#include "storm-pars/modelchecker/region/SparseDtmcParameterLiftingModelChecker.h"
#include "storm-pars/modelchecker/region/SparseMdpParameterLiftingModelChecker.h"
#include "storm-pars/modelchecker/region/ValidatingSparseMdpParameterLiftingModelChecker.h"
#include "storm-pars/modelchecker/region/ValidatingSparseDtmcParameterLiftingModelChecker.h"
#include "storm-pars/modelchecker/region/RegionResultHypothesis.h"
#include "storm-pars/parser/ParameterRegionParser.h"
#include "storm-pars/parser/MonotonicityParser.h"
#include "storm-pars/storage/ParameterRegion.h"
#include "storm-pars/utility/parameterlifting.h"

#include "storm/environment/Environment.h"

#include "storm/api/transformation.h"
#include "storm/io/file.h"
#include "storm/models/sparse/Model.h"
#include "storm/exceptions/UnexpectedException.h"
#include "storm/exceptions/InvalidOperationException.h"
#include "storm/exceptions/NotSupportedException.h"

namespace storm {

    namespace api {
        struct MonotonicitySetting {
<<<<<<< HEAD
            MonotonicitySetting(bool a, bool b, bool c, bool d, bool e) { useMonotonicity = a; useOnlyGlobalMonotonicity = b; useBoundsFromPLA = c; useOptimisticOrder = d; disableOptimization = e;}
            MonotonicitySetting() { useMonotonicity = false; useOnlyGlobalMonotonicity = false; useBoundsFromPLA = false; useOptimisticOrder = false; disableOptimization = false;}

            bool useMonotonicity;
            bool useOnlyGlobalMonotonicity;
            bool useBoundsFromPLA;
            bool useOptimisticOrder;
            bool disableOptimization;
=======
            bool useMonotonicity;
            bool useOnlyGlobalMonotonicity;
            bool useBoundsFromPLA;

            explicit MonotonicitySetting(bool useMonotonicity = false, bool useOnlyGlobalMonotonicity = false, bool useBoundsFromPLA = false) {
                this->useMonotonicity = useMonotonicity;
                this->useOnlyGlobalMonotonicity = useOnlyGlobalMonotonicity;
                this->useBoundsFromPLA = useBoundsFromPLA;
            }
>>>>>>> 3eab052f
        };

        template <typename ValueType>
        std::vector<storm::storage::ParameterRegion<ValueType>> parseRegions(std::string const& inputString, std::set<typename storm::storage::ParameterRegion<ValueType>::VariableType> const& consideredVariables, boost::optional<int> const& splittingThreshold = boost::none) {
            // If the given input string looks like a file (containing a dot and there exists a file with that name),
            // we try to parse it as a file, otherwise we assume it's a region string.
            if (inputString.find(".") != std::string::npos && std::ifstream(inputString).good()) {
                return storm::parser::ParameterRegionParser<ValueType>().parseMultipleRegionsFromFile(inputString, consideredVariables, splittingThreshold);
            } else {
                return storm::parser::ParameterRegionParser<ValueType>().parseMultipleRegions(inputString, consideredVariables, splittingThreshold);
            }
        }

        template <typename ValueType>
        storm::storage::ParameterRegion<ValueType> createRegion(std::string const& inputString, std::set<typename storm::storage::ParameterRegion<ValueType>::VariableType> const& consideredVariables, boost::optional<int> const& splittingThreshold = boost::none) {
            return storm::parser::ParameterRegionParser<ValueType>().createRegion(inputString, consideredVariables, splittingThreshold);
        }

        template <typename ValueType>
        storm::storage::ParameterRegion<ValueType> createRegion(double lowerBound, double upperBound, std::set<typename storm::storage::ParameterRegion<ValueType>::VariableType> const& consideredVariables, boost::optional<int> const& splittingThreshold = boost::none) {
            return storm::parser::ParameterRegionParser<ValueType>().createRegion(lowerBound, upperBound, consideredVariables, splittingThreshold);
        }

        template <typename ValueType>
        std::vector<storm::storage::ParameterRegion<ValueType>> parseRegions(std::string const& inputString, storm::models::ModelBase const& model, boost::optional<int> const& splittingThreshold = boost::none) {
            std::set<typename storm::storage::ParameterRegion<ValueType>::VariableType> modelParameters;
            if (model.isSparseModel()) {
                auto const& sparseModel = dynamic_cast<storm::models::sparse::Model<ValueType> const&>(model);
                modelParameters = storm::models::sparse::getProbabilityParameters(sparseModel);
                auto rewParameters = storm::models::sparse::getRewardParameters(sparseModel);
                modelParameters.insert(rewParameters.begin(), rewParameters.end());
            } else {
                STORM_LOG_THROW(false, storm::exceptions::NotSupportedException, "Retrieving model parameters is not supported for the given model type.");
            }
            return parseRegions<ValueType>(inputString, modelParameters, splittingThreshold);
        }

        template <typename ValueType>
        std::vector<storm::storage::ParameterRegion<ValueType>> createRegion(std::string const& inputString, storm::models::ModelBase const& model, boost::optional<int> const& splittingThreshold = boost::none) {
            std::set<typename storm::storage::ParameterRegion<ValueType>::VariableType> modelParameters;
            if (model.isSparseModel()) {
                auto const& sparseModel = dynamic_cast<storm::models::sparse::Model<ValueType> const&>(model);
                modelParameters = storm::models::sparse::getProbabilityParameters(sparseModel);
                auto rewParameters = storm::models::sparse::getRewardParameters(sparseModel);
                modelParameters.insert(rewParameters.begin(), rewParameters.end());
            } else {
                STORM_LOG_THROW(false, storm::exceptions::NotSupportedException, "Retrieving model parameters is not supported for the given model type.");
            }
            return std::vector<storm::storage::ParameterRegion<ValueType>>({createRegion<ValueType>(inputString, modelParameters, splittingThreshold)});
        }

        template <typename ValueType>
        std::vector<storm::storage::ParameterRegion<ValueType>> createRegion(double lowerBound, double upperBound, storm::models::ModelBase const& model, boost::optional<int> const& splittingThreshold = boost::none) {
            std::set<typename storm::storage::ParameterRegion<ValueType>::VariableType> modelParameters;
            if (model.isSparseModel()) {
                auto const& sparseModel = dynamic_cast<storm::models::sparse::Model<ValueType> const&>(model);
                modelParameters = storm::models::sparse::getProbabilityParameters(sparseModel);
                auto rewParameters = storm::models::sparse::getRewardParameters(sparseModel);
                modelParameters.insert(rewParameters.begin(), rewParameters.end());
            } else {
                STORM_LOG_THROW(false, storm::exceptions::NotSupportedException, "Retrieving model parameters is not supported for the given model type.");
            }
            return std::vector<storm::storage::ParameterRegion<ValueType>>({createRegion<ValueType>(lowerBound, upperBound, modelParameters, splittingThreshold)});
        }

        template <typename ValueType>
        storm::storage::ParameterRegion<ValueType> parseRegion(std::string const& inputString, std::set<typename storm::storage::ParameterRegion<ValueType>::VariableType> const& consideredVariables, boost::optional<int> const& splittingThreshold = boost::none) {
            // Handle the "empty region" case
            if (inputString == "" && consideredVariables.empty()) {
                return storm::storage::ParameterRegion<ValueType>();
            }

            auto res = parseRegions<ValueType>(inputString, consideredVariables, splittingThreshold);
            STORM_LOG_THROW(res.size() == 1, storm::exceptions::InvalidOperationException, "Parsed " << res.size() << " regions but exactly one was expected.");
            return res.front();
        }

        template <typename ValueType>
        storm::storage::ParameterRegion<ValueType> parseRegion(std::string const& inputString, storm::models::ModelBase const& model, boost::optional<int> const& splittingThreshold = boost::none) {
            // Handle the "empty region" case
            if (inputString == "" && !model.hasParameters()) {
                return storm::storage::ParameterRegion<ValueType>();
            }

            auto res = parseRegions<ValueType>(inputString, model);
            STORM_LOG_THROW(res.size() == 1, storm::exceptions::InvalidOperationException, "Parsed " << res.size() << " regions but exactly one was expected.");
            return res.front();
        }

        template <typename ValueType>
        std::pair<std::set<typename storm::storage::ParameterRegion<ValueType>::VariableType>, std::set<typename storm::storage::ParameterRegion<ValueType>::VariableType>> parseMonotoneParameters(std::string const& fileName, std::shared_ptr<storm::models::sparse::Model<ValueType>> const& model) {
            std::set<typename storm::storage::ParameterRegion<ValueType>::VariableType> modelParameters;
            modelParameters = storm::models::sparse::getProbabilityParameters(*model);
            auto rewParameters = storm::models::sparse::getRewardParameters(*model);
            modelParameters.insert(rewParameters.begin(), rewParameters.end());
            return std::move(storm::parser::MonotonicityParser<typename storm::storage::ParameterRegion<ValueType>::VariableType>().parseMonotoneVariablesFromFile(fileName, modelParameters));
        }

        template <typename ParametricType, typename ConstantType>
<<<<<<< HEAD
        std::shared_ptr<storm::modelchecker::RegionModelChecker<ParametricType>> initializeParameterLiftingRegionModelChecker(Environment const& env, std::shared_ptr<storm::models::sparse::Model<ParametricType>> const& model, storm::modelchecker::CheckTask<storm::logic::Formula, ParametricType> const& task, bool generateSplitEstimates = false, bool allowModelSimplification = true, MonotonicitySetting monotonicitySetting = MonotonicitySetting(), boost::optional<std::pair<std::set<typename storm::storage::ParameterRegion<ParametricType>::VariableType>, std::set<typename storm::storage::ParameterRegion<ParametricType>::VariableType>>> monotoneParameters = boost::none) {
            STORM_LOG_WARN_COND(storm::utility::parameterlifting::validateParameterLiftingSound(*model, task.getFormula()), "Could not validate whether parameter lifting is applicable. Please validate manually...");
=======
        std::shared_ptr<storm::modelchecker::RegionModelChecker<ParametricType>> initializeParameterLiftingRegionModelChecker(Environment const& env, std::shared_ptr<storm::models::sparse::Model<ParametricType>> const& model, storm::modelchecker::CheckTask<storm::logic::Formula, ParametricType> const& task, bool generateSplitEstimates = false, bool allowModelSimplification = true, bool preconditionsValidatedManually = false, MonotonicitySetting monotonicitySetting = MonotonicitySetting(), boost::optional<std::pair<std::set<typename storm::storage::ParameterRegion<ParametricType>::VariableType>, std::set<typename storm::storage::ParameterRegion<ParametricType>::VariableType>>> monotoneParameters = boost::none) {

            STORM_LOG_WARN_COND(preconditionsValidatedManually || storm::utility::parameterlifting::validateParameterLiftingSound(*model, task.getFormula()), "Could not validate whether parameter lifting is applicable. Please validate manually...");
>>>>>>> 3eab052f
            STORM_LOG_WARN_COND(!(allowModelSimplification && monotonicitySetting.useMonotonicity), "Allowing model simplification when using monotonicity is not useful, as for monotonicity checking model simplification is done as preprocessing");
            STORM_LOG_WARN_COND(!(monotoneParameters && !monotonicitySetting.useMonotonicity), "Setting monotone parameters without setting monotonicity usage doesn't work");

            std::shared_ptr<storm::models::sparse::Model<ParametricType>> consideredModel = model;

            // Treat continuous time models
            if (consideredModel->isOfType(storm::models::ModelType::Ctmc) || consideredModel->isOfType(storm::models::ModelType::MarkovAutomaton)) {
                    STORM_LOG_WARN_COND(!monotonicitySetting.useMonotonicity, "Usage of monotonicity not supported for this type of model, continuing without montonicity checking");
                    STORM_LOG_WARN("Parameter lifting not supported for continuous time models. Transforming continuous model to discrete model...");
                    std::vector<std::shared_ptr<storm::logic::Formula const>> taskFormulaAsVector { task.getFormula().asSharedPointer() };
                    consideredModel = storm::api::transformContinuousToDiscreteTimeSparseModel(consideredModel, taskFormulaAsVector).first;
                    STORM_LOG_THROW(consideredModel->isOfType(storm::models::ModelType::Dtmc) || consideredModel->isOfType(storm::models::ModelType::Mdp), storm::exceptions::UnexpectedException, "Transformation to discrete time model has failed.");
            }

            // Obtain the region model checker
            std::shared_ptr<storm::modelchecker::RegionModelChecker<ParametricType>> checker;
            if (consideredModel->isOfType(storm::models::ModelType::Dtmc)) {
                checker = std::make_shared<storm::modelchecker::SparseDtmcParameterLiftingModelChecker<storm::models::sparse::Dtmc<ParametricType>, ConstantType>>();
                checker->setUseMonotonicity(monotonicitySetting.useMonotonicity);
                checker->setUseOnlyGlobal(monotonicitySetting.useOnlyGlobalMonotonicity);
                checker->setUseBounds(monotonicitySetting.useBoundsFromPLA);
                checker->setUseOptimisticOrder(monotonicitySetting.useOptimisticOrder);
                checker->setDisableOptimization(monotonicitySetting.disableOptimization);
                if (monotonicitySetting.useMonotonicity && monotoneParameters) {
                    checker->setMonotoneParameters(monotoneParameters.get());
                }
            } else if (consideredModel->isOfType(storm::models::ModelType::Mdp)) {
                checker = std::make_shared<storm::modelchecker::SparseMdpParameterLiftingModelChecker<storm::models::sparse::Mdp<ParametricType>, ConstantType>>();
                checker->setUseMonotonicity(monotonicitySetting.useMonotonicity);
                checker->setUseOnlyGlobal(monotonicitySetting.useOnlyGlobalMonotonicity);
                checker->setUseBounds(monotonicitySetting.useBoundsFromPLA);
                checker->setUseOptimisticOrder(monotonicitySetting.useOptimisticOrder);
                checker->setDisableOptimization(monotonicitySetting.disableOptimization);
                if (monotonicitySetting.useMonotonicity && monotoneParameters) {
                    checker->setMonotoneParameters(monotoneParameters.get());
                }
            } else {
                STORM_LOG_THROW(false, storm::exceptions::InvalidOperationException, "Unable to perform parameterLifting on the provided model type.");
            }

            checker->specify(env, consideredModel, task, generateSplitEstimates, allowModelSimplification);

            return checker;
        }

        template <typename ParametricType, typename ImpreciseType, typename PreciseType>
        std::shared_ptr<storm::modelchecker::RegionModelChecker<ParametricType>> initializeValidatingRegionModelChecker(Environment const& env, std::shared_ptr<storm::models::sparse::Model<ParametricType>> const& model, storm::modelchecker::CheckTask<storm::logic::Formula, ParametricType> const& task, bool generateSplitEstimates = false, bool allowModelSimplification = true) {

            STORM_LOG_WARN_COND(storm::utility::parameterlifting::validateParameterLiftingSound(*model, task.getFormula()), "Could not validate whether parameter lifting is applicable. Please validate manually...");

            std::shared_ptr<storm::models::sparse::Model<ParametricType>> consideredModel = model;

            // Treat continuous time models
            if (consideredModel->isOfType(storm::models::ModelType::Ctmc) || consideredModel->isOfType(storm::models::ModelType::MarkovAutomaton)) {
                    STORM_LOG_WARN("Parameter lifting not supported for continuous time models. Transforming continuous model to discrete model...");
                    std::vector<std::shared_ptr<storm::logic::Formula const>> taskFormulaAsVector { task.getFormula().asSharedPointer() };
                    consideredModel = storm::api::transformContinuousToDiscreteTimeSparseModel(consideredModel, taskFormulaAsVector).first;
                    STORM_LOG_THROW(consideredModel->isOfType(storm::models::ModelType::Dtmc) || consideredModel->isOfType(storm::models::ModelType::Mdp), storm::exceptions::UnexpectedException, "Transformation to discrete time model has failed.");
            }

            // Obtain the region model checker
            std::shared_ptr<storm::modelchecker::RegionModelChecker<ParametricType>> checker;
            if (consideredModel->isOfType(storm::models::ModelType::Dtmc)) {
                checker = std::make_shared<storm::modelchecker::ValidatingSparseDtmcParameterLiftingModelChecker<storm::models::sparse::Dtmc<ParametricType>, ImpreciseType, PreciseType>>();
            } else if (consideredModel->isOfType(storm::models::ModelType::Mdp)) {
                checker = std::make_shared<storm::modelchecker::ValidatingSparseMdpParameterLiftingModelChecker<storm::models::sparse::Mdp<ParametricType>, ImpreciseType, PreciseType>>();
            } else {
                STORM_LOG_THROW(false, storm::exceptions::InvalidOperationException, "Unable to perform parameterLifting on the provided model type.");
            }

            checker->specify(env, consideredModel, task, generateSplitEstimates, allowModelSimplification);
            return checker;
        }

        template <typename ValueType>
        std::shared_ptr<storm::modelchecker::RegionModelChecker<ValueType>> initializeRegionModelChecker(Environment const& env, std::shared_ptr<storm::models::sparse::Model<ValueType>> const& model, storm::modelchecker::CheckTask<storm::logic::Formula, ValueType> const& task, storm::modelchecker::RegionCheckEngine engine, bool generateSplitEstimates = false, bool allowModelSimplification = true, bool preconditionsValidated = false, MonotonicitySetting monotonicitySetting = MonotonicitySetting(), boost::optional<std::pair<std::set<typename storm::storage::ParameterRegion<ValueType>::VariableType>, std::set<typename storm::storage::ParameterRegion<ValueType>::VariableType>>> monotoneParameters = boost::none) {
            switch (engine) {
                // TODO: now we always use regionsplitestimates
                    case storm::modelchecker::RegionCheckEngine::ParameterLifting:
                            return initializeParameterLiftingRegionModelChecker<ValueType, double>(env, model, task, generateSplitEstimates, allowModelSimplification, preconditionsValidated, monotonicitySetting, monotoneParameters);
                    case storm::modelchecker::RegionCheckEngine::ExactParameterLifting:
                            return initializeParameterLiftingRegionModelChecker<ValueType, storm::RationalNumber>(env, model, task, generateSplitEstimates, allowModelSimplification, preconditionsValidated, monotonicitySetting, monotoneParameters);
                    case storm::modelchecker::RegionCheckEngine::ValidatingParameterLifting:
                            // TODO should this also apply to monotonicity?
                            STORM_LOG_WARN_COND(preconditionsValidated, "Preconditions are checked anyway by a valicating model checker...");
                            return initializeValidatingRegionModelChecker<ValueType, double, storm::RationalNumber>(env, model, task, generateSplitEstimates, allowModelSimplification);
                    default:
                            STORM_LOG_THROW(false, storm::exceptions::UnexpectedException, "Unexpected region model checker type.");
            }
            return nullptr;
        }

        template <typename ValueType>
        std::shared_ptr<storm::modelchecker::RegionModelChecker<ValueType>> initializeRegionModelChecker(std::shared_ptr<storm::models::sparse::Model<ValueType>> const& model, storm::modelchecker::CheckTask<storm::logic::Formula, ValueType> const& task, storm::modelchecker::RegionCheckEngine engine) {
            Environment env;
            initializeRegionModelChecker(env, model, task, engine);
        }

        template <typename ValueType>
        std::unique_ptr<storm::modelchecker::RegionCheckResult<ValueType>> checkRegionsWithSparseEngine(std::shared_ptr<storm::models::sparse::Model<ValueType>> const& model, storm::modelchecker::CheckTask<storm::logic::Formula, ValueType> const& task, std::vector<storm::storage::ParameterRegion<ValueType>> const& regions, storm::modelchecker::RegionCheckEngine engine, std::vector<storm::modelchecker::RegionResultHypothesis> const& hypotheses, bool sampleVerticesOfRegions) {
            Environment env;
            auto regionChecker = initializeRegionModelChecker(env, model, task, engine);
            return regionChecker->analyzeRegions(env, regions, hypotheses, sampleVerticesOfRegions);
        }

        template <typename ValueType>
        std::unique_ptr<storm::modelchecker::RegionCheckResult<ValueType>> checkRegionsWithSparseEngine(std::shared_ptr<storm::models::sparse::Model<ValueType>> const& model, storm::modelchecker::CheckTask<storm::logic::Formula, ValueType> const& task, std::vector<storm::storage::ParameterRegion<ValueType>> const& regions, storm::modelchecker::RegionCheckEngine engine, storm::modelchecker::RegionResultHypothesis const& hypothesis = storm::modelchecker::RegionResultHypothesis::Unknown, bool sampleVerticesOfRegions = false) {
            std::vector<storm::modelchecker::RegionResultHypothesis> hypotheses(regions.size(), hypothesis);
            return checkRegionsWithSparseEngine(model, task, regions, engine, hypotheses, sampleVerticesOfRegions);
        }

        /*!
         * Checks and iteratively refines the given region with the sparse engine
         * @param engine The considered region checking engine
         * @param coverageThreshold if given, the refinement stops as soon as the fraction of the area of the subregions with inconclusive result is less then this threshold
         * @param refinementDepthThreshold if given, the refinement stops at the given depth. depth=0 means no refinement.
         * @param hypothesis if not 'unknown', it is only checked whether the hypothesis holds (and NOT the complementary result).
         * @param allowModelSimplification
         * @param useMonotonicity
         * @param monThresh if given, determines at which depth to start using monotonicity
         */
        template <typename ValueType>
        std::unique_ptr<storm::modelchecker::RegionRefinementCheckResult<ValueType>> checkAndRefineRegionWithSparseEngine(std::shared_ptr<storm::models::sparse::Model<ValueType>> const& model, storm::modelchecker::CheckTask<storm::logic::Formula, ValueType> const& task, storm::storage::ParameterRegion<ValueType> const& region, storm::modelchecker::RegionCheckEngine engine, boost::optional<ValueType> const& coverageThreshold, boost::optional<uint64_t> const& refinementDepthThreshold = boost::none, storm::modelchecker::RegionResultHypothesis hypothesis = storm::modelchecker::RegionResultHypothesis::Unknown, bool allowModelSimplification = true, MonotonicitySetting monotonicitySetting = MonotonicitySetting(), uint64_t monThresh = 0) {
            Environment env;
<<<<<<< HEAD
            STORM_LOG_THROW(!monotonicitySetting.useOptimisticOrder, storm::exceptions::NotImplementedException, "Using optimistic order not yet implemented for checking extremal value");

            auto regionChecker = initializeRegionModelChecker(env, model, task, engine, true, allowModelSimplification, monotonicitySetting);
=======
            bool preconditionsValidated = false;
            auto regionChecker = initializeRegionModelChecker(env, model, task, engine, true, allowModelSimplification, preconditionsValidated, monotonicitySetting);
>>>>>>> 3eab052f
            return regionChecker->performRegionRefinement(env, region, coverageThreshold, refinementDepthThreshold, hypothesis, monThresh);
        }

        // TODO: update documentation
        /*!
         * Finds the extremal value in the given region
         * @param engine The considered region checking engine
         * @param coverageThreshold if given, the refinement stops as soon as the fraction of the area of the subregions with inconclusive result is less then this threshold
         * @param refinementDepthThreshold if given, the refinement stops at the given depth. depth=0 means no refinement.
         * @param hypothesis if not 'unknown', it is only checked whether the hypothesis holds (and NOT the complementary result).
         */
        template <typename ValueType>
        std::pair<ValueType, typename storm::storage::ParameterRegion<ValueType>::Valuation> computeExtremalValue(std::shared_ptr<storm::models::sparse::Model<ValueType>> const& model, storm::modelchecker::CheckTask<storm::logic::Formula, ValueType> const& task, storm::storage::ParameterRegion<ValueType> const& region, storm::modelchecker::RegionCheckEngine engine, storm::solver::OptimizationDirection const& dir, boost::optional<ValueType> const& precision, bool absolutePrecision, MonotonicitySetting monotonicitySetting, bool generateSplitEstimates = false, boost::optional<std::pair<std::set<typename storm::storage::ParameterRegion<ValueType>::VariableType>, std::set<typename storm::storage::ParameterRegion<ValueType>::VariableType>>>& monotoneParameters = boost::none) {
            Environment env;
            bool preconditionsValidated = false;
            bool allowModelSimplification = !monotonicitySetting.useMonotonicity;
            auto regionChecker = initializeRegionModelChecker(env, model, task, engine, generateSplitEstimates, allowModelSimplification, preconditionsValidated, monotonicitySetting, monotoneParameters);
            return regionChecker->computeExtremalValue(env, region, dir, precision.is_initialized() ? precision.get() : storm::utility::zero<ValueType>(), absolutePrecision);
        }

        template <typename ValueType>
        std::pair<ValueType, typename storm::storage::ParameterRegion<ValueType>::Valuation> getBound(std::shared_ptr<storm::models::sparse::Model<ValueType>> const& model, storm::modelchecker::CheckTask<storm::logic::Formula, ValueType> const& task, storm::storage::ParameterRegion<ValueType> const& region, storm::solver::OptimizationDirection const& dir, MonotonicitySetting monotonicitySetting, bool generateSplitEstimates = false, boost::optional<std::pair<std::set<typename storm::storage::ParameterRegion<ValueType>::VariableType>, std::set<typename storm::storage::ParameterRegion<ValueType>::VariableType>>>& monotoneParameters = boost::none) {
            Environment env;
            STORM_LOG_THROW(!monotonicitySetting.useOptimisticOrder, storm::exceptions::NotImplementedException, "Using optimistic order not yet implemented for checking extremal value");
            bool allowModelSimplification = !monotonicitySetting.useMonotonicity;
            auto regionChecker = initializeParameterLiftingRegionModelChecker(env, model, task, generateSplitEstimates, allowModelSimplification, monotonicitySetting, monotoneParameters);
            return regionChecker->getBound(env, region, dir);
        }

        // TODO: update documentation
        /*!
         * Checks if a given extremal value is indeed the extremal value in the given region
         * @param engine The considered region checking engine
         * @param coverageThreshold if given, the refinement stops as soon as the fraction of the area of the subregions with inconclusive result is less then this threshold
         * @param refinementDepthThreshold if given, the refinement stops at the given depth. depth=0 means no refinement.
         * @param hypothesis if not 'unknown', it is only checked whether the hypothesis holds (and NOT the complementary result).
         */
        template <typename ValueType>
        bool checkExtremalValue(std::shared_ptr<storm::models::sparse::Model<ValueType>> const& model, storm::modelchecker::CheckTask<storm::logic::Formula, ValueType> const& task, storm::storage::ParameterRegion<ValueType> const& region, storm::modelchecker::RegionCheckEngine engine, storm::solver::OptimizationDirection const& dir, boost::optional<ValueType> const& precision, bool absolutePrecision, ValueType const& suggestion, MonotonicitySetting monotonicitySetting, bool generateSplitEstimates = false,  boost::optional<std::pair<std::set<typename storm::storage::ParameterRegion<ValueType>::VariableType>, std::set<typename storm::storage::ParameterRegion<ValueType>::VariableType>>>& monotoneParameters = boost::none) {
            Environment env;
<<<<<<< HEAD
            STORM_LOG_THROW(!monotonicitySetting.useOptimisticOrder, storm::exceptions::NotImplementedException, "Using optimistic order not yet implemented for checking extremal value");
=======
            bool preconditionsValidated = false;
>>>>>>> 3eab052f
            bool allowModelSimplification = !monotonicitySetting.useMonotonicity;
            auto regionChecker = initializeRegionModelChecker(env, model, task, engine, generateSplitEstimates, allowModelSimplification, preconditionsValidated, monotonicitySetting, monotoneParameters);
            return regionChecker->checkExtremalValue(env, region, dir, precision.is_initialized() ? precision.get() : storm::utility::zero<ValueType>(), absolutePrecision, suggestion);
        }

        template <typename ValueType>
        void exportRegionCheckResultToFile(std::unique_ptr<storm::modelchecker::CheckResult> const& checkResult, std::string const& filename, bool onlyConclusiveResults = false) {

            auto const* regionCheckResult = dynamic_cast<storm::modelchecker::RegionCheckResult<ValueType> const*>(checkResult.get());
            STORM_LOG_THROW(regionCheckResult != nullptr, storm::exceptions::UnexpectedException, "Can not export region check result: The given checkresult does not have the expected type.");

            std::ofstream filestream;
            storm::utility::openFile(filename, filestream);
            for (auto const& res : regionCheckResult->getRegionResults()) {

                if (!onlyConclusiveResults || res.second == storm::modelchecker::RegionResult::AllViolated || res.second == storm::modelchecker::RegionResult::AllSat) {
                    filestream << res.second << ": " << res.first << '\n';
                }
            }
        }

    }
}<|MERGE_RESOLUTION|>--- conflicted
+++ resolved
@@ -32,26 +32,19 @@
 
     namespace api {
         struct MonotonicitySetting {
-<<<<<<< HEAD
-            MonotonicitySetting(bool a, bool b, bool c, bool d, bool e) { useMonotonicity = a; useOnlyGlobalMonotonicity = b; useBoundsFromPLA = c; useOptimisticOrder = d; disableOptimization = e;}
-            MonotonicitySetting() { useMonotonicity = false; useOnlyGlobalMonotonicity = false; useBoundsFromPLA = false; useOptimisticOrder = false; disableOptimization = false;}
-
             bool useMonotonicity;
             bool useOnlyGlobalMonotonicity;
             bool useBoundsFromPLA;
             bool useOptimisticOrder;
             bool disableOptimization;
-=======
-            bool useMonotonicity;
-            bool useOnlyGlobalMonotonicity;
-            bool useBoundsFromPLA;
-
-            explicit MonotonicitySetting(bool useMonotonicity = false, bool useOnlyGlobalMonotonicity = false, bool useBoundsFromPLA = false) {
+
+            explicit MonotonicitySetting(bool useMonotonicity = false, bool useOnlyGlobalMonotonicity = false, bool useBoundsFromPLA = false, bool useOptimisticOrder = false, bool disableOptimization = false) {
                 this->useMonotonicity = useMonotonicity;
                 this->useOnlyGlobalMonotonicity = useOnlyGlobalMonotonicity;
                 this->useBoundsFromPLA = useBoundsFromPLA;
-            }
->>>>>>> 3eab052f
+                this->useOptimisticOrder = useOptimisticOrder;
+                this->disableOptimization = disableOptimization;
+            }
         };
 
         template <typename ValueType>
@@ -151,14 +144,9 @@
         }
 
         template <typename ParametricType, typename ConstantType>
-<<<<<<< HEAD
-        std::shared_ptr<storm::modelchecker::RegionModelChecker<ParametricType>> initializeParameterLiftingRegionModelChecker(Environment const& env, std::shared_ptr<storm::models::sparse::Model<ParametricType>> const& model, storm::modelchecker::CheckTask<storm::logic::Formula, ParametricType> const& task, bool generateSplitEstimates = false, bool allowModelSimplification = true, MonotonicitySetting monotonicitySetting = MonotonicitySetting(), boost::optional<std::pair<std::set<typename storm::storage::ParameterRegion<ParametricType>::VariableType>, std::set<typename storm::storage::ParameterRegion<ParametricType>::VariableType>>> monotoneParameters = boost::none) {
-            STORM_LOG_WARN_COND(storm::utility::parameterlifting::validateParameterLiftingSound(*model, task.getFormula()), "Could not validate whether parameter lifting is applicable. Please validate manually...");
-=======
         std::shared_ptr<storm::modelchecker::RegionModelChecker<ParametricType>> initializeParameterLiftingRegionModelChecker(Environment const& env, std::shared_ptr<storm::models::sparse::Model<ParametricType>> const& model, storm::modelchecker::CheckTask<storm::logic::Formula, ParametricType> const& task, bool generateSplitEstimates = false, bool allowModelSimplification = true, bool preconditionsValidatedManually = false, MonotonicitySetting monotonicitySetting = MonotonicitySetting(), boost::optional<std::pair<std::set<typename storm::storage::ParameterRegion<ParametricType>::VariableType>, std::set<typename storm::storage::ParameterRegion<ParametricType>::VariableType>>> monotoneParameters = boost::none) {
 
             STORM_LOG_WARN_COND(preconditionsValidatedManually || storm::utility::parameterlifting::validateParameterLiftingSound(*model, task.getFormula()), "Could not validate whether parameter lifting is applicable. Please validate manually...");
->>>>>>> 3eab052f
             STORM_LOG_WARN_COND(!(allowModelSimplification && monotonicitySetting.useMonotonicity), "Allowing model simplification when using monotonicity is not useful, as for monotonicity checking model simplification is done as preprocessing");
             STORM_LOG_WARN_COND(!(monotoneParameters && !monotonicitySetting.useMonotonicity), "Setting monotone parameters without setting monotonicity usage doesn't work");
 
@@ -283,14 +271,9 @@
         template <typename ValueType>
         std::unique_ptr<storm::modelchecker::RegionRefinementCheckResult<ValueType>> checkAndRefineRegionWithSparseEngine(std::shared_ptr<storm::models::sparse::Model<ValueType>> const& model, storm::modelchecker::CheckTask<storm::logic::Formula, ValueType> const& task, storm::storage::ParameterRegion<ValueType> const& region, storm::modelchecker::RegionCheckEngine engine, boost::optional<ValueType> const& coverageThreshold, boost::optional<uint64_t> const& refinementDepthThreshold = boost::none, storm::modelchecker::RegionResultHypothesis hypothesis = storm::modelchecker::RegionResultHypothesis::Unknown, bool allowModelSimplification = true, MonotonicitySetting monotonicitySetting = MonotonicitySetting(), uint64_t monThresh = 0) {
             Environment env;
-<<<<<<< HEAD
             STORM_LOG_THROW(!monotonicitySetting.useOptimisticOrder, storm::exceptions::NotImplementedException, "Using optimistic order not yet implemented for checking extremal value");
-
-            auto regionChecker = initializeRegionModelChecker(env, model, task, engine, true, allowModelSimplification, monotonicitySetting);
-=======
             bool preconditionsValidated = false;
             auto regionChecker = initializeRegionModelChecker(env, model, task, engine, true, allowModelSimplification, preconditionsValidated, monotonicitySetting);
->>>>>>> 3eab052f
             return regionChecker->performRegionRefinement(env, region, coverageThreshold, refinementDepthThreshold, hypothesis, monThresh);
         }
 
@@ -331,11 +314,8 @@
         template <typename ValueType>
         bool checkExtremalValue(std::shared_ptr<storm::models::sparse::Model<ValueType>> const& model, storm::modelchecker::CheckTask<storm::logic::Formula, ValueType> const& task, storm::storage::ParameterRegion<ValueType> const& region, storm::modelchecker::RegionCheckEngine engine, storm::solver::OptimizationDirection const& dir, boost::optional<ValueType> const& precision, bool absolutePrecision, ValueType const& suggestion, MonotonicitySetting monotonicitySetting, bool generateSplitEstimates = false,  boost::optional<std::pair<std::set<typename storm::storage::ParameterRegion<ValueType>::VariableType>, std::set<typename storm::storage::ParameterRegion<ValueType>::VariableType>>>& monotoneParameters = boost::none) {
             Environment env;
-<<<<<<< HEAD
             STORM_LOG_THROW(!monotonicitySetting.useOptimisticOrder, storm::exceptions::NotImplementedException, "Using optimistic order not yet implemented for checking extremal value");
-=======
             bool preconditionsValidated = false;
->>>>>>> 3eab052f
             bool allowModelSimplification = !monotonicitySetting.useMonotonicity;
             auto regionChecker = initializeRegionModelChecker(env, model, task, engine, generateSplitEstimates, allowModelSimplification, preconditionsValidated, monotonicitySetting, monotoneParameters);
             return regionChecker->checkExtremalValue(env, region, dir, precision.is_initialized() ? precision.get() : storm::utility::zero<ValueType>(), absolutePrecision, suggestion);
