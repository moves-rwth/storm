#include "storm-pars/settings/modules/RegionVerificationSettings.h"

#include "storm-pars/modelchecker/region/RegionSplitEstimateKind.h"
#include "storm-pars/modelchecker/region/RegionSplittingStrategy.h"
#include "storm/settings/ArgumentBuilder.h"
#include "storm/settings/OptionBuilder.h"

#include "storm/exceptions/IllegalArgumentValueException.h"
#include "storm/utility/macros.h"

namespace storm::settings::modules {

const std::string RegionVerificationSettings::moduleName = "regionverif";
const std::string splittingThresholdName = "splitting-threshold";
const std::string splittingStrategyName = "splitting-strategy";
const std::string estimateMethodName = "estimate-method";
const std::string checkEngineOptionName = "engine";

RegionVerificationSettings::RegionVerificationSettings() : ModuleSettings(moduleName) {
    this->addOption(
        storm::settings::OptionBuilder(moduleName, splittingThresholdName, false, "Sets the threshold for number of parameters in which to split regions.")
            .addArgument(
                storm::settings::ArgumentBuilder::createIntegerArgument("splitting-threshold", "The threshold for splitting, should be an integer > 0").build())
            .build());

<<<<<<< HEAD
    std::vector<std::string> engines = {"pl", "exactpl", "validatingpl", "robustpl"};
=======
    std::vector<std::string> strategies = {"estimate", "roundrobin"};
    this->addOption(storm::settings::OptionBuilder(moduleName, splittingStrategyName, false, "Sets which strategy is used for splitting regions.")
                        .addArgument(storm::settings::ArgumentBuilder::createStringArgument("name", "The name of the strategy to use.")
                                         .addValidatorString(ArgumentValidatorFactory::createMultipleChoiceValidator(strategies))
                                         .setDefaultValueString("estimate")
                                         .build())
                        .build());

    std::vector<std::string> estimates = {"delta", "distance"};
    this->addOption(storm::settings::OptionBuilder(moduleName, estimateMethodName, false, "Sets which estimate strategy is used for splitting regions (if splitting-stratgegy is estimate).")
                        .addArgument(storm::settings::ArgumentBuilder::createStringArgument("name", "The name of the strategy to use.")
                                         .addValidatorString(ArgumentValidatorFactory::createMultipleChoiceValidator(estimates))
                                         .setDefaultValueString("delta")
                                         .build())
                        .build());

    std::vector<std::string> engines = {"pl", "exactpl", "validatingpl"};
>>>>>>> eb1e3b03
    this->addOption(storm::settings::OptionBuilder(moduleName, checkEngineOptionName, true, "Sets which engine is used for analyzing regions.")
                        .addArgument(storm::settings::ArgumentBuilder::createStringArgument("name", "The name of the engine to use.")
                                         .addValidatorString(ArgumentValidatorFactory::createMultipleChoiceValidator(engines))
                                         .setDefaultValueString("pl")
                                         .build())
                        .build());

}

int RegionVerificationSettings::getSplittingThreshold() const {
    return this->getOption(splittingThresholdName).getArgumentByName("splitting-threshold").getValueAsInteger();
}

bool RegionVerificationSettings::isSplittingThresholdSet() const {
    return this->getOption(splittingThresholdName).getHasOptionBeenSet();
}

storm::modelchecker::RegionCheckEngine RegionVerificationSettings::getRegionCheckEngine() const {
    std::string engineString = this->getOption(checkEngineOptionName).getArgumentByName("name").getValueAsString();

    storm::modelchecker::RegionCheckEngine result;
    if (engineString == "pl") {
        result = storm::modelchecker::RegionCheckEngine::ParameterLifting;
    } else if (engineString == "exactpl") {
        result = storm::modelchecker::RegionCheckEngine::ExactParameterLifting;
    } else if (engineString == "validatingpl") {
        result = storm::modelchecker::RegionCheckEngine::ValidatingParameterLifting;
    } else if (engineString == "robustpl") {
        result = storm::modelchecker::RegionCheckEngine::RobustParameterLifting;
    } else {
        STORM_LOG_THROW(false, storm::exceptions::IllegalArgumentValueException, "Unknown region check engine '" << engineString << "'.");
    }

    return result;
}


storm::modelchecker::RegionSplittingStrategy::Heuristic RegionVerificationSettings::getRegionSplittingStrategy() const {
    std::string strategyString = this->getOption(splittingStrategyName).getArgumentByName("name").getValueAsString();

    storm::modelchecker::RegionSplittingStrategy::Heuristic result;
    if (strategyString == "estimate") {
        result = storm::modelchecker::RegionSplittingStrategy::Heuristic::EstimateBased;
    } else if (strategyString == "roundrobin") {
        result = storm::modelchecker::RegionSplittingStrategy::Heuristic::RoundRobin;
    } else {
        STORM_LOG_THROW(false, storm::exceptions::IllegalArgumentValueException, "Unknown splitting strategy '" << strategyString << "'.");
    }

    STORM_LOG_ERROR_COND(!getRegionSplittingEstimateMethod() || result == modelchecker::RegionSplittingStrategy::Heuristic::EstimateBased, "Setting an estimate method requires setting the estimate splitting strategy");
    return result;
}

std::optional<storm::modelchecker::RegionSplitEstimateKind> RegionVerificationSettings::getRegionSplittingEstimateMethod() const {
    if (!this->getOption(estimateMethodName).getHasOptionBeenSet()) {
        return std::nullopt;
    }
    std::string strategyString = this->getOption(estimateMethodName).getArgumentByName("name").getValueAsString();

    storm::modelchecker::RegionSplitEstimateKind result;
    if (strategyString == "delta") {
        result = storm::modelchecker::RegionSplitEstimateKind::StateValueDelta;
    } else if (strategyString == "distance") {
        result = storm::modelchecker::RegionSplitEstimateKind::Distance;
    } else {
        STORM_LOG_THROW(false, storm::exceptions::IllegalArgumentValueException, "Unknown splitting strategy '" << strategyString << "'.");
    }

    return result;
}


}  // namespace storm::settings::modules<|MERGE_RESOLUTION|>--- conflicted
+++ resolved
@@ -23,9 +23,6 @@
                 storm::settings::ArgumentBuilder::createIntegerArgument("splitting-threshold", "The threshold for splitting, should be an integer > 0").build())
             .build());
 
-<<<<<<< HEAD
-    std::vector<std::string> engines = {"pl", "exactpl", "validatingpl", "robustpl"};
-=======
     std::vector<std::string> strategies = {"estimate", "roundrobin"};
     this->addOption(storm::settings::OptionBuilder(moduleName, splittingStrategyName, false, "Sets which strategy is used for splitting regions.")
                         .addArgument(storm::settings::ArgumentBuilder::createStringArgument("name", "The name of the strategy to use.")
@@ -42,8 +39,7 @@
                                          .build())
                         .build());
 
-    std::vector<std::string> engines = {"pl", "exactpl", "validatingpl"};
->>>>>>> eb1e3b03
+    std::vector<std::string> engines = {"pl", "exactpl", "validatingpl", "robustpl"};
     this->addOption(storm::settings::OptionBuilder(moduleName, checkEngineOptionName, true, "Sets which engine is used for analyzing regions.")
                         .addArgument(storm::settings::ArgumentBuilder::createStringArgument("name", "The name of the engine to use.")
                                          .addValidatorString(ArgumentValidatorFactory::createMultipleChoiceValidator(engines))
