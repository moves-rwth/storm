#include "storm-pars/modelchecker/region/SparseParameterLiftingModelChecker.h"

#include <queue>
#include <boost/container/flat_set.hpp>
#include <storm-pars/analysis/MonotonicityChecker.h>

#include "storm/adapters/RationalFunctionAdapter.h"
#include "storm/logic/FragmentSpecification.h"
#include "storm/modelchecker/results/ExplicitQuantitativeCheckResult.h"
#include "storm/modelchecker/results/ExplicitQualitativeCheckResult.h"
#include "storm/utility/vector.h"
#include "storm/models/sparse/Dtmc.h"
#include "storm/models/sparse/Mdp.h"
#include "storm/models/sparse/StandardRewardModel.h"

#include "storm/exceptions/InvalidArgumentException.h"
#include "storm/exceptions/NotSupportedException.h"

namespace storm {
    namespace modelchecker {
        
        template <typename SparseModelType, typename ConstantType>
        SparseParameterLiftingModelChecker<SparseModelType, ConstantType>::SparseParameterLiftingModelChecker() {
            //Intentionally left empty
        }
        
        template <typename SparseModelType, typename ConstantType>
        void SparseParameterLiftingModelChecker<SparseModelType, ConstantType>::specifyFormula(Environment const& env, storm::modelchecker::CheckTask<storm::logic::Formula, typename SparseModelType::ValueType> const& checkTask) {

            currentFormula = checkTask.getFormula().asSharedPointer();
            currentCheckTask = std::make_unique<storm::modelchecker::CheckTask<storm::logic::Formula, ConstantType>>(checkTask.substituteFormula(*currentFormula).template convertValueType<ConstantType>());
            
            if (currentCheckTask->getFormula().isProbabilityOperatorFormula()) {
                auto const& probOpFormula = currentCheckTask->getFormula().asProbabilityOperatorFormula();
                if(probOpFormula.getSubformula().isBoundedUntilFormula()) {
                    specifyBoundedUntilFormula(env, currentCheckTask->substituteFormula(probOpFormula.getSubformula().asBoundedUntilFormula()));
                } else if(probOpFormula.getSubformula().isUntilFormula()) {
                    specifyUntilFormula(env, currentCheckTask->substituteFormula(probOpFormula.getSubformula().asUntilFormula()));
                } else if (probOpFormula.getSubformula().isEventuallyFormula()) {
                    specifyReachabilityProbabilityFormula(env, currentCheckTask->substituteFormula(probOpFormula.getSubformula().asEventuallyFormula()));
                } else {
                    STORM_LOG_THROW(false, storm::exceptions::NotSupportedException, "Parameter lifting is not supported for the given property.");
                }
            } else if (currentCheckTask->getFormula().isRewardOperatorFormula()) {
                auto const& rewOpFormula = currentCheckTask->getFormula().asRewardOperatorFormula();
                if(rewOpFormula.getSubformula().isEventuallyFormula()) {
                    specifyReachabilityRewardFormula(env, currentCheckTask->substituteFormula(rewOpFormula.getSubformula().asEventuallyFormula()));
                } else if (rewOpFormula.getSubformula().isCumulativeRewardFormula()) {
                    specifyCumulativeRewardFormula(env, currentCheckTask->substituteFormula(rewOpFormula.getSubformula().asCumulativeRewardFormula()));
                }
            }
        }
        
        template <typename SparseModelType, typename ConstantType>
        RegionResult SparseParameterLiftingModelChecker<SparseModelType, ConstantType>::analyzeRegion(Environment const& env, storm::storage::ParameterRegion<typename SparseModelType::ValueType> const& region, RegionResultHypothesis const& hypothesis, RegionResult const& initialResult, bool sampleVerticesOfRegion, std::shared_ptr<storm::analysis::Order> reachabilityOrder, std::shared_ptr<storm::analysis::LocalMonotonicityResult<typename RegionModelChecker<typename SparseModelType::ValueType>::VariableType>> localMonotonicityResult) {
            typedef typename RegionModelChecker<typename SparseModelType::ValueType>::VariableType VariableType;
            typedef typename storm::analysis::MonotonicityResult<VariableType>::Monotonicity Monotonicity;
            typedef typename storm::utility::parametric::Valuation<typename SparseModelType::ValueType> Valuation;
            typedef typename storm::storage::ParameterRegion<typename SparseModelType::ValueType>::CoefficientType CoefficientType;
            STORM_LOG_THROW(this->currentCheckTask->isOnlyInitialStatesRelevantSet(), storm::exceptions::NotSupportedException, "Analyzing regions with parameter lifting requires a property where only the value in the initial states is relevant.");
            STORM_LOG_THROW(this->currentCheckTask->isBoundSet(), storm::exceptions::NotSupportedException, "Analyzing regions with parameter lifting requires a bounded property.");
            STORM_LOG_THROW(this->parametricModel->getInitialStates().getNumberOfSetBits() == 1, storm::exceptions::NotSupportedException, "Analyzing regions with parameter lifting requires a model with a single initial state.");
            
            RegionResult result = initialResult;

            // Check if we need to check the formula on one point to decide whether to show AllSat or AllViolated
            if (hypothesis == RegionResultHypothesis::Unknown && result == RegionResult::Unknown) {
                result = getInstantiationChecker().check(env, region.getCenterPoint())->asExplicitQualitativeCheckResult()[*this->parametricModel->getInitialStates().begin()] ? RegionResult::CenterSat : RegionResult::CenterViolated;
            }

            bool existsSat = (hypothesis == RegionResultHypothesis::AllSat || result == RegionResult::ExistsSat || result == RegionResult::CenterSat);
            bool existsViolated = (hypothesis == RegionResultHypothesis::AllViolated || result == RegionResult::ExistsViolated || result == RegionResult::CenterViolated);

            // Here we check on global monotonicity
            if (localMonotonicityResult != nullptr && localMonotonicityResult->isDone()) {
                // Try to check it with a global monotonicity result
                auto monRes = localMonotonicityResult->getGlobalMonotonicityResult();
                bool lowerBound = isLowerBound(this->currentCheckTask->getBound().comparisonType);

                if (monRes->isDone() && monRes->isAllMonotonicity()) {
                    // Build valuations
                    auto monMap = monRes->getMonotonicityResult();
                    Valuation valuationToCheckSat;
                    Valuation valuationToCheckViolated;
                    for (auto var : region.getVariables()) {
                        auto monVar = monMap[var];
                        if (monVar == Monotonicity::Constant) {
                            valuationToCheckSat.insert(std::pair<VariableType, CoefficientType>(var, region.getLowerBoundary(var)));
                            valuationToCheckViolated.insert(std::pair<VariableType, CoefficientType>(var, region.getLowerBoundary(var)));
                        } else if (monVar == Monotonicity::Decr) {
                            if (lowerBound) {
                                valuationToCheckSat.insert(std::pair<VariableType, CoefficientType>(var, region.getUpperBoundary(var)));
                                valuationToCheckViolated.insert(std::pair<VariableType, CoefficientType>(var, region.getLowerBoundary(var)));
                            } else {
                                valuationToCheckSat.insert(std::pair<VariableType, CoefficientType>(var, region.getLowerBoundary(var)));
                                valuationToCheckViolated.insert(std::pair<VariableType, CoefficientType>(var, region.getUpperBoundary(var)));
                            }
                        } else if (monVar == Monotonicity::Incr) {
                            if (lowerBound) {
                                valuationToCheckSat.insert(std::pair<VariableType, CoefficientType>(var, region.getLowerBoundary(var)));
                                valuationToCheckViolated.insert(std::pair<VariableType, CoefficientType>(var, region.getUpperBoundary(var)));
                            } else {
                                valuationToCheckSat.insert(std::pair<VariableType, CoefficientType>(var, region.getUpperBoundary(var)));
                                valuationToCheckViolated.insert(std::pair<VariableType, CoefficientType>(var, region.getLowerBoundary(var)));
                            }
                        }
                    }

                    // Check for result
                    if (existsSat && getInstantiationCheckerSAT().check(env, valuationToCheckSat)->asExplicitQualitativeCheckResult()[*this->parametricModel->getInitialStates().begin()]) {
                        STORM_LOG_INFO("Region " << region << " is AllSat, discovered with instantiation checker on " << valuationToCheckSat << " and help of monotonicity" << std::endl);
                        RegionModelChecker<typename SparseModelType::ValueType>::numberOfRegionsKnownThroughMonotonicity++;
                        return RegionResult::AllSat;
                    }

                    if (existsViolated && !getInstantiationCheckerVIO().check(env, valuationToCheckViolated)->asExplicitQualitativeCheckResult()[*this->parametricModel->getInitialStates().begin()]) {
                        STORM_LOG_INFO("Region " << region << " is AllViolated, discovered with instantiation checker on " << valuationToCheckViolated << " and help of monotonicity" << std::endl);
                        RegionModelChecker<typename SparseModelType::ValueType>::numberOfRegionsKnownThroughMonotonicity++;
                        return RegionResult::AllViolated;
                    }

                    return RegionResult::ExistsBoth;
                }
            }

            // Try to prove AllSat or AllViolated, depending on the hypothesis or the current result
            if (existsSat) {
                // show AllSat:
                storm::solver::OptimizationDirection parameterOptimizationDirection = isLowerBound(this->currentCheckTask->getBound().comparisonType) ? storm::solver::OptimizationDirection::Minimize : storm::solver::OptimizationDirection::Maximize;
                auto checkResult = this->check(env, region, parameterOptimizationDirection, reachabilityOrder, localMonotonicityResult);
                if (checkResult->asExplicitQualitativeCheckResult()[*this->parametricModel->getInitialStates().begin()]) {
                    result = RegionResult::AllSat;
                } else if (sampleVerticesOfRegion) {
                    result = sampleVertices(env, region, result);
                }
            } else if (existsViolated) {
                // show AllViolated:
                storm::solver::OptimizationDirection parameterOptimizationDirection = isLowerBound(this->currentCheckTask->getBound().comparisonType) ? storm::solver::OptimizationDirection::Maximize : storm::solver::OptimizationDirection::Minimize;
                auto checkResult = this->check(env, region, parameterOptimizationDirection, reachabilityOrder, localMonotonicityResult);
                if (!checkResult->asExplicitQualitativeCheckResult()[*this->parametricModel->getInitialStates().begin()]) {
                    result = RegionResult::AllViolated;
                } else if (sampleVerticesOfRegion) {
                    result = sampleVertices(env, region, result);
                }
            } else {
                STORM_LOG_THROW(false, storm::exceptions::InvalidArgumentException, "When analyzing a region, an invalid initial result was given: " << initialResult);
            }
            return result;
        }
        
        template <typename SparseModelType, typename ConstantType>
        RegionResult SparseParameterLiftingModelChecker<SparseModelType, ConstantType>::sampleVertices(Environment const& env, storm::storage::ParameterRegion<typename SparseModelType::ValueType> const& region, RegionResult const& initialResult) {
            RegionResult result = initialResult;
            
            if (result == RegionResult::AllSat || result == RegionResult::AllViolated) {
                return result;
            }
            
            bool hasSatPoint = result == RegionResult::ExistsSat || result == RegionResult::CenterSat;
            bool hasViolatedPoint = result == RegionResult::ExistsViolated || result == RegionResult::CenterViolated;
            
            // Check if there is a point in the region for which the property is satisfied
            auto vertices = region.getVerticesOfRegion(region.getVariables());
            auto vertexIt = vertices.begin();
            while (vertexIt != vertices.end() && !(hasSatPoint && hasViolatedPoint)) {
                if (getInstantiationChecker().check(env, *vertexIt)->asExplicitQualitativeCheckResult()[*this->parametricModel->getInitialStates().begin()]) {
                    hasSatPoint = true;
                } else {
                    hasViolatedPoint = true;
                }
                ++vertexIt;
            }
            
            if (hasSatPoint) {
                if (hasViolatedPoint) {
                    result = RegionResult::ExistsBoth;
                } else if (result != RegionResult::CenterSat) {
                    result = RegionResult::ExistsSat;
                }
            } else if (hasViolatedPoint && result != RegionResult::CenterViolated) {
                result = RegionResult::ExistsViolated;
            }
            
            return result;
        }

        template <typename SparseModelType, typename ConstantType>
        std::unique_ptr<CheckResult> SparseParameterLiftingModelChecker<SparseModelType, ConstantType>::check(Environment const& env, storm::storage::ParameterRegion<typename SparseModelType::ValueType> const& region, storm::solver::OptimizationDirection const& dirForParameters, std::shared_ptr<storm::analysis::Order> reachabilityOrder, std::shared_ptr<storm::analysis::LocalMonotonicityResult<typename RegionModelChecker<typename SparseModelType::ValueType>::VariableType>> localMonotonicityResult) {
            auto quantitativeResult = computeQuantitativeValues(env, region, dirForParameters, localMonotonicityResult);
            lastValue = quantitativeResult->template asExplicitQuantitativeCheckResult<ConstantType>()[*this->parametricModel->getInitialStates().begin()];
            if(currentCheckTask->getFormula().hasQuantitativeResult()) {
                return quantitativeResult;
            } else {
                return quantitativeResult->template asExplicitQuantitativeCheckResult<ConstantType>().compareAgainstBound(this->currentCheckTask->getFormula().asOperatorFormula().getComparisonType(), this->currentCheckTask->getFormula().asOperatorFormula().template getThresholdAs<ConstantType>());
            }
        }
        
        template <typename SparseModelType, typename ConstantType>
        std::unique_ptr<QuantitativeCheckResult<ConstantType>> SparseParameterLiftingModelChecker<SparseModelType, ConstantType>::getBound(Environment const& env, storm::storage::ParameterRegion<typename SparseModelType::ValueType> const& region, storm::solver::OptimizationDirection const& dirForParameters, std::shared_ptr<storm::analysis::LocalMonotonicityResult<typename RegionModelChecker<typename SparseModelType::ValueType>::VariableType>> localMonotonicityResult) {
            STORM_LOG_WARN_COND(this->currentCheckTask->getFormula().hasQuantitativeResult(), "Computing quantitative bounds for a qualitative formula...");
            return std::make_unique<ExplicitQuantitativeCheckResult<ConstantType>>(std::move(computeQuantitativeValues(env, region, dirForParameters, localMonotonicityResult)->template asExplicitQuantitativeCheckResult<ConstantType>()));
        }

        template <typename SparseModelType, typename ConstantType>
        typename SparseModelType::ValueType SparseParameterLiftingModelChecker<SparseModelType, ConstantType>::getBoundAtInitState(Environment const& env, storm::storage::ParameterRegion<typename SparseModelType::ValueType> const& region, storm::solver::OptimizationDirection const& dirForParameters) {
            STORM_LOG_THROW(this->parametricModel->getInitialStates().getNumberOfSetBits() == 1, storm::exceptions::NotSupportedException, "Getting a bound at the initial state requires a model with a single initial state.");
            return storm::utility::convertNumber<typename SparseModelType::ValueType>(getBound(env, region, dirForParameters)->template asExplicitQuantitativeCheckResult<ConstantType>()[*this->parametricModel->getInitialStates().begin()]);
        }

        template <typename SparseModelType, typename ConstantType>
        storm::modelchecker::SparseInstantiationModelChecker<SparseModelType, ConstantType>& SparseParameterLiftingModelChecker<SparseModelType, ConstantType>::getInstantiationCheckerSAT() {
            return getInstantiationChecker();
        }

        template <typename SparseModelType, typename ConstantType>
        storm::modelchecker::SparseInstantiationModelChecker<SparseModelType, ConstantType>& SparseParameterLiftingModelChecker<SparseModelType, ConstantType>::getInstantiationCheckerVIO() {
            return getInstantiationChecker();
        }

        template <typename SparseModelType, typename ConstantType>
        struct RegionBound {
            typedef typename storm::storage::ParameterRegion<typename SparseModelType::ValueType>::VariableType VariableType;

            RegionBound(RegionBound<SparseModelType, ConstantType> const& other) = default;
            RegionBound(storm::storage::ParameterRegion<typename SparseModelType::ValueType> const& r, std::shared_ptr<storm::analysis::Order> o, std::shared_ptr<storm::analysis::LocalMonotonicityResult<VariableType>> l, ConstantType const& b) : region(r), order(o), localMonRes(l), bound(b) {}
            storm::storage::ParameterRegion<typename SparseModelType::ValueType> region;
            std::shared_ptr<storm::analysis::Order> order;
            std::shared_ptr<storm::analysis::LocalMonotonicityResult<VariableType>> localMonRes;
            ConstantType bound;
        };
<<<<<<< HEAD
        
        template <typename SparseModelType, typename ConstantType>
        std::pair<typename SparseModelType::ValueType, typename storm::storage::ParameterRegion<typename SparseModelType::ValueType>::Valuation> SparseParameterLiftingModelChecker<SparseModelType, ConstantType>::computeExtremalValue(Environment const& env, storm::storage::ParameterRegion<typename SparseModelType::ValueType> const& region, storm::solver::OptimizationDirection const& dir, typename SparseModelType::ValueType const& precision) {
            return computeExtremalValue(env, region, dir, precision, boost::none);
        }

        // TODO: this is not efficient
        template <typename SparseModelType, typename ConstantType>
        bool SparseParameterLiftingModelChecker<SparseModelType, ConstantType>::checkExtremalValue(Environment const& env, storm::storage::ParameterRegion<typename SparseModelType::ValueType> const& region, storm::solver::OptimizationDirection const& dir, typename SparseModelType::ValueType const& precision, typename SparseModelType::ValueType const& valueToCheck) {
            auto res = computeExtremalValue(env, region, dir, precision, storm::utility::convertNumber<ConstantType>(valueToCheck)).first;
            auto diff = storm::utility::convertNumber<ConstantType>(valueToCheck) - storm::utility::convertNumber<ConstantType>(res);
            return (diff >= (-storm::utility::convertNumber<ConstantType>(precision)) && diff <= storm::utility::convertNumber<ConstantType>(precision));
        }

=======

        template<typename SparseModelType, typename ConstantType>
        std::pair<typename SparseModelType::ValueType, typename storm::storage::ParameterRegion<typename SparseModelType::ValueType>::Valuation> SparseParameterLiftingModelChecker<SparseModelType, ConstantType>::computeExtremalValue(Environment const& env, storm::storage::ParameterRegion<typename SparseModelType::ValueType> const& region, storm::solver::OptimizationDirection const& dir, typename SparseModelType::ValueType const& precision, boost::optional<ConstantType> const& initialValue) {
            typedef typename storm::storage::ParameterRegion<typename SparseModelType::ValueType>::CoefficientType CoefficientType;
            typedef typename storm::storage::ParameterRegion<typename SparseModelType::ValueType>::Valuation Valuation;
            STORM_LOG_THROW(this->parametricModel->getInitialStates().getNumberOfSetBits() == 1, storm::exceptions::NotSupportedException, "Getting extremal values at the initial state requires a model with a single initial state.");
            bool const useMonotonicity = this->isUseMonotonicitySet();
            bool const minimize = storm::solver::minimize(dir);

            // Comparator for the region queue
            auto cmp = storm::solver::minimize(dir) ?
                       [](RegionBound<SparseModelType, ConstantType> const& lhs, RegionBound<SparseModelType, ConstantType> const& rhs) { return lhs.bound > rhs.bound; } :
                       [](RegionBound<SparseModelType, ConstantType> const& lhs, RegionBound<SparseModelType, ConstantType> const& rhs) { return lhs.bound < rhs.bound; };
            std::priority_queue<RegionBound<SparseModelType, ConstantType>, std::vector<RegionBound<SparseModelType, ConstantType>>, decltype(cmp)> regionQueue(cmp);
            storm::utility::Stopwatch initialWatch(true);

            storm::utility::Stopwatch boundsWatch(false);
            auto numberOfPLACallsBounds = 0;
            ConstantType initBound;
            initBound = storm::utility::zero<ConstantType>();
            bool first = true;
            if (useMonotonicity) {
                if (this->isUseBoundsSet()) {
                    numberOfPLACallsBounds++;
                    numberOfPLACallsBounds++;
                    auto minBound = getBound(env, region, storm::solver::OptimizationDirection::Minimize, nullptr)->template asExplicitQuantitativeCheckResult<ConstantType>().getValueVector();
                    auto maxBound = getBound(env, region, storm::solver::OptimizationDirection::Maximize, nullptr)->template asExplicitQuantitativeCheckResult<ConstantType>().getValueVector();
                    if (minimize) {
                        initBound = minBound[*this->parametricModel->getInitialStates().begin()];
                    } else {
                        initBound = maxBound[*this->parametricModel->getInitialStates().begin()];
                    }
                    orderExtender->setMinValuesInit(minBound);
                    orderExtender->setMaxValuesInit(maxBound);
                }
                auto order = this->extendOrder(env, nullptr, region);
                auto monRes = std::shared_ptr<storm::analysis::LocalMonotonicityResult<VariableType>>(new storm::analysis::LocalMonotonicityResult<VariableType>(order->getNumberOfStates()));
                storm::utility::Stopwatch monotonicityWatch(true);
                this->extendLocalMonotonicityResult(region, order, monRes);
                monotonicityWatch.stop();
                STORM_LOG_INFO(std::endl << "Total time for monotonicity checking: " << monotonicityWatch << "." << std::endl << std::endl);

                regionQueue.emplace(region, order, monRes, initBound);
                first = false;
            } else {
                regionQueue.emplace(region, nullptr, nullptr, initBound);
            }

            // The results
            boost::optional<ConstantType> value;
            Valuation valuation;
            if (!initialValue) {
                auto init = getGoodInitialPoint(env, region, dir, regionQueue.top().localMonRes);
                value = storm::utility::convertNumber<ConstantType>(init.first);
                valuation = std::move(init.second);
            } else {
                value = initialValue;
            }

            initialWatch.stop();
            STORM_LOG_INFO(std::endl << "Total time for initial points: " << initialWatch << "." << std::endl << std::endl);
            if (!initialValue) {
                STORM_LOG_INFO("Initial value: " << value.get() << " at " << valuation);
            } else {
                STORM_LOG_INFO("Initial value: " << value.get() << " as provided by the user");
            }

            auto numberOfSplits = 0;
            auto numberOfPLACalls = 0;
            auto numberOfOrderCopies = 0;
            auto numberOfMonResCopies = 0;
            storm::utility::Stopwatch loopWatch(true);
            if (!(useMonotonicity && regionQueue.top().localMonRes->getGlobalMonotonicityResult()->isDone() && regionQueue.top().localMonRes->getGlobalMonotonicityResult()->isAllMonotonicity())) {
                // Doing the extremal computation, only when we don't use monotonicity or there are possibly not monotone variables.
                auto totalArea = storm::utility::convertNumber<ConstantType>(region.area());
                auto coveredArea = storm::utility::zero<ConstantType>();
                while (!regionQueue.empty()) {
                    assert (value);
                    auto currRegion = regionQueue.top().region;
                    auto order = regionQueue.top().order;
                    auto localMonotonicityResult = regionQueue.top().localMonRes;
                    auto currBound = regionQueue.top().bound;
                    STORM_LOG_INFO("Currently looking at region: " << currRegion);
                    std::vector<storm::storage::ParameterRegion<typename SparseModelType::ValueType>> newRegions;

                    // Check whether this region needs further investigation based on the bound of the parent region
                    bool investigateBounds = first || (minimize && currBound < value.get() - storm::utility::convertNumber<ConstantType>(precision))
                                             || (!minimize && currBound > value.get() + storm::utility::convertNumber<ConstantType>(precision));
                    first = false;
                    if (investigateBounds) {
                        numberOfPLACalls++;
                        auto bounds = getBound(env, currRegion, dir, localMonotonicityResult)->template asExplicitQuantitativeCheckResult<ConstantType>().getValueVector();
                        currBound = bounds[*this->parametricModel->getInitialStates().begin()];
                        // Check whether this region needs further investigation based on the bound of this region
                        bool lookAtRegion = (minimize && currBound < value.get() - storm::utility::convertNumber<ConstantType>(precision))
                                            || (!minimize && currBound > value.get() + storm::utility::convertNumber<ConstantType>(precision));
                        if (lookAtRegion) {
                            if (useMonotonicity) {
                                // Continue extending order/monotonicity result
                                bool changedOrder = false;
                                if (!order->getDoneBuilding() && orderExtender->isHope(order, currRegion)) {
                                    if (numberOfCopiesOrder[order] != 1) {
                                        numberOfCopiesOrder[order]--;
                                        order = copyOrder(order);
                                        numberOfOrderCopies++;
                                    } else {
                                        assert (numberOfCopiesOrder[order] == 1);
                                    }
                                    this->extendOrder(env, order, currRegion);
                                    changedOrder = true;
                                }
                                if (changedOrder) {
                                    assert(!localMonotonicityResult->isDone());

                                    if (numberOfCopiesMonRes[localMonotonicityResult] != 1) {
                                        numberOfCopiesMonRes[localMonotonicityResult]--;
                                        localMonotonicityResult = localMonotonicityResult->copy();
                                        numberOfMonResCopies++;
                                    } else {
                                        assert (numberOfCopiesMonRes[localMonotonicityResult] == 1);
                                    }
                                    this->extendLocalMonotonicityResult(currRegion, order, localMonotonicityResult);
                                    STORM_LOG_INFO("Order and monotonicity result got extended");
                                }
                            }

                            // Check whether this region contains a new 'good' value and set this value
                            auto point = useMonotonicity ? currRegion.getPoint(dir, *(localMonotonicityResult->getGlobalMonotonicityResult())) : currRegion.getCenterPoint();
                            auto currValue = getInstantiationChecker().check(env, point)->template asExplicitQuantitativeCheckResult<ConstantType>()[*this->parametricModel->getInitialStates().begin()];
                            if (!value || (minimize ? currValue <= value.get() : currValue >= value.get())) {
                                value = currValue;
                                valuation = point;
                            }

                            if ((minimize && currBound < value.get() - storm::utility::convertNumber<ConstantType>(precision))
                                || (!minimize && currBound > value.get() + storm::utility::convertNumber<ConstantType>(precision))) {

                                // We will split the region in this case, but first we set the bounds to extend the order for the new regions.
                                if (useMonotonicity && this->isUseBoundsSet() && !order->getDoneBuilding()) {
                                    boundsWatch.start();
                                    numberOfPLACallsBounds++;
                                    if (minimize) {
                                        orderExtender->setMinMaxValues(order, bounds, getBound(env, currRegion, storm::solver::OptimizationDirection::Maximize, localMonotonicityResult)->template asExplicitQuantitativeCheckResult<ConstantType>().getValueVector());
                                    } else {
                                        orderExtender->setMinMaxValues(order, getBound(env, currRegion, storm::solver::OptimizationDirection::Maximize, localMonotonicityResult)->template asExplicitQuantitativeCheckResult<ConstantType>().getValueVector(), bounds);
                                    }
                                    boundsWatch.stop();
                                }
                                // Now split the region
                                if (useMonotonicity) {
                                    this->splitSmart(currRegion, newRegions, order, *(localMonotonicityResult->getGlobalMonotonicityResult()), true);
                                } else if (this->isRegionSplitEstimateSupported()) {
                                    auto empty = storm::analysis::MonotonicityResult<VariableType>();
                                    this->splitSmart(currRegion, newRegions, order, empty, true);
                                } else {
                                    currRegion.split(currRegion.getCenterPoint(), newRegions);
                                }
                            }
                        }
                    }

                    if (newRegions.empty()) {
                        // When the newRegions is empty we are done with the current region
                        coveredArea += storm::utility::convertNumber<ConstantType>(currRegion.area());
                        if (order != nullptr) {
                            numberOfCopiesOrder[order]--;
                            numberOfCopiesMonRes[localMonotonicityResult]--;
                        }
                        regionQueue.pop();
                    } else {
                        regionQueue.pop();
                        STORM_LOG_INFO("Splitting region " << currRegion << " into " << newRegions.size());
                        numberOfSplits++;
                        // Add the new regions to the queue
                        if (useMonotonicity) {
                            for (auto &r : newRegions) {
                                r.setBoundParent(storm::utility::convertNumber<CoefficientType>(currBound));
                                regionQueue.emplace(r, order, localMonotonicityResult, currBound);
                            }
                            if (numberOfCopiesOrder.find(order) != numberOfCopiesOrder.end()) {
                                numberOfCopiesOrder[order] += newRegions.size();
                                numberOfCopiesMonRes[localMonotonicityResult] += newRegions.size();
                            } else {
                                numberOfCopiesOrder[order] = newRegions.size();
                                numberOfCopiesMonRes[localMonotonicityResult] = newRegions.size();
                            }
                        } else {
                            for (auto &r : newRegions) {
                                r.setBoundParent(storm::utility::convertNumber<CoefficientType>(currBound));
                                regionQueue.emplace(r, nullptr, nullptr, currBound);
                            }
                        }
                    }

                    STORM_LOG_INFO("Current value : " << value.get() << ", current bound: " << currBound << ".");
                    STORM_LOG_INFO("Covered " << (coveredArea * storm::utility::convertNumber<ConstantType>(100.0) / totalArea) << "% of the region." << std::endl);
                }
                loopWatch.stop();
            }

            STORM_LOG_INFO("Total number of splits: " << numberOfSplits << std::endl);
            STORM_PRINT("Total number of plaCalls: " << numberOfPLACalls << std::endl);
            if (useMonotonicity) {
                STORM_PRINT("Total number of plaCalls for bounds for monotonicity checking: " << numberOfPLACallsBounds << std::endl);
                STORM_PRINT("Total number of copies of the order: " << numberOfOrderCopies << std::endl);
                STORM_PRINT("Total number of copies of the local monotonicity result: " << numberOfMonResCopies
                                                                                        << std::endl);
            }
            STORM_LOG_INFO(std::endl << "Total time for region refinement: " << loopWatch << "." << std::endl << std::endl);
            STORM_LOG_INFO(std::endl << "Total time for additional bounds: " << boundsWatch << "." << std::endl << std::endl);

            return std::make_pair(storm::utility::convertNumber<typename SparseModelType::ValueType>(value.get()), valuation);
        }
        
>>>>>>> 9d440dc4
        template <typename SparseModelType, typename ConstantType>
        std::pair<typename SparseModelType::ValueType, typename storm::storage::ParameterRegion<typename SparseModelType::ValueType>::Valuation> SparseParameterLiftingModelChecker<SparseModelType, ConstantType>::computeExtremalValue(Environment const& env, storm::storage::ParameterRegion<typename SparseModelType::ValueType> const& region, storm::solver::OptimizationDirection const& dir, typename SparseModelType::ValueType const& precision) {
            return computeExtremalValue(env, region, dir, precision, boost::none);
        }

        template <typename SparseModelType, typename ConstantType>
        bool SparseParameterLiftingModelChecker<SparseModelType, ConstantType>::checkExtremalValue(Environment const& env, storm::storage::ParameterRegion<typename SparseModelType::ValueType> const& region, storm::solver::OptimizationDirection const& dir, typename SparseModelType::ValueType const& precision, typename SparseModelType::ValueType const& valueToCheck) {
            auto res = computeExtremalValue(env, region, dir, precision, storm::utility::convertNumber<ConstantType>(valueToCheck)).first;
            return storm::solver::minimize(dir) ? storm::utility::convertNumber<ConstantType>(res) >= storm::utility::convertNumber<ConstantType>(valueToCheck) : storm::utility::convertNumber<ConstantType>(res) <= storm::utility::convertNumber<ConstantType>(valueToCheck);
        }

        template <typename SparseModelType, typename ConstantType>
        SparseModelType const& SparseParameterLiftingModelChecker<SparseModelType, ConstantType>::getConsideredParametricModel() const {
            return *parametricModel;
        }

        template <typename SparseModelType, typename ConstantType>
        CheckTask<storm::logic::Formula, ConstantType> const& SparseParameterLiftingModelChecker<SparseModelType, ConstantType>::getCurrentCheckTask() const {
            return *currentCheckTask;
        }

        template <typename SparseModelType, typename ConstantType>
        void SparseParameterLiftingModelChecker<SparseModelType, ConstantType>::specifyBoundedUntilFormula(Environment const& env, CheckTask<logic::BoundedUntilFormula, ConstantType> const& checkTask) {
            STORM_LOG_THROW(false, storm::exceptions::NotSupportedException, "Parameter lifting is not supported for the given property.");
        }

        template <typename SparseModelType, typename ConstantType>
        void SparseParameterLiftingModelChecker<SparseModelType, ConstantType>::specifyUntilFormula(Environment const& env, CheckTask<logic::UntilFormula, ConstantType> const& checkTask) {
            STORM_LOG_THROW(false, storm::exceptions::NotSupportedException, "Parameter lifting is not supported for the given property.");
        }

        template <typename SparseModelType, typename ConstantType>
        void SparseParameterLiftingModelChecker<SparseModelType, ConstantType>::specifyReachabilityProbabilityFormula(Environment const& env, CheckTask<logic::EventuallyFormula, ConstantType> const& checkTask) {
            // transform to until formula
            auto untilFormula = std::make_shared<storm::logic::UntilFormula const>(storm::logic::Formula::getTrueFormula(), checkTask.getFormula().getSubformula().asSharedPointer());
            specifyUntilFormula(env, currentCheckTask->substituteFormula(*untilFormula));
        }

        template <typename SparseModelType, typename ConstantType>
        void SparseParameterLiftingModelChecker<SparseModelType, ConstantType>::specifyReachabilityRewardFormula(Environment const& env, CheckTask<logic::EventuallyFormula, ConstantType> const& checkTask) {
            STORM_LOG_THROW(false, storm::exceptions::NotSupportedException, "Parameter lifting is not supported for the given property.");
        }

        template <typename SparseModelType, typename ConstantType>
        void SparseParameterLiftingModelChecker<SparseModelType, ConstantType>::specifyCumulativeRewardFormula(Environment const& env, CheckTask<logic::CumulativeRewardFormula, ConstantType> const& checkTask) {
            STORM_LOG_THROW(false, storm::exceptions::NotSupportedException, "Parameter lifting is not supported for the given property.");
        }

        template<typename SparseModelType, typename ConstantType>
        std::shared_ptr<storm::analysis::Order> SparseParameterLiftingModelChecker<SparseModelType, ConstantType>::copyOrder(std::shared_ptr<storm::analysis::Order> order) {
            auto res = order->copy();
            if (orderExtender) {
                orderExtender->setUnknownStates(order, res);
                orderExtender->copyMinMax(order, res);
            }
            return res;
        }

        template<typename SparseModelType, typename ConstantType>
        std::pair<typename SparseModelType::ValueType, typename storm::storage::ParameterRegion<typename SparseModelType::ValueType>::Valuation> SparseParameterLiftingModelChecker<SparseModelType, ConstantType>::checkForPossibleMonotonicity(Environment const& env,
                                                                                                             const storage::ParameterRegion<typename SparseModelType::ValueType> &region,
                                                                                                             std::set<VariableType>& possibleMonotoneIncrParameters,
                                                                                                             std::set<VariableType>& possibleMonotoneDecrParameters,
                                                                                                             std::set<VariableType>& possibleNotMonotoneParameters,
                                                                                                             std::set<VariableType>const& consideredVariables,
                                                                                                             storm::solver::OptimizationDirection const& dir) {
            bool minimize = storm::solver::minimize(dir);
            typedef typename storm::storage::ParameterRegion<typename SparseModelType::ValueType>::Valuation Valuation;
            typedef typename storm::storage::ParameterRegion<typename SparseModelType::ValueType>::CoefficientType CoefficientType;
            ConstantType value = storm::solver::minimize(dir) ? 1 : 0;
            Valuation valuation;
            for (auto& var : consideredVariables) {
                ConstantType previousCenter = -1;
<<<<<<< HEAD
//                ConstantType previousUpper = -1;
//                ConstantType previousLower = -1;
                bool monDecr = true;
                bool monIncr = true;
                auto valuationCenter = region.getCenterPoint();
//                auto valuationLower = region.getLowerBoundaries();
//                auto valuationUpper = region.getUpperBoundaries();

                valuationCenter[var] = region.getLowerBoundary(var);
//                valuationLower[var] = region.getLowerBoundary(var);
//                valuationUpper[var] = region.getLowerBoundary(var);
=======
                bool monDecr = true;
                bool monIncr = true;
                auto valuationCenter = region.getCenterPoint();

                valuationCenter[var] = region.getLowerBoundary(var);
>>>>>>> 9d440dc4
                // TODO: make cmdline argument or 1/precision
                int numberOfSamples = 50;
                auto stepSize = (region.getUpperBoundary(var) - region.getLowerBoundary(var)) / (numberOfSamples - 1);

                while (valuationCenter[var] <= region.getUpperBoundary(var)) {
                    // Create valuation
<<<<<<< HEAD
//                    assert (valuationLower[var] <= region.getUpperBoundary(var));
//                    assert (valuationUpper[var] <= region.getUpperBoundary(var));
//
//                    ConstantType valueLower = getInstantiationChecker().check(env, valuationLower)->template asExplicitQuantitativeCheckResult<ConstantType>()[*this->parametricModel->getInitialStates().begin()];
                    ConstantType valueCenter = getInstantiationChecker().check(env, valuationCenter)->template asExplicitQuantitativeCheckResult<ConstantType>()[*this->parametricModel->getInitialStates().begin()];
//                    ConstantType valueUpper = getInstantiationChecker().check(env, valuationUpper)->template asExplicitQuantitativeCheckResult<ConstantType>()[*this->parametricModel->getInitialStates().begin()];
//                    if (storm::solver::minimize(dir) ? valueLower <= value : valueLower >= value) {
//                        value = valueLower;
//                        valuation = valuationLower;
//                    }
=======
                    ConstantType valueCenter = getInstantiationChecker().check(env, valuationCenter)->template asExplicitQuantitativeCheckResult<ConstantType>()[*this->parametricModel->getInitialStates().begin()];
>>>>>>> 9d440dc4
                    if (storm::solver::minimize(dir) ? valueCenter <= value : valueCenter >= value) {
                        value = valueCenter;
                        valuation = valuationCenter;
                    }
<<<<<<< HEAD
//                    if (storm::solver::minimize(dir) ? valueUpper <= value : valueUpper >= value) {
//                        value = valueUpper;
//                        valuation = valuationUpper;
//                    }
                    // Calculate difference with result for previous valuation
                    ConstantType diffCenter = previousCenter - valueCenter;
//                    ConstantType diffLower = previousLower - valueLower;
//                    ConstantType diffUpper = previousUpper - valueUpper;
                    assert (previousCenter == -1 || (diffCenter >= -1 && diffCenter <= 1));
//                    assert (previousUpper == -1 || (diffUpper >= -1 && diffUpper <= 1));
//                    assert (previousLower == -1 || (diffLower >= -1 && diffLower <= 1));
//
=======
                    // Calculate difference with result for previous valuation
                    ConstantType diffCenter = previousCenter - valueCenter;
                    assert (previousCenter == -1 || (diffCenter >= -1 && diffCenter <= 1));
>>>>>>> 9d440dc4
                    if (previousCenter != -1) {
                        assert (previousCenter != -1 && previousCenter != -1);
                        monDecr &= diffCenter > 0 && diffCenter > 0 && diffCenter > 0; // then previous value is larger than the current value from the initial states
                        monIncr &= diffCenter < 0 && diffCenter < 0 && diffCenter < 0;
<<<<<<< HEAD
//                    } else {
//                        assert (previousUpper == -1 && previousLower == -1);
                    }
                    previousCenter = valueCenter;
//                    previousLower = valueLower;
//                    previousUpper = valueUpper;
=======
                    }
                    previousCenter = valueCenter;
>>>>>>> 9d440dc4
                    if (!monDecr && ! monIncr) {
                        break;
                    }
                    valuationCenter[var] += stepSize;
<<<<<<< HEAD
//                    valuationLower[var] += stepSize;
//                    valuationUpper[var] += stepSize;
=======
>>>>>>> 9d440dc4
                }
                if (monIncr) {
                    possibleMonotoneParameters.insert(var);
                    possibleMonotoneIncrParameters.insert(var);
                } else if (monDecr) {
                    possibleMonotoneParameters.insert(var);
                    possibleMonotoneDecrParameters.insert(var);
                } else {
                    possibleNotMonotoneParameters.insert(var);
                }
            }
            return std::make_pair(storm::utility::convertNumber<typename SparseModelType::ValueType>(value), std::move(valuation));

        }

        template<typename SparseModelType, typename ConstantType>
<<<<<<< HEAD
        std::pair<typename SparseModelType::ValueType, typename storm::storage::ParameterRegion<typename SparseModelType::ValueType>::Valuation> SparseParameterLiftingModelChecker<SparseModelType, ConstantType>::computeExtremalValue(Environment const& env, storm::storage::ParameterRegion<typename SparseModelType::ValueType> const& region, storm::solver::OptimizationDirection const& dir, typename SparseModelType::ValueType const& precision, boost::optional<ConstantType> const& initialValue) {
            typedef typename storm::storage::ParameterRegion<typename SparseModelType::ValueType>::CoefficientType CoefficientType;
            STORM_LOG_THROW(this->parametricModel->getInitialStates().getNumberOfSetBits() == 1, storm::exceptions::NotSupportedException, "Getting extremal values at the initial state requires a model with a single initial state.");
            bool const useMonotonicity = this->isUseMonotonicitySet();
            bool const minimize = storm::solver::minimize(dir);

            // Comparator for the region queue
            auto cmp = storm::solver::minimize(dir) ?
                       [](RegionBound<SparseModelType, ConstantType> const& lhs, RegionBound<SparseModelType, ConstantType> const& rhs) { return lhs.bound > rhs.bound; } :
                       [](RegionBound<SparseModelType, ConstantType> const& lhs, RegionBound<SparseModelType, ConstantType> const& rhs) { return lhs.bound < rhs.bound; };
            std::priority_queue<RegionBound<SparseModelType, ConstantType>, std::vector<RegionBound<SparseModelType, ConstantType>>, decltype(cmp)> regionQueue(cmp);
            storm::utility::Stopwatch initialWatch(true);

            storm::utility::Stopwatch boundsWatch(false);
            auto numberOfPLACallsBounds = 0;
            if (useMonotonicity) {
                if (this->isUseBoundsSet()) {
                    numberOfPLACallsBounds++;
                    numberOfPLACallsBounds++;
                    orderExtender->setMinValuesOnce(getBound(env, region, storm::solver::OptimizationDirection::Minimize, nullptr)->template asExplicitQuantitativeCheckResult<ConstantType>().getValueVector());
                    orderExtender->setMaxValuesOnce(getBound(env, region, storm::solver::OptimizationDirection::Maximize, nullptr)->template asExplicitQuantitativeCheckResult<ConstantType>().getValueVector());
                }
                auto order = this->extendOrder(env, nullptr, region);
                auto monRes = std::shared_ptr<storm::analysis::LocalMonotonicityResult<VariableType>>(new storm::analysis::LocalMonotonicityResult<VariableType>(order->getNumberOfStates()));
                storm::utility::Stopwatch monotonicityWatch(true);
                this->extendLocalMonotonicityResult(region, order, monRes);
                monotonicityWatch.stop();
                STORM_PRINT(std::endl << "Total time for monotonicity checking: " << monotonicityWatch << "." << std::endl << std::endl);

                if (minimize) {
                    regionQueue.emplace(region, order, monRes, storm::utility::zero<ConstantType>());
                } else {
                    regionQueue.emplace(region, order, monRes, storm::utility::one<ConstantType>());
                }
            } else {
                if (minimize) {
                    regionQueue.emplace(region, nullptr, nullptr, storm::utility::zero<ConstantType>());
                } else {
                    regionQueue.emplace(region, nullptr, nullptr, storm::utility::one<ConstantType>());
                }
            }


            // The results
            boost::optional<ConstantType> value;
            typename storm::storage::ParameterRegion<typename SparseModelType::ValueType>::Valuation valuation;
            if (!initialValue) {
                auto init = getGoodInitialPoint(env, region, dir, regionQueue.top().localMonRes);
                value = storm::utility::convertNumber<ConstantType>(init.first);
                valuation = std::move(init.second);
            } else {
                value = initialValue;
            }

            initialWatch.stop();
            STORM_PRINT(std::endl << "Total time for initial points: " << initialWatch << "." << std::endl << std::endl);
            if (!initialValue) {
                STORM_LOG_INFO("Initial value: " << value.get() << " at " << valuation);
            }

            auto numberOfSplits = 0;
//            auto count = 0;
            auto numberOfPLACalls = 0;
            auto numberOfOrderCopies = 0;
            auto numberOfMonResCopies = 0;
            storm::utility::Stopwatch loopWatch(true);

            if (!(useMonotonicity && regionQueue.top().localMonRes->getGlobalMonotonicityResult()->isDone() && regionQueue.top().localMonRes->getGlobalMonotonicityResult()->isAllMonotonicity())) {
                // Doing the extremal computation
                bool changed = false;

                auto totalArea = storm::utility::convertNumber<ConstantType>(region.area());
                auto coveredArea = storm::utility::zero<ConstantType>();
                while (!regionQueue.empty()) {
                    auto currRegion = regionQueue.top().region;
                    auto order = regionQueue.top().order;
                    auto localMonotonicityResult = regionQueue.top().localMonRes;
                    auto currBound = regionQueue.top().bound;
                    STORM_LOG_INFO("Currently looking at region: " << currRegion);

                    std::vector<storm::storage::ParameterRegion<typename SparseModelType::ValueType>> newRegions;

                    // Check whether this region needs further investigation based on the bound of the parent region
                    bool investigateBounds = !value
                                             || (minimize && currBound < value.get() - storm::utility::convertNumber<ConstantType>(precision))
                                             || (!minimize && currBound > value.get() + storm::utility::convertNumber<ConstantType>(precision));

                    if (investigateBounds) {
                        numberOfPLACalls++;
                        auto bounds = getBound(env, currRegion, dir, localMonotonicityResult)->template asExplicitQuantitativeCheckResult<ConstantType>().getValueVector();
                        currBound = bounds[*this->parametricModel->getInitialStates().begin()];
                        // Check whether this region needs further investigation based on the bound of this region
                        bool lookAtRegion = !value
                                            || (minimize && currBound < value.get() - storm::utility::convertNumber<ConstantType>(precision))
                                            || (!minimize && currBound > value.get() + storm::utility::convertNumber<ConstantType>(precision));
                        if (lookAtRegion) {
                            if (useMonotonicity) {
                                // Continue extending order/monotonicity result
                                bool changedOrder = false;
                                if (!order->getDoneBuilding() && orderExtender->isHope(order, currRegion)) {
                                    if (numberOfCopiesOrder[order] != 1) {
                                        numberOfCopiesOrder[order]--;
                                        order = copyOrder(order);
                                        numberOfOrderCopies++;
                                    } else {
                                        assert (numberOfCopiesOrder[order] == 1);
                                    }
                                    this->extendOrder(env, order, currRegion);
                                    changedOrder = true;
                                }
                                if (changedOrder) {
                                    assert(!localMonotonicityResult->isDone());

                                    if (numberOfCopiesMonRes[localMonotonicityResult] != 1) {
                                        numberOfCopiesMonRes[localMonotonicityResult]--;
                                        localMonotonicityResult = localMonotonicityResult->copy();
                                        numberOfMonResCopies++;
                                    } else {
                                        assert (numberOfCopiesMonRes[localMonotonicityResult] == 1);
                                    }
                                    this->extendLocalMonotonicityResult(currRegion, order, localMonotonicityResult);
                                }
                            }

                            // Check whether this region contains a new 'good' value and set this value
                            auto point = useMonotonicity ? currRegion.getPoint(dir, *(localMonotonicityResult->getGlobalMonotonicityResult())) : currRegion.getCenterPoint();
                            auto currValue = getInstantiationChecker().check(env, point)->template asExplicitQuantitativeCheckResult<ConstantType>()[*this->parametricModel->getInitialStates().begin()];
                            if (!value || (minimize ? currValue <= value.get() : currValue >= value.get())) {
                                changed = true;
                                value = currValue;
                                valuation = point;
                            }

                            if ((minimize && currBound < value.get() - storm::utility::convertNumber<ConstantType>(precision))
                                || (!minimize && currBound > value.get() + storm::utility::convertNumber<ConstantType>(precision))) {
                                // We will split the region in this case, but first try to extend the order
                                if (useMonotonicity && this->isUseBoundsSet() && !order->getDoneBuilding()) {
                                    boundsWatch.start();
                                    numberOfPLACallsBounds++;
                                    if (minimize) {
                                        orderExtender->setMinValues(order, bounds);
                                        orderExtender->setMaxValues(order, getBound(env, currRegion, storm::solver::OptimizationDirection::Maximize, localMonotonicityResult)->template asExplicitQuantitativeCheckResult<ConstantType>().getValueVector());
                                    } else {
                                        orderExtender->setMaxValues(order, bounds);
                                        orderExtender->setMinValues(order, getBound(env, currRegion, storm::solver::OptimizationDirection::Minimize, localMonotonicityResult)->template asExplicitQuantitativeCheckResult<ConstantType>().getValueVector());
                                    }
                                    boundsWatch.stop();
                                    // We try to extend the order again based on minMaxValues
                                    auto i = order->getNumberOfDoneStates();
                                    this->extendOrder(env, order, currRegion);
                                    if (i < order->getNumberOfDoneStates()) {
                                        this->extendLocalMonotonicityResult(currRegion, order, localMonotonicityResult);
                                    }
                                }
                                // Now split the region
                                if (useMonotonicity) {
                                    this->splitSmart(currRegion, newRegions, order, *(localMonotonicityResult->getGlobalMonotonicityResult()), true);
                                } else if (this->isRegionSplitEstimateSupported()) {
                                    auto empty = storm::analysis::MonotonicityResult<VariableType>();
                                    this->splitSmart(currRegion, newRegions, order, empty, true);
                                } else {
                                    currRegion.split(currRegion.getCenterPoint(), newRegions);
                                }
                            }
                        }
                    }

                    // When the newRegions is empty we are done with the current region
                    if (newRegions.empty()) {
                        coveredArea += storm::utility::convertNumber<ConstantType>(currRegion.area());
                        if (order != nullptr) {
                            numberOfCopiesOrder[order]--;
                            numberOfCopiesMonRes[localMonotonicityResult]--;
                        }
                    } else {
                        STORM_LOG_INFO("Splitting region " << currRegion << " into " << newRegions.size());
                        numberOfSplits++;
                    }
                    regionQueue.pop();

                    // Add the new regions to the queue
                    if (useMonotonicity) {
                        for (auto &r : newRegions) {
                            r.setBoundParent(storm::utility::convertNumber<CoefficientType>(currBound));
                            regionQueue.emplace(r, order, localMonotonicityResult, currBound);
                        }
                        if (numberOfCopiesOrder.find(order) != numberOfCopiesOrder.end()) {
                            numberOfCopiesOrder[order] += newRegions.size();
                            numberOfCopiesMonRes[localMonotonicityResult] += newRegions.size();
                        } else {
                            numberOfCopiesOrder[order] = newRegions.size();
                            numberOfCopiesMonRes[localMonotonicityResult] = newRegions.size();
                        }
                    } else {
                        for (auto &r : newRegions) {
                            r.setBoundParent(storm::utility::convertNumber<CoefficientType>(currBound));
                            regionQueue.emplace(r, nullptr, nullptr, currBound);
                        }
                    }

                    STORM_LOG_INFO("Current value : " << value.get() << ", current bound: " << currBound << ".");
                    STORM_LOG_INFO("Covered " << (coveredArea * storm::utility::convertNumber<ConstantType>(100.0) / totalArea) << "% of the region." << std::endl);
                }
                loopWatch.stop();
            }

            STORM_PRINT("Total number of splits: " << numberOfSplits << std::endl);
            STORM_PRINT("Total number of plaCalls: " << numberOfPLACalls << std::endl);
            if (useMonotonicity) {
                STORM_PRINT("Total number of plaCalls for bounds for monotonicity checking: " << numberOfPLACallsBounds << std::endl);
                STORM_PRINT("Total number of copies of the order: " << numberOfOrderCopies << std::endl);
                STORM_PRINT("Total number of copies of the local monotonicity result: " << numberOfMonResCopies
                                                                                        << std::endl);
            }
            STORM_PRINT(std::endl << "Total time for region refinement: " << loopWatch << "." << std::endl << std::endl);
            STORM_PRINT(std::endl << "Total time for additional bounds: " << boundsWatch << "." << std::endl << std::endl);

            return std::make_pair(storm::utility::convertNumber<typename SparseModelType::ValueType>(value.get()), valuation);
        }

        template<typename SparseModelType, typename ConstantType>
=======
>>>>>>> 9d440dc4
        std::pair<typename SparseModelType::ValueType, typename storm::storage::ParameterRegion<typename SparseModelType::ValueType>::Valuation> SparseParameterLiftingModelChecker<SparseModelType, ConstantType>::getGoodInitialPoint(const Environment &env, const storage::ParameterRegion<typename SparseModelType::ValueType> &region, const OptimizationDirection &dir, std::shared_ptr<storm::analysis::LocalMonotonicityResult<VariableType>> localMonRes) {
            typedef typename storm::storage::ParameterRegion<typename SparseModelType::ValueType>::Valuation Valuation;
            typedef typename storm::storage::ParameterRegion<typename SparseModelType::ValueType>::CoefficientType CoefficientType;
            ConstantType value = storm::solver::minimize(dir) ? 1 : 0;
            Valuation valuation;
            std::set<VariableType> monIncr, monDecr, notMon, notMonFirst;
<<<<<<< HEAD
            STORM_PRINT("Number of parameters: " << region.getVariables().size() << std::endl;);
=======
            STORM_LOG_INFO("Number of parameters: " << region.getVariables().size() << std::endl;);
>>>>>>> 9d440dc4

            if (localMonRes != nullptr) {
                localMonRes->getGlobalMonotonicityResult()->splitBasedOnMonotonicity(region.getVariables(), monIncr, monDecr, notMonFirst);

                auto numMon = monIncr.size() + monDecr.size();
<<<<<<< HEAD
                STORM_PRINT("Number of monotone parameters: " << numMon << std::endl;);

                if (numMon < region.getVariables().size()) {
                    checkForPossibleMonotonicity(env, region, monIncr, monDecr, notMon, notMonFirst, dir);
                    STORM_PRINT("Number of possible monotone parameters: " << (monIncr.size() + monDecr.size() - numMon) << std::endl;);
                    STORM_PRINT("Number of definitely not monotone parameters: " << notMon.size() << std::endl;);
                }

                valuation = region.getPoint(dir, monIncr, monDecr);
//                std::size_t const numOfSamples = 50;
//                std::vector<Valuation> resultingVector(numOfSamples);
//                std::map<VariableType, CoefficientType> stepSize;
//                for (auto variable: notMon) {
//                    stepSize[variable] = (region.getUpperBoundary(variable) - region.getLowerBoundary(variable)) / (numOfSamples - 1);
//                }
//
//                for (uint_fast64_t i = 0; i < numOfSamples; ++i) {
//                    for (auto variable : notMon) {
//                        resultingVector[i].insert(std::pair<VariableType, CoefficientType>(variable, (region.getLowerBoundary(variable) + stepSize[variable] * i)));
//                    }
//                    for (auto variable: monIncr) {
//                        if (storm::solver::minimize(dir)) {
//                            resultingVector[i].insert(std::pair<VariableType, CoefficientType>(variable, region.getLowerBoundary(variable)));
//                        } else {
//                            resultingVector[i].insert(std::pair<VariableType, CoefficientType>(variable, region.getUpperBoundary(variable)));
//                        }
//                    }
//                    for (auto variable : monDecr) {
//                        if (!storm::solver::minimize(dir)) {
//                            resultingVector[i].insert(std::pair<VariableType, CoefficientType>(variable, region.getLowerBoundary(variable)));
//                        } else {
//                            resultingVector[i].insert(std::pair<VariableType, CoefficientType>(variable, region.getUpperBoundary(variable)));
//                        }
//                    }
//                }
//
//                for (auto &point : resultingVector) {
//                    auto currValue = getInstantiationChecker().check(env, point)->template asExplicitQuantitativeCheckResult<ConstantType>()[*this->parametricModel->getInitialStates().begin()];
//                    if (storm::solver::minimize(dir) ? currValue <= value : currValue >= value) {
//                        value = currValue;
//                        valuation = point;
//                    }
//                }
=======
                STORM_LOG_INFO("Number of monotone parameters: " << numMon << std::endl;);

                if (numMon < region.getVariables().size()) {
                    checkForPossibleMonotonicity(env, region, monIncr, monDecr, notMon, notMonFirst, dir);
                    STORM_LOG_INFO("Number of possible monotone parameters: " << (monIncr.size() + monDecr.size() - numMon) << std::endl;);
                    STORM_LOG_INFO("Number of definitely not monotone parameters: " << notMon.size() << std::endl;);
                }

                valuation = region.getPoint(dir, monIncr, monDecr);
>>>>>>> 9d440dc4
            } else {
                valuation = region.getCenterPoint();
            }
            value = getInstantiationChecker().check(env, valuation)->template asExplicitQuantitativeCheckResult<ConstantType>()[*this->parametricModel->getInitialStates().begin()];

            return std::make_pair(storm::utility::convertNumber<typename SparseModelType::ValueType>(value), std::move(valuation));
        }

        template class SparseParameterLiftingModelChecker<storm::models::sparse::Dtmc<storm::RationalFunction>, double>;
        template class SparseParameterLiftingModelChecker<storm::models::sparse::Mdp<storm::RationalFunction>, double>;
        template class SparseParameterLiftingModelChecker<storm::models::sparse::Dtmc<storm::RationalFunction>, storm::RationalNumber>;
        template class SparseParameterLiftingModelChecker<storm::models::sparse::Mdp<storm::RationalFunction>, storm::RationalNumber>;
    }
}<|MERGE_RESOLUTION|>--- conflicted
+++ resolved
@@ -18,18 +18,18 @@
 
 namespace storm {
     namespace modelchecker {
-        
+
         template <typename SparseModelType, typename ConstantType>
         SparseParameterLiftingModelChecker<SparseModelType, ConstantType>::SparseParameterLiftingModelChecker() {
             //Intentionally left empty
         }
-        
+
         template <typename SparseModelType, typename ConstantType>
         void SparseParameterLiftingModelChecker<SparseModelType, ConstantType>::specifyFormula(Environment const& env, storm::modelchecker::CheckTask<storm::logic::Formula, typename SparseModelType::ValueType> const& checkTask) {
 
             currentFormula = checkTask.getFormula().asSharedPointer();
             currentCheckTask = std::make_unique<storm::modelchecker::CheckTask<storm::logic::Formula, ConstantType>>(checkTask.substituteFormula(*currentFormula).template convertValueType<ConstantType>());
-            
+
             if (currentCheckTask->getFormula().isProbabilityOperatorFormula()) {
                 auto const& probOpFormula = currentCheckTask->getFormula().asProbabilityOperatorFormula();
                 if(probOpFormula.getSubformula().isBoundedUntilFormula()) {
@@ -50,7 +50,7 @@
                 }
             }
         }
-        
+
         template <typename SparseModelType, typename ConstantType>
         RegionResult SparseParameterLiftingModelChecker<SparseModelType, ConstantType>::analyzeRegion(Environment const& env, storm::storage::ParameterRegion<typename SparseModelType::ValueType> const& region, RegionResultHypothesis const& hypothesis, RegionResult const& initialResult, bool sampleVerticesOfRegion, std::shared_ptr<storm::analysis::Order> reachabilityOrder, std::shared_ptr<storm::analysis::LocalMonotonicityResult<typename RegionModelChecker<typename SparseModelType::ValueType>::VariableType>> localMonotonicityResult) {
             typedef typename RegionModelChecker<typename SparseModelType::ValueType>::VariableType VariableType;
@@ -60,7 +60,7 @@
             STORM_LOG_THROW(this->currentCheckTask->isOnlyInitialStatesRelevantSet(), storm::exceptions::NotSupportedException, "Analyzing regions with parameter lifting requires a property where only the value in the initial states is relevant.");
             STORM_LOG_THROW(this->currentCheckTask->isBoundSet(), storm::exceptions::NotSupportedException, "Analyzing regions with parameter lifting requires a bounded property.");
             STORM_LOG_THROW(this->parametricModel->getInitialStates().getNumberOfSetBits() == 1, storm::exceptions::NotSupportedException, "Analyzing regions with parameter lifting requires a model with a single initial state.");
-            
+
             RegionResult result = initialResult;
 
             // Check if we need to check the formula on one point to decide whether to show AllSat or AllViolated
@@ -147,18 +147,18 @@
             }
             return result;
         }
-        
+
         template <typename SparseModelType, typename ConstantType>
         RegionResult SparseParameterLiftingModelChecker<SparseModelType, ConstantType>::sampleVertices(Environment const& env, storm::storage::ParameterRegion<typename SparseModelType::ValueType> const& region, RegionResult const& initialResult) {
             RegionResult result = initialResult;
-            
+
             if (result == RegionResult::AllSat || result == RegionResult::AllViolated) {
                 return result;
             }
-            
+
             bool hasSatPoint = result == RegionResult::ExistsSat || result == RegionResult::CenterSat;
             bool hasViolatedPoint = result == RegionResult::ExistsViolated || result == RegionResult::CenterViolated;
-            
+
             // Check if there is a point in the region for which the property is satisfied
             auto vertices = region.getVerticesOfRegion(region.getVariables());
             auto vertexIt = vertices.begin();
@@ -170,7 +170,7 @@
                 }
                 ++vertexIt;
             }
-            
+
             if (hasSatPoint) {
                 if (hasViolatedPoint) {
                     result = RegionResult::ExistsBoth;
@@ -180,7 +180,7 @@
             } else if (hasViolatedPoint && result != RegionResult::CenterViolated) {
                 result = RegionResult::ExistsViolated;
             }
-            
+
             return result;
         }
 
@@ -194,7 +194,7 @@
                 return quantitativeResult->template asExplicitQuantitativeCheckResult<ConstantType>().compareAgainstBound(this->currentCheckTask->getFormula().asOperatorFormula().getComparisonType(), this->currentCheckTask->getFormula().asOperatorFormula().template getThresholdAs<ConstantType>());
             }
         }
-        
+
         template <typename SparseModelType, typename ConstantType>
         std::unique_ptr<QuantitativeCheckResult<ConstantType>> SparseParameterLiftingModelChecker<SparseModelType, ConstantType>::getBound(Environment const& env, storm::storage::ParameterRegion<typename SparseModelType::ValueType> const& region, storm::solver::OptimizationDirection const& dirForParameters, std::shared_ptr<storm::analysis::LocalMonotonicityResult<typename RegionModelChecker<typename SparseModelType::ValueType>::VariableType>> localMonotonicityResult) {
             STORM_LOG_WARN_COND(this->currentCheckTask->getFormula().hasQuantitativeResult(), "Computing quantitative bounds for a qualitative formula...");
@@ -228,22 +228,6 @@
             std::shared_ptr<storm::analysis::LocalMonotonicityResult<VariableType>> localMonRes;
             ConstantType bound;
         };
-<<<<<<< HEAD
-        
-        template <typename SparseModelType, typename ConstantType>
-        std::pair<typename SparseModelType::ValueType, typename storm::storage::ParameterRegion<typename SparseModelType::ValueType>::Valuation> SparseParameterLiftingModelChecker<SparseModelType, ConstantType>::computeExtremalValue(Environment const& env, storm::storage::ParameterRegion<typename SparseModelType::ValueType> const& region, storm::solver::OptimizationDirection const& dir, typename SparseModelType::ValueType const& precision) {
-            return computeExtremalValue(env, region, dir, precision, boost::none);
-        }
-
-        // TODO: this is not efficient
-        template <typename SparseModelType, typename ConstantType>
-        bool SparseParameterLiftingModelChecker<SparseModelType, ConstantType>::checkExtremalValue(Environment const& env, storm::storage::ParameterRegion<typename SparseModelType::ValueType> const& region, storm::solver::OptimizationDirection const& dir, typename SparseModelType::ValueType const& precision, typename SparseModelType::ValueType const& valueToCheck) {
-            auto res = computeExtremalValue(env, region, dir, precision, storm::utility::convertNumber<ConstantType>(valueToCheck)).first;
-            auto diff = storm::utility::convertNumber<ConstantType>(valueToCheck) - storm::utility::convertNumber<ConstantType>(res);
-            return (diff >= (-storm::utility::convertNumber<ConstantType>(precision)) && diff <= storm::utility::convertNumber<ConstantType>(precision));
-        }
-
-=======
 
         template<typename SparseModelType, typename ConstantType>
         std::pair<typename SparseModelType::ValueType, typename storm::storage::ParameterRegion<typename SparseModelType::ValueType>::Valuation> SparseParameterLiftingModelChecker<SparseModelType, ConstantType>::computeExtremalValue(Environment const& env, storm::storage::ParameterRegion<typename SparseModelType::ValueType> const& region, storm::solver::OptimizationDirection const& dir, typename SparseModelType::ValueType const& precision, boost::optional<ConstantType> const& initialValue) {
@@ -457,8 +441,7 @@
 
             return std::make_pair(storm::utility::convertNumber<typename SparseModelType::ValueType>(value.get()), valuation);
         }
-        
->>>>>>> 9d440dc4
+
         template <typename SparseModelType, typename ConstantType>
         std::pair<typename SparseModelType::ValueType, typename storm::storage::ParameterRegion<typename SparseModelType::ValueType>::Valuation> SparseParameterLiftingModelChecker<SparseModelType, ConstantType>::computeExtremalValue(Environment const& env, storm::storage::ParameterRegion<typename SparseModelType::ValueType> const& region, storm::solver::OptimizationDirection const& dir, typename SparseModelType::ValueType const& precision) {
             return computeExtremalValue(env, region, dir, precision, boost::none);
@@ -532,91 +515,35 @@
             Valuation valuation;
             for (auto& var : consideredVariables) {
                 ConstantType previousCenter = -1;
-<<<<<<< HEAD
-//                ConstantType previousUpper = -1;
-//                ConstantType previousLower = -1;
                 bool monDecr = true;
                 bool monIncr = true;
                 auto valuationCenter = region.getCenterPoint();
-//                auto valuationLower = region.getLowerBoundaries();
-//                auto valuationUpper = region.getUpperBoundaries();
 
                 valuationCenter[var] = region.getLowerBoundary(var);
-//                valuationLower[var] = region.getLowerBoundary(var);
-//                valuationUpper[var] = region.getLowerBoundary(var);
-=======
-                bool monDecr = true;
-                bool monIncr = true;
-                auto valuationCenter = region.getCenterPoint();
-
-                valuationCenter[var] = region.getLowerBoundary(var);
->>>>>>> 9d440dc4
                 // TODO: make cmdline argument or 1/precision
                 int numberOfSamples = 50;
                 auto stepSize = (region.getUpperBoundary(var) - region.getLowerBoundary(var)) / (numberOfSamples - 1);
 
                 while (valuationCenter[var] <= region.getUpperBoundary(var)) {
                     // Create valuation
-<<<<<<< HEAD
-//                    assert (valuationLower[var] <= region.getUpperBoundary(var));
-//                    assert (valuationUpper[var] <= region.getUpperBoundary(var));
-//
-//                    ConstantType valueLower = getInstantiationChecker().check(env, valuationLower)->template asExplicitQuantitativeCheckResult<ConstantType>()[*this->parametricModel->getInitialStates().begin()];
                     ConstantType valueCenter = getInstantiationChecker().check(env, valuationCenter)->template asExplicitQuantitativeCheckResult<ConstantType>()[*this->parametricModel->getInitialStates().begin()];
-//                    ConstantType valueUpper = getInstantiationChecker().check(env, valuationUpper)->template asExplicitQuantitativeCheckResult<ConstantType>()[*this->parametricModel->getInitialStates().begin()];
-//                    if (storm::solver::minimize(dir) ? valueLower <= value : valueLower >= value) {
-//                        value = valueLower;
-//                        valuation = valuationLower;
-//                    }
-=======
-                    ConstantType valueCenter = getInstantiationChecker().check(env, valuationCenter)->template asExplicitQuantitativeCheckResult<ConstantType>()[*this->parametricModel->getInitialStates().begin()];
->>>>>>> 9d440dc4
                     if (storm::solver::minimize(dir) ? valueCenter <= value : valueCenter >= value) {
                         value = valueCenter;
                         valuation = valuationCenter;
                     }
-<<<<<<< HEAD
-//                    if (storm::solver::minimize(dir) ? valueUpper <= value : valueUpper >= value) {
-//                        value = valueUpper;
-//                        valuation = valuationUpper;
-//                    }
-                    // Calculate difference with result for previous valuation
-                    ConstantType diffCenter = previousCenter - valueCenter;
-//                    ConstantType diffLower = previousLower - valueLower;
-//                    ConstantType diffUpper = previousUpper - valueUpper;
-                    assert (previousCenter == -1 || (diffCenter >= -1 && diffCenter <= 1));
-//                    assert (previousUpper == -1 || (diffUpper >= -1 && diffUpper <= 1));
-//                    assert (previousLower == -1 || (diffLower >= -1 && diffLower <= 1));
-//
-=======
                     // Calculate difference with result for previous valuation
                     ConstantType diffCenter = previousCenter - valueCenter;
                     assert (previousCenter == -1 || (diffCenter >= -1 && diffCenter <= 1));
->>>>>>> 9d440dc4
                     if (previousCenter != -1) {
                         assert (previousCenter != -1 && previousCenter != -1);
                         monDecr &= diffCenter > 0 && diffCenter > 0 && diffCenter > 0; // then previous value is larger than the current value from the initial states
                         monIncr &= diffCenter < 0 && diffCenter < 0 && diffCenter < 0;
-<<<<<<< HEAD
-//                    } else {
-//                        assert (previousUpper == -1 && previousLower == -1);
                     }
                     previousCenter = valueCenter;
-//                    previousLower = valueLower;
-//                    previousUpper = valueUpper;
-=======
-                    }
-                    previousCenter = valueCenter;
->>>>>>> 9d440dc4
                     if (!monDecr && ! monIncr) {
                         break;
                     }
                     valuationCenter[var] += stepSize;
-<<<<<<< HEAD
-//                    valuationLower[var] += stepSize;
-//                    valuationUpper[var] += stepSize;
-=======
->>>>>>> 9d440dc4
                 }
                 if (monIncr) {
                     possibleMonotoneParameters.insert(var);
@@ -633,291 +560,18 @@
         }
 
         template<typename SparseModelType, typename ConstantType>
-<<<<<<< HEAD
-        std::pair<typename SparseModelType::ValueType, typename storm::storage::ParameterRegion<typename SparseModelType::ValueType>::Valuation> SparseParameterLiftingModelChecker<SparseModelType, ConstantType>::computeExtremalValue(Environment const& env, storm::storage::ParameterRegion<typename SparseModelType::ValueType> const& region, storm::solver::OptimizationDirection const& dir, typename SparseModelType::ValueType const& precision, boost::optional<ConstantType> const& initialValue) {
-            typedef typename storm::storage::ParameterRegion<typename SparseModelType::ValueType>::CoefficientType CoefficientType;
-            STORM_LOG_THROW(this->parametricModel->getInitialStates().getNumberOfSetBits() == 1, storm::exceptions::NotSupportedException, "Getting extremal values at the initial state requires a model with a single initial state.");
-            bool const useMonotonicity = this->isUseMonotonicitySet();
-            bool const minimize = storm::solver::minimize(dir);
-
-            // Comparator for the region queue
-            auto cmp = storm::solver::minimize(dir) ?
-                       [](RegionBound<SparseModelType, ConstantType> const& lhs, RegionBound<SparseModelType, ConstantType> const& rhs) { return lhs.bound > rhs.bound; } :
-                       [](RegionBound<SparseModelType, ConstantType> const& lhs, RegionBound<SparseModelType, ConstantType> const& rhs) { return lhs.bound < rhs.bound; };
-            std::priority_queue<RegionBound<SparseModelType, ConstantType>, std::vector<RegionBound<SparseModelType, ConstantType>>, decltype(cmp)> regionQueue(cmp);
-            storm::utility::Stopwatch initialWatch(true);
-
-            storm::utility::Stopwatch boundsWatch(false);
-            auto numberOfPLACallsBounds = 0;
-            if (useMonotonicity) {
-                if (this->isUseBoundsSet()) {
-                    numberOfPLACallsBounds++;
-                    numberOfPLACallsBounds++;
-                    orderExtender->setMinValuesOnce(getBound(env, region, storm::solver::OptimizationDirection::Minimize, nullptr)->template asExplicitQuantitativeCheckResult<ConstantType>().getValueVector());
-                    orderExtender->setMaxValuesOnce(getBound(env, region, storm::solver::OptimizationDirection::Maximize, nullptr)->template asExplicitQuantitativeCheckResult<ConstantType>().getValueVector());
-                }
-                auto order = this->extendOrder(env, nullptr, region);
-                auto monRes = std::shared_ptr<storm::analysis::LocalMonotonicityResult<VariableType>>(new storm::analysis::LocalMonotonicityResult<VariableType>(order->getNumberOfStates()));
-                storm::utility::Stopwatch monotonicityWatch(true);
-                this->extendLocalMonotonicityResult(region, order, monRes);
-                monotonicityWatch.stop();
-                STORM_PRINT(std::endl << "Total time for monotonicity checking: " << monotonicityWatch << "." << std::endl << std::endl);
-
-                if (minimize) {
-                    regionQueue.emplace(region, order, monRes, storm::utility::zero<ConstantType>());
-                } else {
-                    regionQueue.emplace(region, order, monRes, storm::utility::one<ConstantType>());
-                }
-            } else {
-                if (minimize) {
-                    regionQueue.emplace(region, nullptr, nullptr, storm::utility::zero<ConstantType>());
-                } else {
-                    regionQueue.emplace(region, nullptr, nullptr, storm::utility::one<ConstantType>());
-                }
-            }
-
-
-            // The results
-            boost::optional<ConstantType> value;
-            typename storm::storage::ParameterRegion<typename SparseModelType::ValueType>::Valuation valuation;
-            if (!initialValue) {
-                auto init = getGoodInitialPoint(env, region, dir, regionQueue.top().localMonRes);
-                value = storm::utility::convertNumber<ConstantType>(init.first);
-                valuation = std::move(init.second);
-            } else {
-                value = initialValue;
-            }
-
-            initialWatch.stop();
-            STORM_PRINT(std::endl << "Total time for initial points: " << initialWatch << "." << std::endl << std::endl);
-            if (!initialValue) {
-                STORM_LOG_INFO("Initial value: " << value.get() << " at " << valuation);
-            }
-
-            auto numberOfSplits = 0;
-//            auto count = 0;
-            auto numberOfPLACalls = 0;
-            auto numberOfOrderCopies = 0;
-            auto numberOfMonResCopies = 0;
-            storm::utility::Stopwatch loopWatch(true);
-
-            if (!(useMonotonicity && regionQueue.top().localMonRes->getGlobalMonotonicityResult()->isDone() && regionQueue.top().localMonRes->getGlobalMonotonicityResult()->isAllMonotonicity())) {
-                // Doing the extremal computation
-                bool changed = false;
-
-                auto totalArea = storm::utility::convertNumber<ConstantType>(region.area());
-                auto coveredArea = storm::utility::zero<ConstantType>();
-                while (!regionQueue.empty()) {
-                    auto currRegion = regionQueue.top().region;
-                    auto order = regionQueue.top().order;
-                    auto localMonotonicityResult = regionQueue.top().localMonRes;
-                    auto currBound = regionQueue.top().bound;
-                    STORM_LOG_INFO("Currently looking at region: " << currRegion);
-
-                    std::vector<storm::storage::ParameterRegion<typename SparseModelType::ValueType>> newRegions;
-
-                    // Check whether this region needs further investigation based on the bound of the parent region
-                    bool investigateBounds = !value
-                                             || (minimize && currBound < value.get() - storm::utility::convertNumber<ConstantType>(precision))
-                                             || (!minimize && currBound > value.get() + storm::utility::convertNumber<ConstantType>(precision));
-
-                    if (investigateBounds) {
-                        numberOfPLACalls++;
-                        auto bounds = getBound(env, currRegion, dir, localMonotonicityResult)->template asExplicitQuantitativeCheckResult<ConstantType>().getValueVector();
-                        currBound = bounds[*this->parametricModel->getInitialStates().begin()];
-                        // Check whether this region needs further investigation based on the bound of this region
-                        bool lookAtRegion = !value
-                                            || (minimize && currBound < value.get() - storm::utility::convertNumber<ConstantType>(precision))
-                                            || (!minimize && currBound > value.get() + storm::utility::convertNumber<ConstantType>(precision));
-                        if (lookAtRegion) {
-                            if (useMonotonicity) {
-                                // Continue extending order/monotonicity result
-                                bool changedOrder = false;
-                                if (!order->getDoneBuilding() && orderExtender->isHope(order, currRegion)) {
-                                    if (numberOfCopiesOrder[order] != 1) {
-                                        numberOfCopiesOrder[order]--;
-                                        order = copyOrder(order);
-                                        numberOfOrderCopies++;
-                                    } else {
-                                        assert (numberOfCopiesOrder[order] == 1);
-                                    }
-                                    this->extendOrder(env, order, currRegion);
-                                    changedOrder = true;
-                                }
-                                if (changedOrder) {
-                                    assert(!localMonotonicityResult->isDone());
-
-                                    if (numberOfCopiesMonRes[localMonotonicityResult] != 1) {
-                                        numberOfCopiesMonRes[localMonotonicityResult]--;
-                                        localMonotonicityResult = localMonotonicityResult->copy();
-                                        numberOfMonResCopies++;
-                                    } else {
-                                        assert (numberOfCopiesMonRes[localMonotonicityResult] == 1);
-                                    }
-                                    this->extendLocalMonotonicityResult(currRegion, order, localMonotonicityResult);
-                                }
-                            }
-
-                            // Check whether this region contains a new 'good' value and set this value
-                            auto point = useMonotonicity ? currRegion.getPoint(dir, *(localMonotonicityResult->getGlobalMonotonicityResult())) : currRegion.getCenterPoint();
-                            auto currValue = getInstantiationChecker().check(env, point)->template asExplicitQuantitativeCheckResult<ConstantType>()[*this->parametricModel->getInitialStates().begin()];
-                            if (!value || (minimize ? currValue <= value.get() : currValue >= value.get())) {
-                                changed = true;
-                                value = currValue;
-                                valuation = point;
-                            }
-
-                            if ((minimize && currBound < value.get() - storm::utility::convertNumber<ConstantType>(precision))
-                                || (!minimize && currBound > value.get() + storm::utility::convertNumber<ConstantType>(precision))) {
-                                // We will split the region in this case, but first try to extend the order
-                                if (useMonotonicity && this->isUseBoundsSet() && !order->getDoneBuilding()) {
-                                    boundsWatch.start();
-                                    numberOfPLACallsBounds++;
-                                    if (minimize) {
-                                        orderExtender->setMinValues(order, bounds);
-                                        orderExtender->setMaxValues(order, getBound(env, currRegion, storm::solver::OptimizationDirection::Maximize, localMonotonicityResult)->template asExplicitQuantitativeCheckResult<ConstantType>().getValueVector());
-                                    } else {
-                                        orderExtender->setMaxValues(order, bounds);
-                                        orderExtender->setMinValues(order, getBound(env, currRegion, storm::solver::OptimizationDirection::Minimize, localMonotonicityResult)->template asExplicitQuantitativeCheckResult<ConstantType>().getValueVector());
-                                    }
-                                    boundsWatch.stop();
-                                    // We try to extend the order again based on minMaxValues
-                                    auto i = order->getNumberOfDoneStates();
-                                    this->extendOrder(env, order, currRegion);
-                                    if (i < order->getNumberOfDoneStates()) {
-                                        this->extendLocalMonotonicityResult(currRegion, order, localMonotonicityResult);
-                                    }
-                                }
-                                // Now split the region
-                                if (useMonotonicity) {
-                                    this->splitSmart(currRegion, newRegions, order, *(localMonotonicityResult->getGlobalMonotonicityResult()), true);
-                                } else if (this->isRegionSplitEstimateSupported()) {
-                                    auto empty = storm::analysis::MonotonicityResult<VariableType>();
-                                    this->splitSmart(currRegion, newRegions, order, empty, true);
-                                } else {
-                                    currRegion.split(currRegion.getCenterPoint(), newRegions);
-                                }
-                            }
-                        }
-                    }
-
-                    // When the newRegions is empty we are done with the current region
-                    if (newRegions.empty()) {
-                        coveredArea += storm::utility::convertNumber<ConstantType>(currRegion.area());
-                        if (order != nullptr) {
-                            numberOfCopiesOrder[order]--;
-                            numberOfCopiesMonRes[localMonotonicityResult]--;
-                        }
-                    } else {
-                        STORM_LOG_INFO("Splitting region " << currRegion << " into " << newRegions.size());
-                        numberOfSplits++;
-                    }
-                    regionQueue.pop();
-
-                    // Add the new regions to the queue
-                    if (useMonotonicity) {
-                        for (auto &r : newRegions) {
-                            r.setBoundParent(storm::utility::convertNumber<CoefficientType>(currBound));
-                            regionQueue.emplace(r, order, localMonotonicityResult, currBound);
-                        }
-                        if (numberOfCopiesOrder.find(order) != numberOfCopiesOrder.end()) {
-                            numberOfCopiesOrder[order] += newRegions.size();
-                            numberOfCopiesMonRes[localMonotonicityResult] += newRegions.size();
-                        } else {
-                            numberOfCopiesOrder[order] = newRegions.size();
-                            numberOfCopiesMonRes[localMonotonicityResult] = newRegions.size();
-                        }
-                    } else {
-                        for (auto &r : newRegions) {
-                            r.setBoundParent(storm::utility::convertNumber<CoefficientType>(currBound));
-                            regionQueue.emplace(r, nullptr, nullptr, currBound);
-                        }
-                    }
-
-                    STORM_LOG_INFO("Current value : " << value.get() << ", current bound: " << currBound << ".");
-                    STORM_LOG_INFO("Covered " << (coveredArea * storm::utility::convertNumber<ConstantType>(100.0) / totalArea) << "% of the region." << std::endl);
-                }
-                loopWatch.stop();
-            }
-
-            STORM_PRINT("Total number of splits: " << numberOfSplits << std::endl);
-            STORM_PRINT("Total number of plaCalls: " << numberOfPLACalls << std::endl);
-            if (useMonotonicity) {
-                STORM_PRINT("Total number of plaCalls for bounds for monotonicity checking: " << numberOfPLACallsBounds << std::endl);
-                STORM_PRINT("Total number of copies of the order: " << numberOfOrderCopies << std::endl);
-                STORM_PRINT("Total number of copies of the local monotonicity result: " << numberOfMonResCopies
-                                                                                        << std::endl);
-            }
-            STORM_PRINT(std::endl << "Total time for region refinement: " << loopWatch << "." << std::endl << std::endl);
-            STORM_PRINT(std::endl << "Total time for additional bounds: " << boundsWatch << "." << std::endl << std::endl);
-
-            return std::make_pair(storm::utility::convertNumber<typename SparseModelType::ValueType>(value.get()), valuation);
-        }
-
-        template<typename SparseModelType, typename ConstantType>
-=======
->>>>>>> 9d440dc4
         std::pair<typename SparseModelType::ValueType, typename storm::storage::ParameterRegion<typename SparseModelType::ValueType>::Valuation> SparseParameterLiftingModelChecker<SparseModelType, ConstantType>::getGoodInitialPoint(const Environment &env, const storage::ParameterRegion<typename SparseModelType::ValueType> &region, const OptimizationDirection &dir, std::shared_ptr<storm::analysis::LocalMonotonicityResult<VariableType>> localMonRes) {
             typedef typename storm::storage::ParameterRegion<typename SparseModelType::ValueType>::Valuation Valuation;
             typedef typename storm::storage::ParameterRegion<typename SparseModelType::ValueType>::CoefficientType CoefficientType;
             ConstantType value = storm::solver::minimize(dir) ? 1 : 0;
             Valuation valuation;
             std::set<VariableType> monIncr, monDecr, notMon, notMonFirst;
-<<<<<<< HEAD
-            STORM_PRINT("Number of parameters: " << region.getVariables().size() << std::endl;);
-=======
             STORM_LOG_INFO("Number of parameters: " << region.getVariables().size() << std::endl;);
->>>>>>> 9d440dc4
 
             if (localMonRes != nullptr) {
                 localMonRes->getGlobalMonotonicityResult()->splitBasedOnMonotonicity(region.getVariables(), monIncr, monDecr, notMonFirst);
 
                 auto numMon = monIncr.size() + monDecr.size();
-<<<<<<< HEAD
-                STORM_PRINT("Number of monotone parameters: " << numMon << std::endl;);
-
-                if (numMon < region.getVariables().size()) {
-                    checkForPossibleMonotonicity(env, region, monIncr, monDecr, notMon, notMonFirst, dir);
-                    STORM_PRINT("Number of possible monotone parameters: " << (monIncr.size() + monDecr.size() - numMon) << std::endl;);
-                    STORM_PRINT("Number of definitely not monotone parameters: " << notMon.size() << std::endl;);
-                }
-
-                valuation = region.getPoint(dir, monIncr, monDecr);
-//                std::size_t const numOfSamples = 50;
-//                std::vector<Valuation> resultingVector(numOfSamples);
-//                std::map<VariableType, CoefficientType> stepSize;
-//                for (auto variable: notMon) {
-//                    stepSize[variable] = (region.getUpperBoundary(variable) - region.getLowerBoundary(variable)) / (numOfSamples - 1);
-//                }
-//
-//                for (uint_fast64_t i = 0; i < numOfSamples; ++i) {
-//                    for (auto variable : notMon) {
-//                        resultingVector[i].insert(std::pair<VariableType, CoefficientType>(variable, (region.getLowerBoundary(variable) + stepSize[variable] * i)));
-//                    }
-//                    for (auto variable: monIncr) {
-//                        if (storm::solver::minimize(dir)) {
-//                            resultingVector[i].insert(std::pair<VariableType, CoefficientType>(variable, region.getLowerBoundary(variable)));
-//                        } else {
-//                            resultingVector[i].insert(std::pair<VariableType, CoefficientType>(variable, region.getUpperBoundary(variable)));
-//                        }
-//                    }
-//                    for (auto variable : monDecr) {
-//                        if (!storm::solver::minimize(dir)) {
-//                            resultingVector[i].insert(std::pair<VariableType, CoefficientType>(variable, region.getLowerBoundary(variable)));
-//                        } else {
-//                            resultingVector[i].insert(std::pair<VariableType, CoefficientType>(variable, region.getUpperBoundary(variable)));
-//                        }
-//                    }
-//                }
-//
-//                for (auto &point : resultingVector) {
-//                    auto currValue = getInstantiationChecker().check(env, point)->template asExplicitQuantitativeCheckResult<ConstantType>()[*this->parametricModel->getInitialStates().begin()];
-//                    if (storm::solver::minimize(dir) ? currValue <= value : currValue >= value) {
-//                        value = currValue;
-//                        valuation = point;
-//                    }
-//                }
-=======
                 STORM_LOG_INFO("Number of monotone parameters: " << numMon << std::endl;);
 
                 if (numMon < region.getVariables().size()) {
@@ -927,7 +581,6 @@
                 }
 
                 valuation = region.getPoint(dir, monIncr, monDecr);
->>>>>>> 9d440dc4
             } else {
                 valuation = region.getCenterPoint();
             }
