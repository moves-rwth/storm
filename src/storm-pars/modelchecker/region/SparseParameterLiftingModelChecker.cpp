--- conflicted
+++ resolved
@@ -421,13 +421,8 @@
                         }
                     }
 
-<<<<<<< HEAD
                     STORM_LOG_INFO("Current value : " << value.get() << ", current bound: " << currBound.get() << ".");
-                    STORM_LOG_INFO("Covered " << (coveredArea * storm::utility::convertNumber<ConstantType>(100.0) / totalArea) << "% of the region." << std::endl);
-=======
-                    STORM_LOG_INFO("Current value : " << value.get() << ", current bound: " << currBound << ".");
                     STORM_LOG_INFO("Covered " << (coveredArea * storm::utility::convertNumber<ConstantType>(100.0) / totalArea) << "% of the region.\n");
->>>>>>> 73238e6c
                 }
                 loopWatch.stop();
             }
