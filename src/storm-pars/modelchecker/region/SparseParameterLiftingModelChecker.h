--- conflicted
+++ resolved
@@ -47,13 +47,8 @@
              * @param region the region on which parameter lifting is applied
              * @param dirForParameters  The optimization direction for the parameter choices. If this is, e.g., minimize, then the returned result will be a lower bound for all results induced by the parameter evaluations inside the region.
              */
-<<<<<<< HEAD
-            std::unique_ptr<CheckResult> check(Environment const& env, storm::storage::ParameterRegion<typename SparseModelType::ValueType> const& region, storm::solver::OptimizationDirection const& dirForParameters, std::shared_ptr<storm::analysis::Order> reachabilityOrder = nullptr, std::shared_ptr<storm::analysis::LocalMonotonicityResult<typename RegionModelChecker<typename SparseModelType::ValueType>::VariableType>> localMonotonicityResult = nullptr);
+            std::unique_ptr<CheckResult> check(Environment const& env, storm::storage::ParameterRegion<typename SparseModelType::ValueType> const& region, storm::solver::OptimizationDirection const& dirForParameters, std::shared_ptr<storm::analysis::LocalMonotonicityResult<typename RegionModelChecker<typename SparseModelType::ValueType>::VariableType>> localMonotonicityResult = nullptr);
 
-=======
-            std::unique_ptr<CheckResult> check(Environment const& env, storm::storage::ParameterRegion<typename SparseModelType::ValueType> const& region, storm::solver::OptimizationDirection const& dirForParameters, std::shared_ptr<storm::analysis::LocalMonotonicityResult<typename RegionModelChecker<typename SparseModelType::ValueType>::VariableType>> localMonotonicityResult = nullptr);
-            
->>>>>>> 2d514f1e
             std::unique_ptr<QuantitativeCheckResult<ConstantType>> getBound(Environment const& env, storm::storage::ParameterRegion<typename SparseModelType::ValueType> const& region, storm::solver::OptimizationDirection const& dirForParameters, std::shared_ptr<storm::analysis::LocalMonotonicityResult<typename RegionModelChecker<typename SparseModelType::ValueType>::VariableType>> localMonotonicityResult = nullptr);
             virtual typename SparseModelType::ValueType getBoundAtInitState(Environment const& env, storm::storage::ParameterRegion<typename SparseModelType::ValueType> const& region, storm::solver::OptimizationDirection const& dirForParameters) override;
 
