#ifndef STORM_DERIVATIVECHECKER_H
#define STORM_DERIVATIVECHECKER_H

#include <map>
#include <memory>
#include "GradientDescentConstraintMethod.h"
#include "GradientDescentMethod.h"
#include "analysis/GraphConditions.h"
#include "logic/Formula.h"
#include "settings/modules/GeneralSettings.h"
#include "solver/LinearEquationSolver.h"
#include "storm-pars/analysis/MonotonicityHelper.h"
#include "storm-pars/derivative/SparseDerivativeInstantiationModelChecker.h"
#include "storm-pars/modelchecker/instantiation/SparseDtmcInstantiationModelChecker.h"
#include "storm-pars/utility/parametric.h"
#include "storm-parsers/parser/FormulaParser.h"
#include "storm/exceptions/WrongFormatException.h"
#include "storm/models/sparse/Dtmc.h"
#include "storm/utility/Stopwatch.h"

namespace storm {
namespace derivative {
template<typename FunctionType, typename ConstantType>
class GradientDescentInstantiationSearcher {
   public:
    /**
     * The GradientDescentInstantiationSearcher can find extrema and feasible instantiations in pMCs,
     * for either rewards or probabilities.
     * Internally uses the SparseDerivativeInstantiationModelChecker to evaluate derivatives at instantiations.
     * @param env The environment. Always pass the same environment to the gradientDescent call!
     * @param model The Dtmc to optimize.
     * @param method The method of gradient descent that is used.
     * @param learningRate The learning rate of the Gradient Descent.
     * @param averageDecay Decay of ADAM's decaying average.
     * @param squaredAverageDecay Decay of ADAM's squared decaying average.
     * @param miniBatchSize Size of a minibatch.
     * @param terminationEpsilon A value step smaller than this is considered a "tiny step", after
     * a number of these the algorithm will terminate.
     * @param startPoint Start point of the search (default: all parameters set to 0.5)
     * @param recordRun Records the run into a global variable, which can be converted into JSON
     * using the printRunAsJson function
     */
    GradientDescentInstantiationSearcher<FunctionType, ConstantType>(
        storm::models::sparse::Dtmc<FunctionType> const model, GradientDescentMethod method = GradientDescentMethod::ADAM, ConstantType learningRate = 0.1,
        ConstantType averageDecay = 0.9, ConstantType squaredAverageDecay = 0.999, uint_fast64_t miniBatchSize = 32, ConstantType terminationEpsilon = 1e-6,
        boost::optional<
            std::map<typename utility::parametric::VariableType<FunctionType>::type, typename utility::parametric::CoefficientType<FunctionType>::type>>
            startPoint = boost::none,
        GradientDescentConstraintMethod constraintMethod = GradientDescentConstraintMethod::PROJECT_WITH_GRADIENT, bool recordRun = false)
        : model(model),
          derivativeEvaluationHelper(std::make_unique<SparseDerivativeInstantiationModelChecker<FunctionType, ConstantType>>(model)),
          instantiationModelChecker(
              std::make_unique<modelchecker::SparseDtmcInstantiationModelChecker<models::sparse::Dtmc<FunctionType>, ConstantType>>(model)),
          startPoint(startPoint),
          miniBatchSize(miniBatchSize),
          terminationEpsilon(terminationEpsilon),
          constraintMethod(constraintMethod),
          recordRun(recordRun) {
        switch (method) {
            case GradientDescentMethod::ADAM: {
                Adam adam;
                adam.learningRate = learningRate;
                adam.averageDecay = averageDecay;
                adam.averageDecay = averageDecay;
                adam.squaredAverageDecay = squaredAverageDecay;
                gradientDescentType = adam;
                break;
            }
            case GradientDescentMethod::RADAM: {
                RAdam radam;
                radam.learningRate = learningRate;
                radam.averageDecay = averageDecay;
                radam.squaredAverageDecay = squaredAverageDecay;
                gradientDescentType = radam;
                break;
            }
            case GradientDescentMethod::RMSPROP: {
                RmsProp rmsProp;
                rmsProp.learningRate = learningRate;
                rmsProp.averageDecay = averageDecay;
                gradientDescentType = rmsProp;
                break;
            }
            case GradientDescentMethod::PLAIN:
            case GradientDescentMethod::PLAIN_SIGN: {
                Plain plain;
                plain.learningRate = learningRate;
                gradientDescentType = plain;
                if (method == GradientDescentMethod::PLAIN_SIGN) {
                    useSignsOnly = true;
                } else {
                    useSignsOnly = false;
                }
                break;
            }
            case GradientDescentMethod::MOMENTUM:
            case GradientDescentMethod::MOMENTUM_SIGN: {
                Momentum momentum;
                momentum.learningRate = learningRate;
                // TODO Document this
                momentum.momentumTerm = averageDecay;
                gradientDescentType = momentum;
                if (method == GradientDescentMethod::MOMENTUM_SIGN) {
                    useSignsOnly = true;
                } else {
                    useSignsOnly = false;
                }
                break;
            }
            case GradientDescentMethod::NESTEROV:
            case GradientDescentMethod::NESTEROV_SIGN: {
                Nesterov nesterov;
                nesterov.learningRate = learningRate;
                // TODO Document this
                nesterov.momentumTerm = averageDecay;
                gradientDescentType = nesterov;
                if (method == GradientDescentMethod::NESTEROV_SIGN) {
                    useSignsOnly = true;
                } else {
                    useSignsOnly = false;
                }
                break;
            }
        }
    }

    /**
     * specifyFormula specifies a CheckTask.
     * This will setup the matrices used for computing the derivatives by constructing the
     * SparseDerivativeInstantiationModelChecker. Note this can consume a substantial amount of memory if the model is
     * big and there's a large number of parameters.
     * @param env The environment. Pass the same environment as to gradientDescent. We need this because we need to know what kind of
     * equation solver we are dealing with.
     * @param checkTask The CheckTask.
     */
    void specifyFormula(Environment const& env, modelchecker::CheckTask<logic::Formula, FunctionType> const& checkTask) {
        this->currentFormula = checkTask.getFormula().asSharedPointer();
        this->currentCheckTask = std::make_unique<storm::modelchecker::CheckTask<storm::logic::Formula, FunctionType>>(
            checkTask.substituteFormula(*currentFormula).template convertValueType<FunctionType>());

        if (!checkTask.getFormula().isRewardOperatorFormula()) {
            this->currentFormulaNoBound = std::make_shared<storm::logic::ProbabilityOperatorFormula>(
                checkTask.getFormula().asProbabilityOperatorFormula().getSubformula().asSharedPointer(),
                storm::logic::OperatorInformation(boost::none, boost::none));
        } else {
            // No worries, this works as intended, the API is just weird.
            this->currentFormulaNoBound =
                std::make_shared<storm::logic::RewardOperatorFormula>(checkTask.getFormula().asRewardOperatorFormula().getSubformula().asSharedPointer());
        }
        this->currentCheckTaskNoBound = std::make_unique<storm::modelchecker::CheckTask<storm::logic::Formula, FunctionType>>(*currentFormulaNoBound);
        this->currentCheckTaskNoBoundConstantType =
            std::make_unique<storm::modelchecker::CheckTask<storm::logic::Formula, ConstantType>>(*currentFormulaNoBound);

<<<<<<< HEAD
            /**
            * Perform Gradient Descent for optimization.
            * @param env The environment. Pass the same environment as to specifyFormula.
            */
            std::pair<std::map<typename utility::parametric::VariableType<FunctionType>::type, typename utility::parametric::CoefficientType<FunctionType>::type>, ConstantType> gradientDescentOpt(
                    Environment const& env, uint64_t maxInstantiations
            );

            /**
             * Print the previously done run as JSON. This run can be retrieved using getVisualizationWalk.
             */
            void printRunAsJson();
=======
        this->parameters = storm::models::sparse::getProbabilityParameters(model);
        if (checkTask.getFormula().isRewardOperatorFormula()) {
            for (auto const& rewardParameter : storm::models::sparse::getRewardParameters(model)) {
                this->parameters.insert(rewardParameter);
            }
        }
        instantiationModelChecker->specifyFormula(*this->currentCheckTaskNoBound);
        derivativeEvaluationHelper->specifyFormula(env, *this->currentCheckTaskNoBound);
    }
>>>>>>> b728f4d0

    /**
     * Perform Gradient Descent.
     * @param env The environment. Pass the same environment as to specifyFormula.
     */
    std::pair<std::map<typename utility::parametric::VariableType<FunctionType>::type, typename utility::parametric::CoefficientType<FunctionType>::type>,
              ConstantType>
    gradientDescent(Environment const& env);

    /**
     * Print the previously done run as JSON. This run can be retrieved using getVisualizationWalk.
     */
    void printRunAsJson();

    /**
     * A point in the Gradient Descent walk, recorded if recordRun is set to true in the constructor (false by default).
     */
    struct VisualizationPoint {
        std::map<typename utility::parametric::VariableType<FunctionType>::type, typename utility::parametric::CoefficientType<FunctionType>::type> position;
        ConstantType value;
    };
    /**
     * Get the visualization walk that is recorded if recordRun is set to true in the constructor (false by default).
     */
    std::vector<VisualizationPoint> getVisualizationWalk();

   private:
    void resetDynamicValues();

    std::unique_ptr<modelchecker::CheckTask<storm::logic::Formula, FunctionType>> currentCheckTask;
    std::unique_ptr<modelchecker::CheckTask<storm::logic::Formula, FunctionType>> currentCheckTaskNoBound;
    std::unique_ptr<modelchecker::CheckTask<storm::logic::Formula, ConstantType>> currentCheckTaskNoBoundConstantType;
    std::shared_ptr<storm::logic::Formula const> currentFormula;
    std::shared_ptr<storm::logic::Formula const> currentFormulaNoBound;

    const models::sparse::Dtmc<FunctionType> model;
    std::set<typename utility::parametric::VariableType<FunctionType>::type> parameters;
    const std::unique_ptr<storm::derivative::SparseDerivativeInstantiationModelChecker<FunctionType, ConstantType>> derivativeEvaluationHelper;
    std::unique_ptr<storm::analysis::MonotonicityHelper<FunctionType, ConstantType>> monotonicityHelper;
    const std::unique_ptr<modelchecker::SparseDtmcInstantiationModelChecker<models::sparse::Dtmc<FunctionType>, ConstantType>> instantiationModelChecker;
    boost::optional<std::map<typename utility::parametric::VariableType<FunctionType>::type, typename utility::parametric::CoefficientType<FunctionType>::type>>
        startPoint;
    const uint_fast64_t miniBatchSize;
    const ConstantType terminationEpsilon;
    const GradientDescentConstraintMethod constraintMethod;

    // This is for visualizing data
    const bool recordRun;
    std::vector<VisualizationPoint> walk;

<<<<<<< HEAD
            ConstantType stochasticGradientDescent(
                Environment const& env,
                std::map<typename utility::parametric::VariableType<FunctionType>::type, typename utility::parametric::CoefficientType<FunctionType>::type> &position
            );

            ConstantType stochasticGradientDescentOpt(
                    Environment const& env,
                    std::map<typename utility::parametric::VariableType<FunctionType>::type, typename utility::parametric::CoefficientType<FunctionType>::type> &position
            );

            ConstantType doStep(
                typename utility::parametric::VariableType<FunctionType>::type steppingParameter,
                std::map<typename utility::parametric::VariableType<FunctionType>::type, typename utility::parametric::CoefficientType<FunctionType>::type> &position,
                const std::map<typename utility::parametric::VariableType<FunctionType>::type, ConstantType> &gradient,
                uint_fast64_t stepNum
            );
            ConstantType constantTypeSqrt(ConstantType input) {
                if (std::is_same<ConstantType, double>::value) {
                    return utility::sqrt(input);
                } else {
                    return carl::sqrt(input);
                }
            }
=======
    // Gradient Descent types and data that belongs to them, with hyperparameters and running data.
    struct Adam {
        ConstantType averageDecay;
        ConstantType squaredAverageDecay;
        ConstantType learningRate;
        std::map<typename utility::parametric::VariableType<FunctionType>::type, ConstantType> decayingStepAverageSquared;
        std::map<typename utility::parametric::VariableType<FunctionType>::type, ConstantType> decayingStepAverage;
    };
    struct RAdam {
        ConstantType averageDecay;
        ConstantType squaredAverageDecay;
        ConstantType learningRate;
        std::map<typename utility::parametric::VariableType<FunctionType>::type, ConstantType> decayingStepAverageSquared;
        std::map<typename utility::parametric::VariableType<FunctionType>::type, ConstantType> decayingStepAverage;
    };
    struct RmsProp {
        ConstantType averageDecay;
        ConstantType learningRate;
        std::map<typename utility::parametric::VariableType<FunctionType>::type, ConstantType> rootMeanSquare;
    };
    struct Plain {
        ConstantType learningRate;
    };
    struct Momentum {
        ConstantType learningRate;
        ConstantType momentumTerm;
        std::map<typename utility::parametric::VariableType<FunctionType>::type, ConstantType> pastStep;
    };
    struct Nesterov {
        ConstantType learningRate;
        ConstantType momentumTerm;
        std::map<typename utility::parametric::VariableType<FunctionType>::type, ConstantType> pastStep;
    };
    typedef boost::variant<Adam, RAdam, RmsProp, Plain, Momentum, Nesterov> GradientDescentType;
    GradientDescentType gradientDescentType;
    // Only respected by some Gradient Descent methods, the ones that have a "sign" version in the GradientDescentMethod enum
    bool useSignsOnly;

    ConstantType logarithmicBarrierTerm;
>>>>>>> b728f4d0

    ConstantType stochasticGradientDescent(
        Environment const& env,
        std::map<typename utility::parametric::VariableType<FunctionType>::type, typename utility::parametric::CoefficientType<FunctionType>::type>& position);
    ConstantType doStep(
        typename utility::parametric::VariableType<FunctionType>::type steppingParameter,
        std::map<typename utility::parametric::VariableType<FunctionType>::type, typename utility::parametric::CoefficientType<FunctionType>::type>& position,
        const std::map<typename utility::parametric::VariableType<FunctionType>::type, ConstantType>& gradient, uint_fast64_t stepNum);
    ConstantType constantTypeSqrt(ConstantType input) {
        if (std::is_same<ConstantType, double>::value) {
            return utility::sqrt(input);
        } else {
            return carl::sqrt(input);
        }
    }

    utility::Stopwatch stochasticWatch;
    utility::Stopwatch batchWatch;
    utility::Stopwatch startingPointCalculationWatch;
};
}  // namespace derivative
}  // namespace storm

#endif  // STORM_DERIVATIVECHECKER_H<|MERGE_RESOLUTION|>--- conflicted
+++ resolved
@@ -151,20 +151,6 @@
         this->currentCheckTaskNoBoundConstantType =
             std::make_unique<storm::modelchecker::CheckTask<storm::logic::Formula, ConstantType>>(*currentFormulaNoBound);
 
-<<<<<<< HEAD
-            /**
-            * Perform Gradient Descent for optimization.
-            * @param env The environment. Pass the same environment as to specifyFormula.
-            */
-            std::pair<std::map<typename utility::parametric::VariableType<FunctionType>::type, typename utility::parametric::CoefficientType<FunctionType>::type>, ConstantType> gradientDescentOpt(
-                    Environment const& env, uint64_t maxInstantiations
-            );
-
-            /**
-             * Print the previously done run as JSON. This run can be retrieved using getVisualizationWalk.
-             */
-            void printRunAsJson();
-=======
         this->parameters = storm::models::sparse::getProbabilityParameters(model);
         if (checkTask.getFormula().isRewardOperatorFormula()) {
             for (auto const& rewardParameter : storm::models::sparse::getRewardParameters(model)) {
@@ -174,7 +160,6 @@
         instantiationModelChecker->specifyFormula(*this->currentCheckTaskNoBound);
         derivativeEvaluationHelper->specifyFormula(env, *this->currentCheckTaskNoBound);
     }
->>>>>>> b728f4d0
 
     /**
      * Perform Gradient Descent.
@@ -225,31 +210,6 @@
     const bool recordRun;
     std::vector<VisualizationPoint> walk;
 
-<<<<<<< HEAD
-            ConstantType stochasticGradientDescent(
-                Environment const& env,
-                std::map<typename utility::parametric::VariableType<FunctionType>::type, typename utility::parametric::CoefficientType<FunctionType>::type> &position
-            );
-
-            ConstantType stochasticGradientDescentOpt(
-                    Environment const& env,
-                    std::map<typename utility::parametric::VariableType<FunctionType>::type, typename utility::parametric::CoefficientType<FunctionType>::type> &position
-            );
-
-            ConstantType doStep(
-                typename utility::parametric::VariableType<FunctionType>::type steppingParameter,
-                std::map<typename utility::parametric::VariableType<FunctionType>::type, typename utility::parametric::CoefficientType<FunctionType>::type> &position,
-                const std::map<typename utility::parametric::VariableType<FunctionType>::type, ConstantType> &gradient,
-                uint_fast64_t stepNum
-            );
-            ConstantType constantTypeSqrt(ConstantType input) {
-                if (std::is_same<ConstantType, double>::value) {
-                    return utility::sqrt(input);
-                } else {
-                    return carl::sqrt(input);
-                }
-            }
-=======
     // Gradient Descent types and data that belongs to them, with hyperparameters and running data.
     struct Adam {
         ConstantType averageDecay;
@@ -289,7 +249,6 @@
     bool useSignsOnly;
 
     ConstantType logarithmicBarrierTerm;
->>>>>>> b728f4d0
 
     ConstantType stochasticGradientDescent(
         Environment const& env,
