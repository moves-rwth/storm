--- conflicted
+++ resolved
@@ -5,10 +5,7 @@
 #include <iostream>
 #include <vector>
 #include <memory>
-<<<<<<< HEAD
 #include <boost/optional.hpp>
-=======
->>>>>>> 9d440dc4
 
 #include "storm/storage/BitVector.h"
 #include "storm/storage/StronglyConnectedComponent.h"
@@ -130,14 +127,15 @@
 
                     /*!
                      * Merges node2 into node1.
-<<<<<<< HEAD
-                     */
-                    void mergeNodes(Node* node1, Node* node2);
+                     * @return false when merging leads to invalid order
+                     */
+                    bool mergeNodes(Node* node1, Node* node2);
 
                     /*!
                      * Merges node of var2 into node of var1.
-                     */
-                    void merge(uint_fast64_t var1, uint_fast64_t var2);
+                     * @return false when merging leads to invalid order
+                     */
+                    bool merge(uint_fast64_t var1, uint_fast64_t var2);
 
                     /*!
                      * Compares the level of the nodes of the states.
@@ -151,7 +149,7 @@
                      *         UNKNOWN if it is unclear from the structure of the order how the nodes relate.
                      */
                     Order::NodeComparison compare(uint_fast64_t state1, uint_fast64_t state2, NodeComparison hypothesis = UNKNOWN);
-                    Order::NodeComparison compareFast(uint_fast64_t state1, uint_fast64_t state2, NodeComparison hypothesis = UNKNOWN);
+                    Order::NodeComparison compareFast(uint_fast64_t state1, uint_fast64_t state2, NodeComparison hypothesis = UNKNOWN) const;
 
                     /*!
                      * Compares the level of the two nodes.
@@ -164,62 +162,13 @@
                      *         UNKNOWN if it is unclear from the structure of the order how the nodes relate.
                      */
                     NodeComparison compare(Node* node1, Node* node2, NodeComparison hypothesis = UNKNOWN);
-                    NodeComparison compareFast(Node* node1, Node* node2, NodeComparison hypothesis = UNKNOWN);
+                    NodeComparison compareFast(Node* node1, Node* node2, NodeComparison hypothesis = UNKNOWN) const;
 
                     /*!
                      * Check if state is already contained in order.
                      */
                     bool contains(uint_fast64_t state) const;
 
-                    /*!
-                     * Returns a BitVector in which all added states are set.
-                     *
-                     * @return The BitVector with all added states.
-                     */
-                    storm::storage::BitVector getAddedStates() const;
-=======
-                     * @return false when merging leads to invalid order
-                     */
-                    bool mergeNodes(Node* node1, Node* node2);
-
-                    /*!
-                     * Merges node of var2 into node of var1.
-                     * @return false when merging leads to invalid order
-                     */
-                    bool merge(uint_fast64_t var1, uint_fast64_t var2);
-
-                    /*!
-                     * Compares the level of the nodes of the states.
-                     * Behaviour unknown when one or more of the states does not occur at any Node in the Order.
-                     *
-                     * @param State1 the first state.
-                     * @param State2 the second state.
-                     * @return SAME if the nodes are on the same level;
-                     *         ABOVE if the node of the first state is closer to top than the node of the second state;
-                     *         BELOW if the node of the second state is closer to top than the node of the first state;
-                     *         UNKNOWN if it is unclear from the structure of the order how the nodes relate.
-                     */
-                    Order::NodeComparison compare(uint_fast64_t state1, uint_fast64_t state2, NodeComparison hypothesis = UNKNOWN);
-                    Order::NodeComparison compareFast(uint_fast64_t state1, uint_fast64_t state2, NodeComparison hypothesis = UNKNOWN) const;
-
-                    /*!
-                     * Compares the level of the two nodes.
-                     *
-                     * @param node1 The first node.
-                     * @param node2 The second node.
-                     * @return SAME if the nodes are on the same level;
-                     *         ABOVE if node1 is closer to top than node2;
-                     *         BELOW if node2 is closer to top than node1;
-                     *         UNKNOWN if it is unclear from the structure of the order how the nodes relate.
-                     */
-                    NodeComparison compare(Node* node1, Node* node2, NodeComparison hypothesis = UNKNOWN);
-                    NodeComparison compareFast(Node* node1, Node* node2, NodeComparison hypothesis = UNKNOWN) const;
-
-                    /*!
-                     * Check if state is already contained in order.
-                     */
-                    bool contains(uint_fast64_t state) const;
-
 
                     /*!
                      * Retrieves the bottom node of the order.
@@ -232,7 +181,6 @@
                      * Returns true if done building the order.
                      */
                     bool getDoneBuilding() const;
->>>>>>> 9d440dc4
 
                     /*!
                      * Returns the next done state of the order, returns the number of state if end of done states is reached.
@@ -247,30 +195,6 @@
                      * @param state The number of the state.
                      * @return The pointer to the node of the state, nullptr if the node does not exist.
                      */
-<<<<<<< HEAD
-                    Node* getBottom() const;
-
-                    /*!
-                     * Returns true if done building the order.
-                     */
-                    bool getDoneBuilding() const;
-
-                    /*!
-                     * Returns the next added state of the order, returns the number of state if end of added states is reached.
-                     */
-                    uint_fast64_t getNextAddedState(uint_fast64_t state) const;
-                    uint_fast64_t getNextDoneState(uint_fast64_t state) const;
-
-                    uint_fast64_t getNumberOfDoneStates() const;
-
-                    /*!
-                     * Retrieves the pointer to a Node at which the state occurs.
-                     *
-                     * @param state The number of the state.
-                     * @return The pointer to the node of the state, nullptr if the node does not exist.
-                     */
-=======
->>>>>>> 9d440dc4
                     Node *getNode(uint_fast64_t state) const;
 
                     /*!
@@ -280,11 +204,7 @@
                      *
                      * @return The vector with nodes of the order.
                      */
-<<<<<<< HEAD
                     std::vector<Node*> getNodes() const;
-=======
-                    //std::vector<Node*> getNodes() const;
->>>>>>> 9d440dc4
 
                     std::vector<uint_fast64_t>& getStatesSorted();
                     /*!
@@ -338,11 +258,7 @@
                      * if s1 < numberOfStates && s2 == numberOfStates, all states excluding s1 could be sorted, forward reasonging can be continued
                      * else assumption is needed
                      */
-<<<<<<< HEAD
                     std::pair<std::pair<uint_fast64_t,uint_fast64_t>, std::vector<uint_fast64_t>> sortStatesForForward(uint_fast64_t currentState, std::vector<uint_fast64_t> const& successors);
-=======
-                    //std::pair<std::pair<uint_fast64_t,uint_fast64_t>, std::vector<uint_fast64_t>> sortStatesForForward(uint_fast64_t currentState, std::vector<uint_fast64_t> const& successors);
->>>>>>> 9d440dc4
 
                     /*!
                      * Sorts the given states if possible.
@@ -377,56 +293,12 @@
                     /*!
                      * If the order is fully built, this can be set to true.
                      */
-<<<<<<< HEAD
                     void setDoneBuilding(bool done = true);
-=======
-                    //void setDoneBuilding(bool done = true);
->>>>>>> 9d440dc4
 
                     /*!
                      * Prints the dot output to normal STORM_PRINT.
                      */
-<<<<<<< HEAD
                     void toDotOutput() const;
-
-                    /*!
-                     * Writes dotoutput to the given file.
-                     *
-                     * @param dotOutfile
-                     */
-                    void dotOutputToFile(std::ofstream& dotOutfile) const;
-
-                    /*!
-                     * Creates a copy of the calling Order.
-                     *
-                     * @return Pointer to the copy.
-                     */
-                    std::shared_ptr<Order> copy() const;
-//                    void setAddedSCC(uint_fast64_t sccNumber);
-                    void setAddedState(uint_fast64_t sccNumber);
-
-                    /*!
-                     * Adds an action for a state in an mdp
-                     *
-                     * @param state the considered state
-                     * @param action the action that should be taken by this scheduler at the state
-                     */
-                    void addToMdpScheduler(uint64_t state, uint64_t action);
-
-                    /*!
-                     * Gives the best action for a state in an mdp
-                     *
-                     * @param state the considered state
-                     * @return the best action to be taken according to mdpScheduler
-                     */
-                    uint64_t getActionAtState(uint64_t state);
-
-                    bool same(uint64_t state1, uint64_t state2);
-
-                protected:
-                    storage::Decomposition<storage::StronglyConnectedComponent> getDecomposition() const;
-=======
-                    //void toDotOutput() const;
 
                     /*!
                      * Writes dotoutput to the given file.
@@ -444,49 +316,49 @@
 //                    void setAddedSCC(uint_fast64_t sccNumber);
                     void setDoneState(uint_fast64_t sccNumber);
 
+                    /*!
+                     * Adds an action for a state in an mdp
+                     *
+                     * @param state the considered state
+                     * @param action the action that should be taken by this scheduler at the state
+                     */
+                    void addToMdpScheduler(uint64_t state, uint64_t action);
+
+                    /*!
+                     * Gives the best action for a state in an mdp
+                     *
+                     * @param state the considered state
+                     * @return the best action to be taken according to mdpScheduler
+                     */
+                    uint64_t getActionAtState(uint64_t state);
+
                     bool isInvalid() const;
 
                 protected:
                     //storage::Decomposition<storage::StronglyConnectedComponent> getDecomposition() const;
->>>>>>> 9d440dc4
 
 
                 private:
                     bool above(Node * node1, Node * node2);
 
-<<<<<<< HEAD
                     bool above(Node * node1, Node * node2, storm::analysis::Order::Node *nodePrev, storm::storage::BitVector *statesSeen);
 
                     bool aboveFast(Node * node1, Node * node2);
 
-=======
-                    //bool above(Node * node1, Node * node2, storm::analysis::Order::Node *nodePrev, storm::storage::BitVector *statesSeen);
-
-                    bool aboveFast(Node * node1, Node * node2) const;
-
->>>>>>> 9d440dc4
                     void init(uint_fast64_t numberOfStates, storage::Decomposition<storage::StronglyConnectedComponent>, bool doneBuilding = false);
 
                     std::string nodeName(Node n) const;
 
                     std::string nodeLabel(Node n) const;
 
-<<<<<<< HEAD
+                    bool invalid;
+
                     void nodeOutput();
-=======
-                    bool invalid;
-
-                    //void nodeOutput();
->>>>>>> 9d440dc4
 
                     bool doneBuilding;
 
                     bool onlyBottomTopOrder;
 
-<<<<<<< HEAD
-                    storm::storage::BitVector addedStates;
-=======
->>>>>>> 9d440dc4
                     storm::storage::BitVector doneStates;
                     storm::storage::BitVector trivialStates;
 
@@ -501,15 +373,9 @@
                     uint_fast64_t numberOfStates;
 
                     uint_fast64_t numberOfAddedStates;
-<<<<<<< HEAD
 
                     boost::optional<std::vector<uint64_t>> mdpScheduler;
                     std::vector<uint_fast64_t> statesSorted;
-=======
-
-                    std::vector<uint_fast64_t> statesSorted;
-
->>>>>>> 9d440dc4
                 };
             }
 }
