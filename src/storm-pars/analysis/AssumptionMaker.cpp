--- conflicted
+++ resolved
@@ -18,71 +18,46 @@
             return createAndCheckAssumptions(val1, val2, order, region, vec1, vec2);
         }
 
-<<<<<<< HEAD
-            template <typename ValueType, typename ConstantType>
-        std::map<std::shared_ptr<expressions::BinaryRelationExpression>, AssumptionStatus> AssumptionMaker<ValueType, ConstantType>::createAndCheckAssumptions(uint_fast64_t val1, uint_fast64_t val2, std::shared_ptr<Order> order, storage::ParameterRegion<ValueType> region, std::vector<ConstantType> const minValues, std::vector<ConstantType> const maxValues) const {
-            std::map<std::shared_ptr<expressions::BinaryRelationExpression>, AssumptionStatus> result;
-            STORM_LOG_INFO("Creating assumptions for " << val1 << " and " << val2);
-=======
         template <typename ValueType, typename ConstantType>
         std::map<std::shared_ptr<expressions::BinaryRelationExpression>, AssumptionStatus> AssumptionMaker<ValueType, ConstantType>::createAndCheckAssumptions(uint_fast64_t val1, uint_fast64_t val2, std::shared_ptr<Order> order, storage::ParameterRegion<ValueType> region, std::vector<ConstantType> const minValues, std::vector<ConstantType> const maxValues) const {
             std::map<std::shared_ptr<expressions::BinaryRelationExpression>, AssumptionStatus> result;
             STORM_LOG_INFO("Creating assumptions for " << val1 << " and " << val2);
             assert (order->compare(val1, val2) == Order::UNKNOWN);
->>>>>>> 9d440dc4
             auto assumption = createAndCheckAssumption(val1, val2, expressions::BinaryRelationExpression::RelationType::Greater, order, region, minValues, maxValues);
             if (assumption.second != AssumptionStatus::INVALID) {
                 result.insert(assumption);
                 if (assumption.second == AssumptionStatus::VALID) {
                     assert (createAndCheckAssumption(val2, val1, expressions::BinaryRelationExpression::RelationType::Greater, order, region, minValues, maxValues).second != AssumptionStatus::VALID
                             && createAndCheckAssumption(val1, val2, expressions::BinaryRelationExpression::RelationType::Equal, order, region, minValues, maxValues).second != AssumptionStatus::VALID);
-<<<<<<< HEAD
-                    return result;
-                }
-            }
-=======
                     STORM_LOG_INFO("Assumption " << assumption.first << "is valid" << std::endl);
                     return result;
                 }
             }
             assert (order->compare(val1, val2) == Order::UNKNOWN);
->>>>>>> 9d440dc4
             assumption = createAndCheckAssumption(val2, val1, expressions::BinaryRelationExpression::RelationType::Greater, order, region, minValues, maxValues);
             if (assumption.second != AssumptionStatus::INVALID) {
                 if (assumption.second == AssumptionStatus::VALID) {
                     result.clear();
                     result.insert(assumption);
                     assert (createAndCheckAssumption(val1, val2, expressions::BinaryRelationExpression::RelationType::Equal, order, region, minValues, maxValues).second != AssumptionStatus::VALID);
-<<<<<<< HEAD
-=======
                     STORM_LOG_INFO("Assumption " << assumption.first << "is valid" << std::endl);
->>>>>>> 9d440dc4
                     return result;
                 }
                 result.insert(assumption);
             }
-<<<<<<< HEAD
-=======
                 assert (order->compare(val1, val2) == Order::UNKNOWN);
->>>>>>> 9d440dc4
             assumption = createAndCheckAssumption(val1, val2, expressions::BinaryRelationExpression::RelationType::Equal, order, region, minValues, maxValues);
             if (assumption.second != AssumptionStatus::INVALID) {
                 if (assumption.second == AssumptionStatus::VALID) {
                     result.clear();
                     result.insert(assumption);
-<<<<<<< HEAD
-=======
                     STORM_LOG_INFO("Assumption " << assumption.first << "is valid" << std::endl);
->>>>>>> 9d440dc4
                     return result;
                 }
                 result.insert(assumption);
             }
-<<<<<<< HEAD
-=======
                 assert (order->compare(val1, val2) == Order::UNKNOWN);
             STORM_LOG_INFO("None of the assumptions is valid, number of possible assumptions:  " << result.size() << std::endl);
->>>>>>> 9d440dc4
             return result;
         }
 
