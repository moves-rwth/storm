--- conflicted
+++ resolved
@@ -62,14 +62,6 @@
             bool isDone() const;
             void setDone(bool done = true);
 
-<<<<<<< HEAD
-            /*!
-             * Sets the value of a given state to true in statesMonotone.
-             *
-             * @param state The state.
-             */
-            void setStateMonotone(uint_fast64_t state);
-=======
             bool isNoMonotonicity() const;
 
             void setConstant(uint_fast64_t state);
@@ -84,7 +76,6 @@
              * @return Results so far
              */
             std::string toString() const;
->>>>>>> 598d905d
 
 
         private:
