#include "MonotonicityResult.h"

#include "storm/utility/macros.h"
#include "storm/exceptions/NotImplementedException.h"
#include "storm/models/sparse/Dtmc.h"
#include "storm/models/sparse/Mdp.h"

namespace storm {
    namespace analysis {

        template <typename VariableType>
        MonotonicityResult<VariableType>::MonotonicityResult() {
            this->done = false;
            this->somewhereMonotonicity = false;
            this->allMonotonicity = true;
        }

        template <typename VariableType>
        void MonotonicityResult<VariableType>::addMonotonicityResult(VariableType var,  MonotonicityResult<VariableType>::Monotonicity mon) {
            monotonicityResult.insert(std::pair<VariableType, MonotonicityResult<VariableType>::Monotonicity>(std::move(var), std::move(mon)));
        }

        template <typename VariableType>
<<<<<<< HEAD
        void MonotonicityResult<VariableType>::updateMonotonicityResult(VariableType var, MonotonicityResult<VariableType>::Monotonicity mon) {
=======
        void MonotonicityResult<VariableType>::updateMonotonicityResult(VariableType var,
                                                                        MonotonicityResult<VariableType>::Monotonicity mon) {

>>>>>>> 42e47758
            if (mon == MonotonicityResult<VariableType>::Monotonicity::Not) {
                mon = MonotonicityResult<VariableType>::Monotonicity::Unknown;
            }

            if (monotonicityResult.find(var) == monotonicityResult.end()) {
                addMonotonicityResult(std::move(var), std::move(mon));
            } else {
                auto monRes = monotonicityResult[var];
                if (monRes == MonotonicityResult<VariableType>::Monotonicity::Unknown || monRes == mon || mon == MonotonicityResult<VariableType>::Monotonicity::Constant) {
                    return;
                } else if (mon == MonotonicityResult<VariableType>::Monotonicity::Unknown || monRes == MonotonicityResult<VariableType>::Monotonicity::Constant ) {
                    monotonicityResult[var] = mon;
                } else {
                    monotonicityResult[var] = MonotonicityResult<VariableType>::Monotonicity::Unknown;
                }
            }
<<<<<<< HEAD
            if (monotonicityResult[var] == MonotonicityResult<VariableType>::Monotonicity::Unknown) {
=======
            if(monotonicityResult[var] == MonotonicityResult<VariableType>::Monotonicity::Unknown) {
>>>>>>> 42e47758
                setAllMonotonicity(false);
                setSomewhereMonotonicity(false);
            } else {
                setSomewhereMonotonicity(true);
            }
        }

        template <typename VariableType>
        typename MonotonicityResult<VariableType>::Monotonicity MonotonicityResult<VariableType>::getMonotonicity(VariableType var) {
            auto itr = monotonicityResult.find(var);
            if (itr != monotonicityResult.end()) {
                return itr->second;
            }
            return Monotonicity::Unknown;
        }

        template <typename VariableType>
        std::map<VariableType, typename MonotonicityResult<VariableType>::Monotonicity> MonotonicityResult<VariableType>::getMonotonicityResult() {
            return monotonicityResult;
        }

        template <typename VariableType>
        std::string MonotonicityResult<VariableType>::toString() {
            std::string result;
            for (auto res : getMonotonicityResult()) {
                result += res.first.name();
                switch (res.second) {
                    case MonotonicityResult<VariableType>::Monotonicity::Incr:
                        result += " MonIncr; ";
                        break;
                    case MonotonicityResult<VariableType>::Monotonicity::Decr:
                        result += " MonDecr; ";
                        break;
                    case MonotonicityResult<VariableType>::Monotonicity::Constant:
                        result += " Constant; ";
                        break;
                    case MonotonicityResult<VariableType>::Monotonicity::Not:
                        result += " NotMon; ";
                        break;
                    case MonotonicityResult<VariableType>::Monotonicity::Unknown:
                        result += " Unknown; ";
                        break;
                    default:
                        STORM_LOG_THROW(false, storm::exceptions::NotImplementedException, "Could not get a string from the region monotonicity check result. The case has not been implemented");
                }
            }
            return result;
        }

        template <typename VariableType>
        void MonotonicityResult<VariableType>::setDone(bool done) {
            this->done = done;
        }

        template <typename VariableType>
        bool MonotonicityResult<VariableType>::isDone() {
            return done;
        }

        template <typename VariableType>
        void MonotonicityResult<VariableType>::setSomewhereMonotonicity(bool somewhereMonotonicity) {
            this->somewhereMonotonicity = somewhereMonotonicity;
        }

        template <typename VariableType>
        bool MonotonicityResult<VariableType>::isSomewhereMonotonicity() {
            if(somewhereMonotonicity == false){
                for(auto itr : monotonicityResult){
                    if(itr.second != MonotonicityResult<VariableType>::Monotonicity::Unknown){
                        setSomewhereMonotonicity(true);
                        break;
                    }
                }
            }
            return somewhereMonotonicity;
        }

        template <typename VariableType>
        void MonotonicityResult<VariableType>::setAllMonotonicity(bool allMonotonicity) {
            this->allMonotonicity = allMonotonicity;
        }

        template <typename VariableType>
        bool MonotonicityResult<VariableType>::isAllMonotonicity() {
            return allMonotonicity;
        }

        template <typename VariableType>
        std::shared_ptr<MonotonicityResult<VariableType>> MonotonicityResult<VariableType>::copy() {
            std::shared_ptr<MonotonicityResult<VariableType>> copy = std::make_shared<MonotonicityResult<VariableType>>();
            copy->monotonicityResult = std::map<VariableType, Monotonicity>(monotonicityResult);
            copy->setAllMonotonicity(allMonotonicity);
            copy->setSomewhereMonotonicity(somewhereMonotonicity);
            copy->setDone(done);
            return copy;
        }


        template class MonotonicityResult<storm::RationalFunctionVariable>;
    }
}<|MERGE_RESOLUTION|>--- conflicted
+++ resolved
@@ -21,13 +21,8 @@
         }
 
         template <typename VariableType>
-<<<<<<< HEAD
         void MonotonicityResult<VariableType>::updateMonotonicityResult(VariableType var, MonotonicityResult<VariableType>::Monotonicity mon) {
-=======
-        void MonotonicityResult<VariableType>::updateMonotonicityResult(VariableType var,
-                                                                        MonotonicityResult<VariableType>::Monotonicity mon) {
 
->>>>>>> 42e47758
             if (mon == MonotonicityResult<VariableType>::Monotonicity::Not) {
                 mon = MonotonicityResult<VariableType>::Monotonicity::Unknown;
             }
@@ -44,11 +39,7 @@
                     monotonicityResult[var] = MonotonicityResult<VariableType>::Monotonicity::Unknown;
                 }
             }
-<<<<<<< HEAD
             if (monotonicityResult[var] == MonotonicityResult<VariableType>::Monotonicity::Unknown) {
-=======
-            if(monotonicityResult[var] == MonotonicityResult<VariableType>::Monotonicity::Unknown) {
->>>>>>> 42e47758
                 setAllMonotonicity(false);
                 setSomewhereMonotonicity(false);
             } else {
