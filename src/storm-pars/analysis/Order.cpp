#include "Order.h"

#include <iostream>
#include <storm/utility/macros.h>
#include <queue>


namespace storm {
    namespace analysis {
        Order::Order(storm::storage::BitVector* topStates, storm::storage::BitVector* bottomStates, uint_fast64_t numberOfStates, storage::Decomposition<storage::StronglyConnectedComponent> decomposition, std::vector<uint_fast64_t> statesSorted) {
            init(numberOfStates, decomposition);
            this->numberOfAddedStates = 0;
            this->onlyBottomTopOrder = true;
            for (auto const& i : *topStates) {
                this->doneStates.set(i);
                this->bottom->statesAbove.set(i);
                this->top->states.insert(i);
                this->nodes[i] = top;
                numberOfAddedStates++;
            }
            this->statesSorted = statesSorted;

            for (auto const& i : *bottomStates) {
                this->doneStates.set(i);
                this->bottom->states.insert(i);
                this->nodes[i] = bottom;
                numberOfAddedStates++;
            }
            assert (numberOfAddedStates <= numberOfStates);
            assert (doneStates.getNumberOfSetBits() == (topStates->getNumberOfSetBits() + bottomStates->getNumberOfSetBits()));
            if (numberOfAddedStates == numberOfStates) {
                doneBuilding = doneStates.full();
            }

        }

        Order::Order(uint_fast64_t topState, uint_fast64_t bottomState, uint_fast64_t numberOfStates, storage::Decomposition<storage::StronglyConnectedComponent> decomposition, std::vector<uint_fast64_t> statesSorted) {
            init(numberOfStates, decomposition);

            this->onlyBottomTopOrder = true;
            this->doneStates.set(topState);

            this->bottom->statesAbove.set(topState);
            this->top->states.insert(topState);
            this->nodes[topState] = top;

            this->doneStates.set(bottomState);

            this->bottom->states.insert(bottomState);
            this->nodes[bottomState] = bottom;
            this->numberOfAddedStates = 2;
            assert (numberOfAddedStates <= numberOfStates);

            this->statesSorted = statesSorted;
            assert (doneStates.getNumberOfSetBits() == 2);
            if (numberOfAddedStates == numberOfStates) {
                doneBuilding = doneStates.full();
            }
        }

        Order::Order(){
            this->invalid = false;
        }

        /*** Modifying the order ***/

        void Order::add(uint_fast64_t state) {
            assert (nodes[state] == nullptr);
            addBetween(state, top, bottom);
            addStateToHandle(state);
        }

        void Order::addAbove(uint_fast64_t state, Node *node) {
            STORM_LOG_INFO("Add " << state << " above " << *node->states.begin() << std::endl);

            assert (nodes[state] == nullptr);
            Node *newNode = new Node();
            nodes[state] = newNode;

            newNode->states.insert(state);
            newNode->statesAbove = storm::storage::BitVector(numberOfStates, false);
            for (auto const &state : top->states) {
                newNode->statesAbove.set(state);
            }
            node->statesAbove.set(state);
            numberOfAddedStates++;
            onlyBottomTopOrder = false;
            if (numberOfAddedStates == numberOfStates) {
                doneBuilding = doneStates.full();
            }

        }

        void Order::addBelow(uint_fast64_t state, Node *node) {
            STORM_LOG_INFO("Add " << state << " below " << *node->states.begin()<< std::endl);

            assert (nodes[state] == nullptr);
            Node *newNode = new Node();
            nodes[state] = newNode;
            newNode->states.insert(state);
            newNode->statesAbove = storm::storage::BitVector((node->statesAbove));
            for (auto statesAbove : node->states) {
                newNode->statesAbove.set(statesAbove);
            }
            bottom->statesAbove.set(state);
            numberOfAddedStates++;
            onlyBottomTopOrder = false;
            if (numberOfAddedStates == numberOfStates) {
                doneBuilding = doneStates.full();
            }
            assert (numberOfAddedStates <= numberOfStates);

        }

        void Order::addBetween(uint_fast64_t state, Node *above, Node *below) {
            STORM_LOG_INFO("Add " << state << " between (above) " << *above->states.begin() << " and " << *below->states.begin() << std::endl);

            assert(compare(above, below) == ABOVE);
            assert (above != nullptr && below != nullptr);
            if (nodes[state] == nullptr) {
                // State is not in the order yet
                Node *newNode = new Node();
                nodes[state] = newNode;

                newNode->states.insert(state);
                newNode->statesAbove = storm::storage::BitVector(above->statesAbove);
                for (auto aboveStates : above->states) {
                    newNode->statesAbove.set(aboveStates);
                }
                below->statesAbove.set(state);
                numberOfAddedStates++;
                onlyBottomTopOrder = false;
                if (numberOfAddedStates == numberOfStates) {
                    doneBuilding = doneStates.full();
                }
                assert (numberOfAddedStates <= numberOfStates);
            } else {
                // State is in the order already, so we add the new relations
                addRelationNodes(above, nodes[state]);
                addRelationNodes(nodes[state], below);
            }
        }

        void Order::addBetween(uint_fast64_t state, uint_fast64_t above, uint_fast64_t below) {
            assert (compare(above, below) == ABOVE);
            assert (getNode(below)->states.find(below) != getNode(below)->states.end());
            assert (getNode(above)->states.find(above) != getNode(above)->states.end());

            addBetween(state, getNode(above), getNode(below));
        }

        void Order::addRelation(uint_fast64_t above, uint_fast64_t below, bool allowMerge) {
            assert (getNode(above) != nullptr && getNode(below) != nullptr);
            addRelationNodes(getNode(above), getNode(below), allowMerge);
        }

        void Order::addRelationNodes(Order::Node *above, Order::Node * below, bool allowMerge) {
            assert (allowMerge || compare(above, below) != BELOW);

            STORM_LOG_INFO("Add relation between (above) " << *above->states.begin() << " and " << *below->states.begin() << std::endl);

            if (allowMerge) {
                if (compare(below, above) == ABOVE) {
                    mergeNodes(above, below);
                    return;
                }
            }
            below->statesAbove |= ((above->statesAbove));
            for (auto const &state : above->states) {
                below->statesAbove.set(state);
            }
            assert (compare(above, below) == ABOVE);
        }

        void Order::addToNode(uint_fast64_t state, Node *node) {
            STORM_LOG_INFO("Add "<< state << " to between (above) " << *node->states.begin() << std::endl);

            if (nodes[state] == nullptr) {
                // State is not in the order yet
                node->states.insert(state);
                nodes[state] = node;
                numberOfAddedStates++;
                if (numberOfAddedStates == numberOfStates) {
                    doneBuilding = doneStates.full();
                }
                assert (numberOfAddedStates <= numberOfStates);

            } else {
                // State is in the order already, so we merge the nodes
                mergeNodes(nodes[state], node);
            }
        }

        bool Order::mergeNodes(storm::analysis::Order::Node *node1, storm::analysis::Order::Node *node2) {
            STORM_LOG_INFO("Merge " << *node1->states.begin() << " and " << *node2->states.begin() << std::endl);

            // Merges node2 into node 1
            // everything above n2 also above n1
            node1->statesAbove |= ((node2->statesAbove));
            // add states of node 2 to node 1
            node1->states.insert(node2->states.begin(), node2->states.end());

            for(auto const& i : node2->states) {
                nodes[i] = node1;
            }

            for (auto const& node : nodes) {
                if (node != nullptr) {
                    for (auto state2 : node2->states) {
                        if (node->statesAbove[state2]) {
                            for (auto state1 : node1->states) {
                                node->statesAbove.set(state1);
                            }
                            break;
                        }
                    }
                }
            }
            for (uint_fast64_t i = 0; i < numberOfStates; ++i) {
                for (uint_fast64_t j= i + 1; j < numberOfStates; ++j) {
                    auto comp1 = compare(i,j);
                    auto comp2 = compare(j,i);
                    if (!((comp1 == BELOW && comp2 == ABOVE ) ||
                                                (comp1 == ABOVE && comp2 == BELOW) ||
                                                (comp1 == UNKNOWN && comp2 == UNKNOWN) ||
                                                (comp1 == SAME && comp2 == SAME))) {
                        invalid =  true;
                        return false;
                    }

                }
            }
            return !invalid;
        }

        bool Order::merge(uint_fast64_t var1, uint_fast64_t var2) {
            return mergeNodes(getNode(var1), getNode(var2));
        }

        /*** Checking on the order ***/

        Order::NodeComparison Order::compare(uint_fast64_t state1, uint_fast64_t state2, NodeComparison hypothesis){
            return  compare(getNode(state1), getNode(state2), hypothesis);
        }

        Order::NodeComparison Order::compareFast(uint_fast64_t state1, uint_fast64_t state2, NodeComparison hypothesis) const {
            auto res = compareFast(getNode(state1), getNode(state2), hypothesis);
            return res;
        }

        Order::NodeComparison Order::compareFast(Node* node1, Node* node2, NodeComparison hypothesis) const {
            if (node1 != nullptr && node2 != nullptr) {
                if (node1 == node2) {
                    return SAME;
                }

                if ((hypothesis == UNKNOWN || hypothesis == ABOVE) && ((node1 == top || node2 == bottom) || aboveFast(node1, node2))) {
                    return ABOVE;
                }

                if ((hypothesis == UNKNOWN || hypothesis == BELOW) && ((node2 == top || node1 == bottom) || aboveFast(node2, node1))) {
                    return BELOW;
                }
            }  else if (node1 == top || node2 == bottom) {
                return ABOVE;
            } else if (node2 == top || node1 == bottom) {
                return BELOW;
            }
            return UNKNOWN;
        }

        Order::NodeComparison Order::compare(Node* node1, Node* node2, NodeComparison hypothesis) {
            if (node1 != nullptr && node2 != nullptr) {
                auto comp = compareFast(node1, node2, hypothesis);
                if (comp != UNKNOWN) {
                    return comp;
                }
                if ((hypothesis == UNKNOWN || hypothesis == ABOVE) && above(node1, node2)) {
                    assert(!above(node2, node1));
                    return ABOVE;
                }

                if ((hypothesis == UNKNOWN || hypothesis == BELOW) && above(node2, node1)) {
                    return BELOW;
                }
            } else if (node1 == top || node2 == bottom) {
                return ABOVE;
            } else if (node2 == top || node1 == bottom) {
                return BELOW;
            }
            return UNKNOWN;
        }

        bool Order::contains(uint_fast64_t state) const {
            return state < numberOfStates && nodes[state] != nullptr;
        }

        Order::Node *Order::getBottom() const {
            return bottom;
        }

        bool Order::getDoneBuilding() const {
            assert (!doneStates.full() || numberOfAddedStates == numberOfStates);
            return doneStates.full();
        }

        uint_fast64_t Order::getNextDoneState(uint_fast64_t state) const {
            return doneStates.getNextSetIndex(state + 1);
        }

        Order::Node *Order::getNode(uint_fast64_t stateNumber) const {
            assert (stateNumber < numberOfStates);
            return nodes[stateNumber];
        }

        /*
        std::vector<Order::Node*> Order::getNodes() const {
            return nodes;
        }
        */

        std::vector<uint_fast64_t>& Order::getStatesSorted() {
            return statesSorted;
        }

        Order::Node *Order::getTop() const {
            return top;
        }

        uint_fast64_t Order::getNumberOfAddedStates() const {
            return numberOfAddedStates;
        }

        uint_fast64_t Order::getNumberOfStates() const {
            return numberOfStates;
        }

        bool Order::isBottomState(uint_fast64_t state) const {
            auto states = bottom->states;
            return states.find(state) != states.end();
        }

        bool Order::isTopState(uint_fast64_t state) const {
            auto states = top->states;
            return states.find(state) != states.end();
        }

        bool Order::isOnlyBottomTopOrder() const {
            return onlyBottomTopOrder;
        }

        std::vector<uint_fast64_t> Order::sortStates(std::vector<uint_fast64_t>* states) {
            assert (states != nullptr);
            uint_fast64_t numberOfStatesToSort = states->size();
            std::vector<uint_fast64_t> result;
            // Go over all states
            for (auto state : *states) {
                bool unknown = false;
                if (result.size() == 0) {
                    result.push_back(state);
                } else {
                    bool added = false;
                    for (auto itr = result.begin();  itr != result.end(); ++itr) {
                        auto compareRes = compare(state, (*itr));
                        if (compareRes == ABOVE || compareRes == SAME) {
                            // insert at current pointer (while keeping other values)
                            result.insert(itr, state);
                            added = true;
                            break;
                        } else if (compareRes == UNKNOWN) {
                            unknown = true;
                            break;
                        }
                    }
                    if (unknown) {
                        break;
                    }
                    if (!added) {
                        result.push_back(state);
                    }
                }
            }
            while (result.size() < numberOfStatesToSort) {
                result.push_back(numberOfStates);
            }
            assert (result.size() == numberOfStatesToSort);
            return result;
        }

        /*
        std::pair<std::pair<uint_fast64_t,uint_fast64_t>, std::vector<uint_fast64_t>> Order::sortStatesForForward(uint_fast64_t currentState, std::vector<uint_fast64_t> const& states) {
            std::vector<uint_fast64_t> statesSorted;
            statesSorted.push_back(currentState);
            // Go over all states
            bool oneUnknown = false;
            bool unknown = false;
            uint_fast64_t s1 = numberOfStates;
            uint_fast64_t s2 = numberOfStates;
            for (auto & state : states) {
                unknown = false;
                bool added = false;
                for (auto itr = statesSorted.begin(); itr != statesSorted.end(); ++itr) {
                    auto compareRes = compare(state, (*itr));
                    if (compareRes == ABOVE || compareRes == SAME) {
                        if (!contains(state) && compareRes == ABOVE) {
                            add(state);
                        }
                        added = true;
                        // insert at current pointer (while keeping other values)
                        statesSorted.insert(itr, state);
                        break;
                    } else if (compareRes == UNKNOWN && !oneUnknown) {
                        // We miss state in the result.
                        s1 = state;
                        s2 = *itr;
                        oneUnknown = true;
                        added = true;
                        break;
                    } else if (compareRes == UNKNOWN && oneUnknown) {
                        unknown = true;
                        added = true;
                        break;
                    }
                }
                if (!added ) {
                    // State will be last in the list
                    statesSorted.push_back(state);
                }
                if (unknown && oneUnknown) {
                    break;
                }
            }
            if (!unknown && oneUnknown) {
                assert (statesSorted.size() == states.size());
                s2 = numberOfStates;
            }
            assert (s1 == numberOfStates || (s1 != numberOfStates && s2 == numberOfStates && statesSorted.size() == states.size()) || (s1 !=numberOfStates && s2 != numberOfStates && statesSorted.size() < states.size()));

            return {{s1, s2}, statesSorted};
        }
        */

        std::pair<std::pair<uint_fast64_t ,uint_fast64_t>,std::vector<uint_fast64_t>> Order::sortStatesUnorderedPair(const std::vector<uint_fast64_t>* states) {
            assert (states != nullptr);
            uint_fast64_t numberOfStatesToSort = states->size();
            std::vector<uint_fast64_t> result;
            // Go over all states
            for (auto state : *states) {
                bool unknown = false;
                if (result.size() == 0) {
                    result.push_back(state);
                } else {
                    bool added = false;
                    for (auto itr = result.begin();  itr != result.end(); ++itr) {
                        auto compareRes = compare(state, (*itr));
                        if (compareRes == ABOVE || compareRes == SAME) {
                            // insert at current pointer (while keeping other values)
                            result.insert(itr, state);
                            added = true;
                            break;
                        } else if (compareRes == UNKNOWN) {
                            return {{(*itr), state}, std::move(result)};
                        }
                    }
                    if (unknown) {
                        break;
                    }
                    if (!added) {
                        result.push_back(state);
                    }
                }
            }

            assert (result.size() == numberOfStatesToSort);
            return {{numberOfStates, numberOfStates}, std::move(result)};
        }

        std::vector<uint_fast64_t> Order::sortStates(storm::storage::BitVector* states) {
            uint_fast64_t numberOfStatesToSort = states->getNumberOfSetBits();
            std::vector<uint_fast64_t> result;
            // Go over all states
            for (auto state : *states) {
                bool unknown = false;
                if (result.size() == 0) {
                    result.push_back(state);
                } else {
                    bool added = false;
                    for (auto itr = result.begin();  itr != result.end(); ++itr) {
                        auto compareRes = compare(state, (*itr));
                        if (compareRes == ABOVE || compareRes == SAME) {
                            // insert at current pointer (while keeping other values)
                            result.insert(itr, state);
                            added = true;
                            break;
                        } else if (compareRes == UNKNOWN) {
                            unknown = true;
                            break;
                        }
                    }
                    if (unknown) {
                        break;
                    }
                    if (!added) {
                        result.push_back(state);
                    }
                }
            }
            while (result.size() < numberOfStatesToSort) {
                result.push_back(numberOfStates);
            }
            assert (result.size() == numberOfStatesToSort);
            return result;
        }

        /*** Checking on helpfunctionality for building of order ***/

        std::shared_ptr<Order> Order::copy() const {
            assert (!isInvalid());
            std::shared_ptr<Order> copiedOrder = std::make_shared<Order>();
            copiedOrder->nodes = std::vector<Node *>(numberOfStates, nullptr);
            copiedOrder->onlyBottomTopOrder = this->isOnlyBottomTopOrder();
            copiedOrder->numberOfStates = this->getNumberOfStates();
            copiedOrder->statesSorted = std::vector<uint_fast64_t>(this->statesSorted);
            copiedOrder->statesToHandle = std::vector<uint_fast64_t>(this->statesToHandle);
            copiedOrder->trivialStates = storm::storage::BitVector(trivialStates);
            copiedOrder->doneStates = storm::storage::BitVector(doneStates);
            copiedOrder->numberOfAddedStates = this->numberOfAddedStates;
            copiedOrder->doneBuilding = this->doneBuilding;

            auto seenStates = storm::storage::BitVector(numberOfStates, false);
            //copy nodes
            for (uint_fast64_t state = 0; state < numberOfStates; ++state) {
                Node *oldNode = nodes.at(state);
                if (oldNode != nullptr) {
                    if (!seenStates[*(oldNode->states.begin())]) {
                        Node *newNode = new Node();
                        if (oldNode == this->getTop()) {
                            copiedOrder->top = newNode;
                        } else if (oldNode == this->getBottom()) {
                            copiedOrder->bottom = newNode;
                        }
                        newNode->statesAbove = storm::storage::BitVector(oldNode->statesAbove);
<<<<<<< HEAD
                        for (uint_fast64_t i = 0; i < oldNode->statesAbove.size(); ++i) {
=======
                        for (size_t i = 0; i < oldNode->statesAbove.size(); ++i) {
>>>>>>> 2d514f1e
                            assert (newNode->statesAbove[i] == oldNode->statesAbove[i]);
                        }
                        for (auto const &i : oldNode->states) {
                            assert (!seenStates[i]);
                            newNode->states.insert(i);
                            seenStates.set(i);
                            copiedOrder->nodes[i] = newNode;
                        }
                    }
                } else {
                    assert(copiedOrder->nodes[state] == nullptr);
                }
            }

            return copiedOrder;
        }

        /*** Setters ***/
        void Order::setDoneState(uint_fast64_t stateNumber) {
            doneStates.set(stateNumber);
        }

        /*** Output ***/
        /*
        void Order::toDotOutput() const {
            // Graphviz Output start
            STORM_PRINT("Dot Output:" << std::endl << "digraph model {" << std::endl);

            // Vertices of the digraph
            storm::storage::BitVector stateCoverage = storm::storage::BitVector(doneStates);
            for (uint_fast64_t i = 0; i < numberOfStates; ++i) {
                if (nodes[i] != nullptr) {
                    stateCoverage.set(i);
                }
            }
            for (uint_fast64_t i = stateCoverage.getNextSetIndex(0); i!= numberOfStates; i= stateCoverage.getNextSetIndex(i+1)) {
                for (uint_fast64_t j = i + 1; j < numberOfStates; j++) {
                    if (getNode(j) == getNode(i)) stateCoverage.set(j, false);
                }
                STORM_PRINT("\t" << nodeName(*getNode(i)) << " [ label = \"" << nodeLabel(*getNode(i)) << "\" ];" << std::endl);
            }

            // Edges of the digraph
            for (uint_fast64_t i = stateCoverage.getNextSetIndex(0); i!= numberOfStates; i= stateCoverage.getNextSetIndex(i+1)) {
                storm::storage::BitVector v = storm::storage::BitVector(numberOfStates, false);
                Node* currentNode = getNode(i);
                for (uint_fast64_t s1 : getNode(i)->statesAbove) {
                    v |= (currentNode->statesAbove & getNode(s1)->statesAbove);
                }

                std::set<Node*> seenNodes;
                for (uint_fast64_t state : currentNode->statesAbove) {
                    Node* n = getNode(state);
                    if (std::find(seenNodes.begin(), seenNodes.end(), n) == seenNodes.end()) {
                        seenNodes.insert(n);
                        if (!v[state]) {
                            STORM_PRINT("\t" << nodeName(*currentNode) << " ->  " << nodeName(*getNode(state)) << ";" << std::endl);
                        }
                    }
                }
            }
            // Graphviz Output end
            STORM_PRINT("}" << std::endl);
        }*/

        void Order::dotOutputToFile(std::ofstream& dotOutfile) const {
            // Graphviz Output start
            dotOutfile << "Dot Output:" << std::endl << "digraph model {" << std::endl;

            // Vertices of the digraph
            storm::storage::BitVector stateCoverage = storm::storage::BitVector(numberOfStates, true);
            for (uint_fast64_t i = stateCoverage.getNextSetIndex(0); i!= numberOfStates; i= stateCoverage.getNextSetIndex(i+1)) {
                if (getNode(i) == NULL) {
                    continue;
                }
                for (uint_fast64_t j = i + 1; j < numberOfStates; j++) {
                    if (getNode(j) == getNode(i)) stateCoverage.set(j, false);
                }

                dotOutfile << "\t" << nodeName(*getNode(i)) << " [ label = \"" << nodeLabel(*getNode(i)) << "\" ];" << std::endl;
            }

            // Edges of the digraph
            for (uint_fast64_t i = stateCoverage.getNextSetIndex(0); i!= numberOfStates; i= stateCoverage.getNextSetIndex(i+1)) {
                storm::storage::BitVector v = storm::storage::BitVector(numberOfStates, false);
                Node* currentNode = getNode(i);
                if (currentNode == NULL){
                    continue;
                }

                for (uint_fast64_t s1 : getNode(i)->statesAbove) {
                    v |= (currentNode->statesAbove & getNode(s1)->statesAbove);
                }

                std::set<Node*> seenNodes;
                for (uint_fast64_t state : currentNode->statesAbove) {
                    Node* n = getNode(state);
                    if (std::find(seenNodes.begin(), seenNodes.end(), n) == seenNodes.end()) {
                        seenNodes.insert(n);
                        if (!v[state]) {
                            dotOutfile << "\t" << nodeName(*currentNode) << " ->  " << nodeName(*getNode(state)) << ";" << std::endl;
                        }

                    }
                }

            }

            // Graphviz Output end
            dotOutfile << "}" << std::endl;
        }

        /*** Private methods ***/

        void Order::init(uint_fast64_t numberOfStates, storage::Decomposition<storage::StronglyConnectedComponent> decomposition, bool doneBuilding) {
            this->numberOfStates = numberOfStates;
            this->invalid = false;
            this->nodes = std::vector<Node *>(numberOfStates, nullptr);
            this->doneStates = storm::storage::BitVector(numberOfStates, false);
            assert (doneStates.getNumberOfSetBits() == 0);
            if (decomposition.size() == 0) {
                this->trivialStates = storm::storage::BitVector(numberOfStates, true);
            } else {
                this->trivialStates = storm::storage::BitVector(numberOfStates, false);
                for (auto& scc : decomposition) {
                    if (scc.size() == 1) {
                        trivialStates.set(*(scc.begin()));
                    }
                }
            }
            this->top = new Node();
            this->bottom = new Node();
            this->top->statesAbove = storm::storage::BitVector(numberOfStates, false);
            this->bottom->statesAbove = storm::storage::BitVector(numberOfStates, false);
            this->doneBuilding = doneBuilding;
        }

        bool Order::aboveFast(Node* node1, Node* node2) const {
            bool found = false;
            for (auto const& state : node1->states) {
                found = ((node2->statesAbove))[state];
                if (found) {
                    break;
                }
            }
            return found;
        }

        bool Order::above(Node *node1, Node *node2) {
            assert (!aboveFast(node1, node2));
            // Check whether node1 is above node2 by going over all states that are above state 2
            bool above = false;
            // Only do this when we have to deal with forward reasoning or we are not yet done with the building of the order
            if (!trivialStates.full() || !doneBuilding) {
                // First gather all states that are above node 2;

                storm::storage::BitVector statesSeen((node2->statesAbove));
                std::queue<uint_fast64_t> statesToHandle;
                for (auto state : statesSeen) {
                    statesToHandle.push(state);
                }
                while (!above && !statesToHandle.empty()) {
                    // Get first item from the queue
                    auto state = statesToHandle.front();
                    statesToHandle.pop();
                    auto node = getNode(state);
                    if (aboveFast(node1, node)) {
                        above = true;
                        continue;
                    }
                    for (auto newState: node->statesAbove) {
                        if (!statesSeen[newState]) {
                            statesToHandle.push(newState);
                            statesSeen.set(newState);
                        }
                    }
                }
            }
            if (above) {
                for (auto state : node1->states) {
                    node2->statesAbove.set(state);
                }
            }
            return above;
        }

        std::string Order::nodeName(Node n) const {
            auto itr = n.states.begin();
            std::string name = "n" + std::to_string(*itr);
            return name;
        }

        std::string Order::nodeLabel(Node n) const {
            if (n.states == top->states) return "=)";
            if (n.states == bottom->states) return "=(";
            auto itr = n.states.begin();
            std::string label = "s" + std::to_string(*itr);
            ++itr;
            if (itr != n.states.end()) label = "[" + label + "]";
            return label;
        }

        bool Order::existsNextState() {
            return !doneStates.full();
        }

        bool Order::isTrivial(uint_fast64_t state) {
            return trivialStates[state];
        }

        std::pair<uint_fast64_t, bool> Order::getNextStateNumber() {
            while (!statesSorted.empty()) {
                auto state = statesSorted.back();
                statesSorted.pop_back();
                if (!doneStates[state]) {
                    return {state, true};
                }
            }
            return {numberOfStates, true};
        }

        std::pair<uint_fast64_t, bool> Order::getStateToHandle() {
            assert (existsStateToHandle());
            auto state = statesToHandle.back();
            statesToHandle.pop_back();
            return {state, false};
        }

        bool Order::existsStateToHandle() {
            while (!statesToHandle.empty() && doneStates[statesToHandle.back()]) {
                statesToHandle.pop_back();
            }
            return !statesToHandle.empty();
        }

        void Order::addStateToHandle(uint_fast64_t state) {
            if (!doneStates[state]) {
                statesToHandle.push_back(state);
            }
        }

        void Order::addStateSorted(uint_fast64_t state) {
            statesSorted.push_back(state);
        }

        std::pair<bool, bool> Order::allAboveBelow(std::vector<uint_fast64_t> const states, uint_fast64_t state) {
            auto allAbove = true;
            auto allBelow = true;
            for (auto & checkState : states) {
                auto comp = compare(checkState, state);
                allAbove &= (comp == ABOVE || comp == SAME);
                allBelow &= (comp == BELOW || comp == SAME);
            }
            return {allAbove, allBelow};
        }

        uint_fast64_t Order::getNumberOfDoneStates() const {
            return doneStates.getNumberOfSetBits();
        }

        bool Order::isInvalid() const {
            return invalid;
        }

        void Order::addToMdpScheduler(uint_fast64_t state, uint_fast64_t action) {
            if (!mdpScheduler){
                mdpScheduler = std::vector<uint64_t>(numberOfStates);
                std::fill(mdpScheduler->begin(), mdpScheduler->end(), std::numeric_limits<uint64_t>::max());
            }
            mdpScheduler.get()[state] = action;
        }

        uint64_t Order::getActionAtState(uint_fast64_t state) {
            assert(mdpScheduler != boost::none);
            return mdpScheduler.get()[state];
        }

        bool Order::isActionSetAtState(uint_fast64_t state){
            if (mdpScheduler == boost::none) return false;
            return mdpScheduler.get()[state] != std::numeric_limits<uint64_t>::max();
        }

    }
}<|MERGE_RESOLUTION|>--- conflicted
+++ resolved
@@ -540,11 +540,7 @@
                             copiedOrder->bottom = newNode;
                         }
                         newNode->statesAbove = storm::storage::BitVector(oldNode->statesAbove);
-<<<<<<< HEAD
-                        for (uint_fast64_t i = 0; i < oldNode->statesAbove.size(); ++i) {
-=======
                         for (size_t i = 0; i < oldNode->statesAbove.size(); ++i) {
->>>>>>> 2d514f1e
                             assert (newNode->statesAbove[i] == oldNode->statesAbove[i]);
                         }
                         for (auto const &i : oldNode->states) {
