#include "Order.h"

#include <iostream>
#include <storm/utility/macros.h>
<<<<<<< HEAD
=======
#include <queue>
>>>>>>> 9d440dc4


namespace storm {
    namespace analysis {
        Order::Order(storm::storage::BitVector* topStates, storm::storage::BitVector* bottomStates, uint_fast64_t numberOfStates, storage::Decomposition<storage::StronglyConnectedComponent> decomposition, std::vector<uint_fast64_t> statesSorted) {
            init(numberOfStates, decomposition);
            this->numberOfAddedStates = 0;
            this->onlyBottomTopOrder = true;
            for (auto const& i : *topStates) {
<<<<<<< HEAD
                this->addedStates.set(i);
=======
>>>>>>> 9d440dc4
                this->doneStates.set(i);
                this->bottom->statesAbove.set(i);
                this->top->states.insert(i);
                this->nodes[i] = top;
                numberOfAddedStates++;
            }
            this->statesSorted = statesSorted;

            for (auto const& i : *bottomStates) {
<<<<<<< HEAD
                this->addedStates.set(i);
=======
>>>>>>> 9d440dc4
                this->doneStates.set(i);
                this->bottom->states.insert(i);
                this->nodes[i] = bottom;
                numberOfAddedStates++;
<<<<<<< HEAD
=======
            }
            assert (numberOfAddedStates <= numberOfStates);
            assert (doneStates.getNumberOfSetBits() == (topStates->getNumberOfSetBits() + bottomStates->getNumberOfSetBits()));
            if (numberOfAddedStates == numberOfStates) {
                doneBuilding = doneStates.full();
>>>>>>> 9d440dc4
            }
            assert (addedStates.getNumberOfSetBits() == (topStates->getNumberOfSetBits() + bottomStates->getNumberOfSetBits()));
        }

        Order::Order(uint_fast64_t topState, uint_fast64_t bottomState, uint_fast64_t numberOfStates, storage::Decomposition<storage::StronglyConnectedComponent> decomposition, std::vector<uint_fast64_t> statesSorted) {
            init(numberOfStates, decomposition);

            this->onlyBottomTopOrder = true;
<<<<<<< HEAD
            this->addedStates.set(topState);
            this->doneStates.set(topState);

            this->bottom->statesAbove.set(topState);
            this->top->states.insert(topState);
            this->nodes[topState] = top;

            this->addedStates.set(bottomState);
            this->doneStates.set(bottomState);

            this->bottom->states.insert(bottomState);
            this->nodes[bottomState] = bottom;
            this->numberOfAddedStates = 2;
            this->statesSorted = statesSorted;
            assert (addedStates.getNumberOfSetBits() == 2);
        }

        Order::Order(){

        }

        /*** Modifying the order ***/

        void Order::add(uint_fast64_t state) {
            assert (!(addedStates)[state]);
            addBetween(state, top, bottom);
            addStateToHandle(state);
        }

        void Order::addAbove(uint_fast64_t state, Node *node) {
            assert (!(addedStates)[state]);
=======
            this->doneStates.set(topState);

            this->bottom->statesAbove.set(topState);
            this->top->states.insert(topState);
            this->nodes[topState] = top;

            this->doneStates.set(bottomState);

            this->bottom->states.insert(bottomState);
            this->nodes[bottomState] = bottom;
            this->numberOfAddedStates = 2;
            assert (numberOfAddedStates <= numberOfStates);

            this->statesSorted = statesSorted;
            assert (doneStates.getNumberOfSetBits() == 2);
            if (numberOfAddedStates == numberOfStates) {
                doneBuilding = doneStates.full();
            }
        }

        Order::Order(){
            this->invalid = false;
        }

        /*** Modifying the order ***/

        void Order::add(uint_fast64_t state) {
            assert (nodes[state] == nullptr);
            addBetween(state, top, bottom);
            addStateToHandle(state);
        }

        void Order::addAbove(uint_fast64_t state, Node *node) {
            STORM_LOG_INFO("Add " << state << " above " << *node->states.begin() << std::endl);

            assert (nodes[state] == nullptr);
>>>>>>> 9d440dc4
            Node *newNode = new Node();
            nodes[state] = newNode;

            newNode->states.insert(state);
<<<<<<< HEAD
            newNode->statesAbove = storm::storage::BitVector((top->statesAbove));
=======
            newNode->statesAbove = storm::storage::BitVector(numberOfStates, false);
>>>>>>> 9d440dc4
            for (auto const &state : top->states) {
                newNode->statesAbove.set(state);
            }
            node->statesAbove.set(state);
<<<<<<< HEAD
            addedStates.set(state);
            numberOfAddedStates++;
            onlyBottomTopOrder = false;
        }

        void Order::addBelow(uint_fast64_t state, Node *node) {
            assert (!(addedStates)[state]);
=======
            numberOfAddedStates++;
            onlyBottomTopOrder = false;
            if (numberOfAddedStates == numberOfStates) {
                doneBuilding = doneStates.full();
            }

        }

        void Order::addBelow(uint_fast64_t state, Node *node) {
            STORM_LOG_INFO("Add " << state << " below " << *node->states.begin()<< std::endl);

            assert (nodes[state] == nullptr);
>>>>>>> 9d440dc4
            Node *newNode = new Node();
            nodes[state] = newNode;
            newNode->states.insert(state);
            newNode->statesAbove = storm::storage::BitVector((node->statesAbove));
            for (auto statesAbove : node->states) {
                newNode->statesAbove.set(statesAbove);
            }
            bottom->statesAbove.set(state);
<<<<<<< HEAD
            addedStates.set(state);
            numberOfAddedStates++;
            onlyBottomTopOrder = false;
        }

        void Order::addBetween(uint_fast64_t state, Node *above, Node *below) {
            assert(compare(above, below) == ABOVE);
            assert (above != nullptr && below != nullptr);
            if (!(addedStates)[state]) {
=======
            numberOfAddedStates++;
            onlyBottomTopOrder = false;
            if (numberOfAddedStates == numberOfStates) {
                doneBuilding = doneStates.full();
            }
            assert (numberOfAddedStates <= numberOfStates);

        }

        void Order::addBetween(uint_fast64_t state, Node *above, Node *below) {
            STORM_LOG_INFO("Add " << state << " between (above) " << *above->states.begin() << " and " << *below->states.begin() << std::endl);

            assert(compare(above, below) == ABOVE);
            assert (above != nullptr && below != nullptr);
            if (nodes[state] == nullptr) {
>>>>>>> 9d440dc4
                // State is not in the order yet
                Node *newNode = new Node();
                nodes[state] = newNode;

                newNode->states.insert(state);
<<<<<<< HEAD
                newNode->statesAbove = storm::storage::BitVector((above->statesAbove));
=======
                newNode->statesAbove = storm::storage::BitVector(above->statesAbove);
>>>>>>> 9d440dc4
                for (auto aboveStates : above->states) {
                    newNode->statesAbove.set(aboveStates);
                }
                below->statesAbove.set(state);
<<<<<<< HEAD
                addedStates.set(state);
                numberOfAddedStates++;
                onlyBottomTopOrder = false;
=======
                numberOfAddedStates++;
                onlyBottomTopOrder = false;
                if (numberOfAddedStates == numberOfStates) {
                    doneBuilding = doneStates.full();
                }
                assert (numberOfAddedStates <= numberOfStates);
>>>>>>> 9d440dc4
            } else {
                // State is in the order already, so we add the new relations
                addRelationNodes(above, nodes[state]);
                addRelationNodes(nodes[state], below);
            }
        }

        void Order::addBetween(uint_fast64_t state, uint_fast64_t above, uint_fast64_t below) {
            assert (compare(above, below) == ABOVE);
            assert (getNode(below)->states.find(below) != getNode(below)->states.end());
            assert (getNode(above)->states.find(above) != getNode(above)->states.end());
<<<<<<< HEAD

            addBetween(state, getNode(above), getNode(below));
        }

        void Order::addRelation(uint_fast64_t above, uint_fast64_t below, bool allowMerge) {
            assert (getNode(above) != nullptr && getNode(below) != nullptr);
            addRelationNodes(getNode(above), getNode(below), allowMerge);
        }

        void Order::addRelationNodes(Order::Node *above, Order::Node * below, bool allowMerge) {
            assert (allowMerge || compare(above, below) != BELOW);
            if (allowMerge) {
                if (compare(below, above) == ABOVE) {
                    mergeNodes(above, below);
                    return;
                }
            }
            for (auto const &state : above->states) {
                below->statesAbove.set(state);
            }
            below->statesAbove |= ((above->statesAbove));
            assert (compare(above, below) == ABOVE);
        }

        void Order::addToNode(uint_fast64_t state, Node *node) {
            if (!(addedStates)[state]) {
                // State is not in the order yet
                node->states.insert(state);
                nodes[state] = node;
                addedStates.set(state);
                numberOfAddedStates++;
            } else {
                // State is in the order already, so we merge the nodes
                mergeNodes(nodes[state], node);
            }
        }

        void Order::mergeNodes(storm::analysis::Order::Node *node1, storm::analysis::Order::Node *node2) {
            // Merges node2 into node 1
            // everything above n2 also above n1
            node1->statesAbove |= ((node2->statesAbove));
            // add states of node 2 to node 1
            node1->states.insert(node2->states.begin(), node2->states.end());

            for(auto const& i : node2->states) {
                nodes[i] = node1;
            }

            for (auto const& node : nodes) {
                if (node != nullptr) {
                    for (auto state2 : node2->states) {
                        if (node->statesAbove[state2]) {
                            for (auto state1 : node1->states) {
                                node->statesAbove.set(state1);
                            }
                            break;
                        }
                    }
                }
            }

        }

        void Order::merge(uint_fast64_t var1, uint_fast64_t var2) {
            mergeNodes(getNode(var1), getNode(var2));
        }

        void Order::addToMdpScheduler(uint64_t state, uint64_t action) {
            if (!mdpScheduler){
                mdpScheduler = std::vector<uint64_t>(numberOfStates);
                std::fill(mdpScheduler->begin(), mdpScheduler->end(), std::numeric_limits<uint64_t>::max());
            }
            mdpScheduler.get()[state] = action;
        }

        uint64_t Order::getActionAtState(uint64_t state) {
            assert(mdpScheduler != boost::none);
            return mdpScheduler.get()[state];
        }

        /*** Checking on the order ***/

        Order::NodeComparison Order::compare(uint_fast64_t state1, uint_fast64_t state2, NodeComparison hypothesis){
            auto res = compare(getNode(state1), getNode(state2), hypothesis);
            return res;
        }

        Order::NodeComparison Order::compareFast(uint_fast64_t state1, uint_fast64_t state2, NodeComparison hypothesis){
            auto res = compareFast(getNode(state1), getNode(state2), hypothesis);
            return res;
        }

        Order::NodeComparison Order::compareFast(Node* node1, Node* node2, NodeComparison hypothesis) {
=======

            addBetween(state, getNode(above), getNode(below));
        }

        void Order::addRelation(uint_fast64_t above, uint_fast64_t below, bool allowMerge) {
            assert (getNode(above) != nullptr && getNode(below) != nullptr);
            addRelationNodes(getNode(above), getNode(below), allowMerge);
        }

        void Order::addRelationNodes(Order::Node *above, Order::Node * below, bool allowMerge) {
            assert (allowMerge || compare(above, below) != BELOW);

            STORM_LOG_INFO("Add relation between (above) " << *above->states.begin() << " and " << *below->states.begin() << std::endl);

            if (allowMerge) {
                if (compare(below, above) == ABOVE) {
                    mergeNodes(above, below);
                    return;
                }
            }
            below->statesAbove |= ((above->statesAbove));
            for (auto const &state : above->states) {
                below->statesAbove.set(state);
            }
            assert (compare(above, below) == ABOVE);
        }

        void Order::addToNode(uint_fast64_t state, Node *node) {
            STORM_LOG_INFO("Add "<< state << " to between (above) " << *node->states.begin() << std::endl);

            if (nodes[state] == nullptr) {
                // State is not in the order yet
                node->states.insert(state);
                nodes[state] = node;
                numberOfAddedStates++;
                if (numberOfAddedStates == numberOfStates) {
                    doneBuilding = doneStates.full();
                }
                assert (numberOfAddedStates <= numberOfStates);

            } else {
                // State is in the order already, so we merge the nodes
                mergeNodes(nodes[state], node);
            }
        }

        bool Order::mergeNodes(storm::analysis::Order::Node *node1, storm::analysis::Order::Node *node2) {
            STORM_LOG_INFO("Merge " << *node1->states.begin() << " and " << *node2->states.begin() << std::endl);

            // Merges node2 into node 1
            // everything above n2 also above n1
            node1->statesAbove |= ((node2->statesAbove));
            // add states of node 2 to node 1
            node1->states.insert(node2->states.begin(), node2->states.end());

            for(auto const& i : node2->states) {
                nodes[i] = node1;
            }

            for (auto const& node : nodes) {
                if (node != nullptr) {
                    for (auto state2 : node2->states) {
                        if (node->statesAbove[state2]) {
                            for (auto state1 : node1->states) {
                                node->statesAbove.set(state1);
                            }
                            break;
                        }
                    }
                }
            }
            for (auto i = 0; i < numberOfStates; ++i) {
                for (auto j= i + 1; j < numberOfStates; ++j) {
                    auto comp1 = compare(i,j);
                    auto comp2 = compare(j,i);
                    if (!((comp1 == BELOW && comp2 == ABOVE ) ||
                                                (comp1 == ABOVE && comp2 == BELOW) ||
                                                (comp1 == UNKNOWN && comp2 == UNKNOWN) ||
                                                (comp1 == SAME && comp2 == SAME))) {
                        invalid =  true;
                        return false;
                    }

                }
            }
            return !invalid;
        }

        bool Order::merge(uint_fast64_t var1, uint_fast64_t var2) {
            return mergeNodes(getNode(var1), getNode(var2));
        }

        /*** Checking on the order ***/

        Order::NodeComparison Order::compare(uint_fast64_t state1, uint_fast64_t state2, NodeComparison hypothesis){
            return  compare(getNode(state1), getNode(state2), hypothesis);
        }

        Order::NodeComparison Order::compareFast(uint_fast64_t state1, uint_fast64_t state2, NodeComparison hypothesis) const {
            auto res = compareFast(getNode(state1), getNode(state2), hypothesis);
            return res;
        }

        Order::NodeComparison Order::compareFast(Node* node1, Node* node2, NodeComparison hypothesis) const {
>>>>>>> 9d440dc4
            if (node1 != nullptr && node2 != nullptr) {
                if (node1 == node2) {
                    return SAME;
                }

                if ((hypothesis == UNKNOWN || hypothesis == ABOVE) && ((node1 == top || node2 == bottom) || aboveFast(node1, node2))) {
<<<<<<< HEAD
                    return ABOVE;
                }

                if ((hypothesis == UNKNOWN || hypothesis == BELOW) && ((node2 == top || node1 == bottom) || aboveFast(node2, node1))) {
                    return BELOW;
                }
            }  else if (node1 == top || node2 == bottom) {
                return ABOVE;
            } else if (node2 == top || node1 == bottom) {
                return BELOW;
            }
            return UNKNOWN;
        }

        Order::NodeComparison Order::compare(Node* node1, Node* node2, NodeComparison hypothesis) {
            if (node1 != nullptr && node2 != nullptr) {
                auto comp = compareFast(node1, node2, hypothesis);
                if (comp != UNKNOWN) {
                    return comp;
                }
                if ((hypothesis == UNKNOWN || hypothesis == ABOVE) && above(node1, node2)) {
                    assert(!above(node2, node1));
                    return ABOVE;
                }

                if ((hypothesis == UNKNOWN || hypothesis == BELOW) && above(node2, node1)) {
=======
                    return ABOVE;
                }

                if ((hypothesis == UNKNOWN || hypothesis == BELOW) && ((node2 == top || node1 == bottom) || aboveFast(node2, node1))) {
>>>>>>> 9d440dc4
                    return BELOW;
                }
            }  else if (node1 == top || node2 == bottom) {
                return ABOVE;
            } else if (node2 == top || node1 == bottom) {
                return BELOW;
            }
            return UNKNOWN;
        }

<<<<<<< HEAD
                // tweak for cyclic pmcs it might be possible that we missed something due to forward reasoning
                //TODO: fix this
                if (!trivialStates.full() && doneBuilding) {
                    doneBuilding = false;
                    if ((hypothesis == UNKNOWN || hypothesis == ABOVE) && above(node1, node2)) {
                        assert(!above(node2, node1));
                        doneBuilding = true;
                        return ABOVE;
                    }
                    if ((hypothesis == UNKNOWN || hypothesis == BELOW) || above(node2, node1)) {
                        doneBuilding = true;
                        return BELOW;
                    }
                    doneBuilding = true;
=======
        Order::NodeComparison Order::compare(Node* node1, Node* node2, NodeComparison hypothesis) {
            if (node1 != nullptr && node2 != nullptr) {
                auto comp = compareFast(node1, node2, hypothesis);
                if (comp != UNKNOWN) {
                    return comp;
                }
                if ((hypothesis == UNKNOWN || hypothesis == ABOVE) && above(node1, node2)) {
                    assert(!above(node2, node1));
                    return ABOVE;
                }

                if ((hypothesis == UNKNOWN || hypothesis == BELOW) && above(node2, node1)) {
                    return BELOW;
>>>>>>> 9d440dc4
                }
            } else if (node1 == top || node2 == bottom) {
                return ABOVE;
            } else if (node2 == top || node1 == bottom) {
                return BELOW;
            }
            return UNKNOWN;
        }

        bool Order::contains(uint_fast64_t state) const {
<<<<<<< HEAD
            return state < addedStates.size() && (addedStates)[state];
        }

        storm::storage::BitVector Order::getAddedStates() const {
            return addedStates;
=======
            return state < numberOfStates && nodes[state] != nullptr;
>>>>>>> 9d440dc4
        }

        Order::Node *Order::getBottom() const {
            return bottom;
        }
<<<<<<< HEAD

        bool Order::getDoneBuilding() const {
            return doneBuilding;
        }

        uint_fast64_t Order::getNextAddedState(uint_fast64_t state) const {
            return addedStates.getNextSetIndex(state + 1);
        }

        uint_fast64_t Order::getNextDoneState(uint_fast64_t state) const {
            return doneStates.getNextSetIndex(state + 1);
        }

        Order::Node *Order::getNode(uint_fast64_t stateNumber) const {
            assert (stateNumber < numberOfStates);
            return nodes[stateNumber];
        }

        std::vector<Order::Node*> Order::getNodes() const {
            return nodes;
        }

=======

        bool Order::getDoneBuilding() const {
            assert (!doneStates.full() || numberOfAddedStates == numberOfStates);
            return doneStates.full();
        }

        uint_fast64_t Order::getNextDoneState(uint_fast64_t state) const {
            return doneStates.getNextSetIndex(state + 1);
        }

        Order::Node *Order::getNode(uint_fast64_t stateNumber) const {
            assert (stateNumber < numberOfStates);
            return nodes[stateNumber];
        }

        /*
        std::vector<Order::Node*> Order::getNodes() const {
            return nodes;
        }
        */

        std::vector<uint_fast64_t>& Order::getStatesSorted() {
            return statesSorted;
        }

>>>>>>> 9d440dc4
        Order::Node *Order::getTop() const {
            return top;
        }

        uint_fast64_t Order::getNumberOfAddedStates() const {
            return numberOfAddedStates;
        }

        uint_fast64_t Order::getNumberOfStates() const {
            return numberOfStates;
        }

        bool Order::isBottomState(uint_fast64_t state) const {
            auto states = bottom->states;
            return states.find(state) != states.end();
        }

        bool Order::isTopState(uint_fast64_t state) const {
            auto states = top->states;
            return states.find(state) != states.end();
        }

        bool Order::isOnlyBottomTopOrder() const {
            return onlyBottomTopOrder;
        }

        std::vector<uint_fast64_t> Order::sortStates(std::vector<uint_fast64_t>* states) {
            assert (states != nullptr);
            uint_fast64_t numberOfStatesToSort = states->size();
            std::vector<uint_fast64_t> result;
            // Go over all states
            for (auto state : *states) {
                bool unknown = false;
                if (result.size() == 0) {
                    result.push_back(state);
                } else {
                    bool added = false;
                    for (auto itr = result.begin();  itr != result.end(); ++itr) {
                        auto compareRes = compare(state, (*itr));
                        if (compareRes == ABOVE || compareRes == SAME) {
                            // insert at current pointer (while keeping other values)
                            result.insert(itr, state);
                            added = true;
                            break;
                        } else if (compareRes == UNKNOWN) {
                            unknown = true;
                            break;
<<<<<<< HEAD
                        }
                    }
                    if (unknown) {
                        break;
                    }
                    if (!added) {
                        result.push_back(state);
                    }
                }
            }
            while (result.size() < numberOfStatesToSort) {
                result.push_back(numberOfStates);
            }
            assert (result.size() == numberOfStatesToSort);
            return result;
        }

        std::pair<std::pair<uint_fast64_t,uint_fast64_t>, std::vector<uint_fast64_t>> Order::sortStatesForForward(uint_fast64_t currentState, std::vector<uint_fast64_t> const& states) {
            std::vector<uint_fast64_t> statesSorted;
            statesSorted.push_back(currentState);
            // Go over all states
            bool oneUnknown = false;
            bool unknown = false;
            uint_fast64_t s1 = numberOfStates;
            uint_fast64_t s2 = numberOfStates;
            for (auto & state : states) {
                unknown = false;
                bool added = false;
                for (auto itr = statesSorted.begin(); itr != statesSorted.end(); ++itr) {
                    auto compareRes = compare(state, (*itr));
                    if (compareRes == ABOVE || compareRes == SAME) {
                        if (!contains(state) && compareRes == ABOVE) {
                            add(state);
                        }
                        added = true;
                        // insert at current pointer (while keeping other values)
                        statesSorted.insert(itr, state);
                        break;
                    } else if (compareRes == UNKNOWN && !oneUnknown) {
                        // We miss state in the result.
                        s1 = state;
                        s2 = *itr;
                        oneUnknown = true;
                        added = true;
                        break;
                    } else if (compareRes == UNKNOWN && oneUnknown) {
                        unknown = true;
                        added = true;
                        break;
                    }
                }
                if (!added ) {
                    // State will be last in the list
                    statesSorted.push_back(state);
                }
                if (unknown && oneUnknown) {
                    break;
                }
            }
            if (!unknown && oneUnknown) {
                assert (statesSorted.size() == states.size());
                s2 = numberOfStates;
            }
            assert (s1 == numberOfStates || (s1 != numberOfStates && s2 == numberOfStates && statesSorted.size() == states.size()) || (s1 !=numberOfStates && s2 != numberOfStates && statesSorted.size() < states.size()));

            return {{s1, s2}, statesSorted};
        }

        std::pair<std::pair<uint_fast64_t ,uint_fast64_t>,std::vector<uint_fast64_t>> Order::sortStatesUnorderedPair(const std::vector<uint_fast64_t>* states) {
            assert (states != nullptr);
            uint_fast64_t numberOfStatesToSort = states->size();
            std::vector<uint_fast64_t> result;
            // Go over all states
            for (auto state : *states) {
                bool unknown = false;
                if (result.size() == 0) {
                    result.push_back(state);
                } else {
                    bool added = false;
                    for (auto itr = result.begin();  itr != result.end(); ++itr) {
                        auto compareRes = compare(state, (*itr));
                        if (compareRes == ABOVE || compareRes == SAME) {
                            // insert at current pointer (while keeping other values)
                            result.insert(itr, state);
                            added = true;
                            break;
                        } else if (compareRes == UNKNOWN) {
                            return {{(*itr), state}, std::move(result)};
=======
>>>>>>> 9d440dc4
                        }
                    }
                    if (unknown) {
                        break;
                    }
                    if (!added) {
                        result.push_back(state);
                    }
                }
            }
<<<<<<< HEAD

            assert (result.size() == numberOfStatesToSort);
            return {{numberOfStates, numberOfStates}, std::move(result)};
        }

        std::vector<uint_fast64_t> Order::sortStates(storm::storage::BitVector* states) {
            uint_fast64_t numberOfStatesToSort = states->getNumberOfSetBits();
            std::vector<uint_fast64_t> result;
            // Go over all states
            for (auto state : *states) {
                bool unknown = false;
                if (result.size() == 0) {
                    result.push_back(state);
                } else {
                    bool added = false;
                    for (auto itr = result.begin();  itr != result.end(); ++itr) {
                        auto compareRes = compare(state, (*itr));
                        if (compareRes == ABOVE || compareRes == SAME) {
                            // insert at current pointer (while keeping other values)
                            result.insert(itr, state);
                            added = true;
                            break;
                        } else if (compareRes == UNKNOWN) {
                            unknown = true;
                            break;
                        }
                    }
                    if (unknown) {
                        break;
                    }
                    if (!added) {
                        result.push_back(state);
                    }
                }
            }
            auto i = 0;
            while (result.size() < numberOfStatesToSort) {
                result.push_back(numberOfStates);
                ++i;
=======
            while (result.size() < numberOfStatesToSort) {
                result.push_back(numberOfStates);
>>>>>>> 9d440dc4
            }
            assert (result.size() == numberOfStatesToSort);
            return result;
        }

<<<<<<< HEAD
        /*** Checking on helpfunctionality for building of order ***/

        std::shared_ptr<Order> Order::copy() const {
            std::shared_ptr<Order> copiedOrder = std::make_shared<Order>();
            copiedOrder->nodes = std::vector<Node *>(numberOfStates, nullptr);
            copiedOrder->onlyBottomTopOrder = this->isOnlyBottomTopOrder();
            copiedOrder->numberOfStates = this->getNumberOfStates();
            copiedOrder->addedStates = storm::storage::BitVector(addedStates);
            copiedOrder->statesSorted = std::vector<uint_fast64_t>(this->statesSorted);
            copiedOrder->trivialStates = storm::storage::BitVector(trivialStates);
            copiedOrder->doneStates = storm::storage::BitVector(doneStates);

            //copy nodes
            copiedOrder->top = new Node();
            copiedOrder->bottom = new Node();
            copiedOrder->top->statesAbove = storm::storage::BitVector(numberOfStates);
            copiedOrder->bottom->statesAbove = storm::storage::BitVector(numberOfStates);

            auto oldNodes = this->getNodes();
            for (auto itr = oldNodes.begin(); itr != oldNodes.end(); ++itr) {
                Node *oldNode = (*itr);
                if (oldNode != nullptr) {
                    Node *newNode;
                    if (oldNode == this->getTop()) {
                        newNode = copiedOrder->top;
                    } else if (oldNode == this->getBottom()) {
                        newNode = copiedOrder->bottom;
                    } else {
                        newNode = new Node();
                    }
                    newNode->states = oldNode->states;
                    for (auto const &i : newNode->states) {
                        copiedOrder->addedStates.set(i);
                        copiedOrder->nodes[i] = newNode;
                    }
                    newNode->statesAbove = storm::storage::BitVector(oldNode->statesAbove);
                }
                copiedOrder->numberOfAddedStates = this->addedStates.getNumberOfSetBits();
            }

            copiedOrder->setDoneBuilding(this->getDoneBuilding());
            return copiedOrder;
        }

        /*** Setters ***/

        void Order::setDoneBuilding(bool done) {
            assert (!done || addedStates.full());
            doneBuilding = done;
        }

        void Order::setAddedState(uint_fast64_t stateNumber) {
            doneStates.set(stateNumber);
        }

        /*** Output ***/

        void Order::toDotOutput() const {
            // Graphviz Output start
            STORM_PRINT("Dot Output:" << std::endl << "digraph model {" << std::endl);

            // Vertices of the digraph
            storm::storage::BitVector stateCoverage = storm::storage::BitVector(addedStates);
            for (uint_fast64_t i = stateCoverage.getNextSetIndex(0); i!= numberOfStates; i= stateCoverage.getNextSetIndex(i+1)) {
                for (uint_fast64_t j = i + 1; j < numberOfStates; j++) {
                    if (getNode(j) == getNode(i)) stateCoverage.set(j, false);
                }
                STORM_PRINT("\t" << nodeName(*getNode(i)) << " [ label = \"" << nodeLabel(*getNode(i)) << "\" ];" << std::endl);
            }

            // Edges of the digraph
            for (uint_fast64_t i = stateCoverage.getNextSetIndex(0); i!= numberOfStates; i= stateCoverage.getNextSetIndex(i+1)) {
                storm::storage::BitVector v = storm::storage::BitVector(numberOfStates, false);
                Node* currentNode = getNode(i);
                for (uint_fast64_t s1 : getNode(i)->statesAbove) {
                    v |= (currentNode->statesAbove & getNode(s1)->statesAbove);
                }

                std::set<Node*> seenNodes;
                for (uint_fast64_t state : currentNode->statesAbove) {
                    Node* n = getNode(state);
                    if (std::find(seenNodes.begin(), seenNodes.end(), n) == seenNodes.end()) {
                        seenNodes.insert(n);
                        if (!v[state]) {
                            STORM_PRINT("\t" << nodeName(*currentNode) << " ->  " << nodeName(*getNode(state)) << ";" << std::endl);
                        }
                    }
                }
            }
            // Graphviz Output end
            STORM_PRINT("}" << std::endl);
        }

        void Order::dotOutputToFile(std::ofstream& dotOutfile) const {
            // Graphviz Output start
            dotOutfile << "Dot Output:" << std::endl << "digraph model {" << std::endl;

            // Vertices of the digraph
            storm::storage::BitVector stateCoverage = storm::storage::BitVector(numberOfStates, true);
            for (uint_fast64_t i = stateCoverage.getNextSetIndex(0); i!= numberOfStates; i= stateCoverage.getNextSetIndex(i+1)) {
                if (getNode(i) == NULL) {
                    continue;
                }
                for (uint_fast64_t j = i + 1; j < numberOfStates; j++) {
                    if (getNode(j) == getNode(i)) stateCoverage.set(j, false);
                }

                dotOutfile << "\t" << nodeName(*getNode(i)) << " [ label = \"" << nodeLabel(*getNode(i)) << "\" ];" << std::endl;
            }

            // Edges of the digraph
            for (uint_fast64_t i = stateCoverage.getNextSetIndex(0); i!= numberOfStates; i= stateCoverage.getNextSetIndex(i+1)) {
                storm::storage::BitVector v = storm::storage::BitVector(numberOfStates, false);
                Node* currentNode = getNode(i);
                if (currentNode == NULL){
                    continue;
                }

                for (uint_fast64_t s1 : getNode(i)->statesAbove) {
                    v |= (currentNode->statesAbove & getNode(s1)->statesAbove);
                }

                std::set<Node*> seenNodes;
                for (uint_fast64_t state : currentNode->statesAbove) {
                    Node* n = getNode(state);
                    if (std::find(seenNodes.begin(), seenNodes.end(), n) == seenNodes.end()) {
                        seenNodes.insert(n);
                        if (!v[state]) {
                            dotOutfile << "\t" << nodeName(*currentNode) << " ->  " << nodeName(*getNode(state)) << ";" << std::endl;
                        }

                    }
                }

            }

            // Graphviz Output end
            dotOutfile << "}" << std::endl;
        }

        /*** Private methods ***/

        void Order::init(uint_fast64_t numberOfStates, storage::Decomposition<storage::StronglyConnectedComponent> decomposition, bool doneBuilding) {
            this->numberOfStates = numberOfStates;
            this->nodes = std::vector<Node *>(numberOfStates, nullptr);
            this->addedStates = storm::storage::BitVector(numberOfStates, false);
            this->doneStates = storm::storage::BitVector(numberOfStates, false);
            if (decomposition.size() == 0) {
                this->trivialStates = storm::storage::BitVector(numberOfStates, true);
            } else {
                this->trivialStates = storm::storage::BitVector(numberOfStates, false);
                for (auto& scc : decomposition) {
                    if (scc.size() == 1) {
                        trivialStates.set(*(scc.begin()));
                    }
                }
            }
            this->doneBuilding = doneBuilding;
            this->top = new Node();
            this->bottom = new Node();
            this->top->statesAbove = storm::storage::BitVector(numberOfStates);
            this->bottom->statesAbove = storm::storage::BitVector(numberOfStates);
        }

        bool Order::aboveFast(Node* node1, Node* node2) {
            bool found = false;
            for (auto const& state : node1->states) {
                found = ((node2->statesAbove))[state];
                if (found) {
                    break;
                }
            }
            return found;
        }

        bool Order::above(Node *node1, Node *node2) {
            bool found = false;
            if (!doneBuilding) {
                storm::storage::BitVector statesSeen((node2->statesAbove));
                for (auto const &i : (node2->statesAbove)) {
                    auto nodeI = getNode(i);
                    if (((nodeI->statesAbove) & statesSeen) != (nodeI->statesAbove)) {
                        found = above(node1, nodeI, node2, &statesSeen);
=======
        /*
        std::pair<std::pair<uint_fast64_t,uint_fast64_t>, std::vector<uint_fast64_t>> Order::sortStatesForForward(uint_fast64_t currentState, std::vector<uint_fast64_t> const& states) {
            std::vector<uint_fast64_t> statesSorted;
            statesSorted.push_back(currentState);
            // Go over all states
            bool oneUnknown = false;
            bool unknown = false;
            uint_fast64_t s1 = numberOfStates;
            uint_fast64_t s2 = numberOfStates;
            for (auto & state : states) {
                unknown = false;
                bool added = false;
                for (auto itr = statesSorted.begin(); itr != statesSorted.end(); ++itr) {
                    auto compareRes = compare(state, (*itr));
                    if (compareRes == ABOVE || compareRes == SAME) {
                        if (!contains(state) && compareRes == ABOVE) {
                            add(state);
                        }
                        added = true;
                        // insert at current pointer (while keeping other values)
                        statesSorted.insert(itr, state);
                        break;
                    } else if (compareRes == UNKNOWN && !oneUnknown) {
                        // We miss state in the result.
                        s1 = state;
                        s2 = *itr;
                        oneUnknown = true;
                        added = true;
                        break;
                    } else if (compareRes == UNKNOWN && oneUnknown) {
                        unknown = true;
                        added = true;
                        break;
                    }
                }
                if (!added ) {
                    // State will be last in the list
                    statesSorted.push_back(state);
                }
                if (unknown && oneUnknown) {
                    break;
                }
            }
            if (!unknown && oneUnknown) {
                assert (statesSorted.size() == states.size());
                s2 = numberOfStates;
            }
            assert (s1 == numberOfStates || (s1 != numberOfStates && s2 == numberOfStates && statesSorted.size() == states.size()) || (s1 !=numberOfStates && s2 != numberOfStates && statesSorted.size() < states.size()));

            return {{s1, s2}, statesSorted};
        }
        */

        std::pair<std::pair<uint_fast64_t ,uint_fast64_t>,std::vector<uint_fast64_t>> Order::sortStatesUnorderedPair(const std::vector<uint_fast64_t>* states) {
            assert (states != nullptr);
            uint_fast64_t numberOfStatesToSort = states->size();
            std::vector<uint_fast64_t> result;
            // Go over all states
            for (auto state : *states) {
                bool unknown = false;
                if (result.size() == 0) {
                    result.push_back(state);
                } else {
                    bool added = false;
                    for (auto itr = result.begin();  itr != result.end(); ++itr) {
                        auto compareRes = compare(state, (*itr));
                        if (compareRes == ABOVE || compareRes == SAME) {
                            // insert at current pointer (while keeping other values)
                            result.insert(itr, state);
                            added = true;
                            break;
                        } else if (compareRes == UNKNOWN) {
                            return {{(*itr), state}, std::move(result)};
                        }
>>>>>>> 9d440dc4
                    }
                    if (unknown) {
                        break;
                    }
                    if (!added) {
                        result.push_back(state);
                    }
                }
            }

            assert (result.size() == numberOfStatesToSort);
            return {{numberOfStates, numberOfStates}, std::move(result)};
        }

        std::vector<uint_fast64_t> Order::sortStates(storm::storage::BitVector* states) {
            uint_fast64_t numberOfStatesToSort = states->getNumberOfSetBits();
            std::vector<uint_fast64_t> result;
            // Go over all states
            for (auto state : *states) {
                bool unknown = false;
                if (result.size() == 0) {
                    result.push_back(state);
                } else {
                    bool added = false;
                    for (auto itr = result.begin();  itr != result.end(); ++itr) {
                        auto compareRes = compare(state, (*itr));
                        if (compareRes == ABOVE || compareRes == SAME) {
                            // insert at current pointer (while keeping other values)
                            result.insert(itr, state);
                            added = true;
                            break;
                        } else if (compareRes == UNKNOWN) {
                            unknown = true;
                            break;
                        }
                    }
                    if (unknown) {
                        break;
                    }
                    if (!added) {
                        result.push_back(state);
                    }
                }
            }
            auto i = 0;
            while (result.size() < numberOfStatesToSort) {
                result.push_back(numberOfStates);
                ++i;
            }
            assert (result.size() == numberOfStatesToSort);
            return result;
        }

<<<<<<< HEAD
        bool Order::above(storm::analysis::Order::Node *node1, storm::analysis::Order::Node *node2, storm::analysis::Order::Node *nodePrev, storm::storage::BitVector *statesSeen) {
=======
        /*** Checking on helpfunctionality for building of order ***/

        std::shared_ptr<Order> Order::copy() const {
            assert (!isInvalid());
            std::shared_ptr<Order> copiedOrder = std::make_shared<Order>();
            copiedOrder->nodes = std::vector<Node *>(numberOfStates, nullptr);
            copiedOrder->onlyBottomTopOrder = this->isOnlyBottomTopOrder();
            copiedOrder->numberOfStates = this->getNumberOfStates();
            copiedOrder->statesSorted = std::vector<uint_fast64_t>(this->statesSorted);
            copiedOrder->statesToHandle = std::vector<uint_fast64_t>(this->statesToHandle);
            copiedOrder->trivialStates = storm::storage::BitVector(trivialStates);
            copiedOrder->doneStates = storm::storage::BitVector(doneStates);
            copiedOrder->numberOfAddedStates = this->numberOfAddedStates;
            copiedOrder->doneBuilding = this->doneBuilding;

            auto seenStates = storm::storage::BitVector(numberOfStates, false);
            //copy nodes
            for (auto state = 0; state < numberOfStates; ++state) {
                Node *oldNode = nodes.at(state);
                if (oldNode != nullptr) {
                    if (!seenStates[*(oldNode->states.begin())]) {
                        Node *newNode = new Node();
                        if (oldNode == this->getTop()) {
                            copiedOrder->top = newNode;
                        } else if (oldNode == this->getBottom()) {
                            copiedOrder->bottom = newNode;
                        }
                        newNode->statesAbove = storm::storage::BitVector(oldNode->statesAbove);
                        for (auto i = 0; i < oldNode->statesAbove.size(); ++i) {
                            assert (newNode->statesAbove[i] == oldNode->statesAbove[i]);
                        }
                        for (auto const &i : oldNode->states) {
                            assert (!seenStates[i]);
                            newNode->states.insert(i);
                            seenStates.set(i);
                            copiedOrder->nodes[i] = newNode;
                        }
                    }
                } else {
                    assert(copiedOrder->nodes[state] == nullptr);
                }
            }

            return copiedOrder;
        }

        /*** Setters ***/
        void Order::setDoneState(uint_fast64_t stateNumber) {
            doneStates.set(stateNumber);
        }

        /*** Output ***/
        /*
        void Order::toDotOutput() const {
            // Graphviz Output start
            STORM_PRINT("Dot Output:" << std::endl << "digraph model {" << std::endl);

            // Vertices of the digraph
            storm::storage::BitVector stateCoverage = storm::storage::BitVector(doneStates);
            for (auto i = 0; i < numberOfStates; ++i) {
                if (nodes[i] != nullptr) {
                    stateCoverage.set(i);
                }
            }
            for (uint_fast64_t i = stateCoverage.getNextSetIndex(0); i!= numberOfStates; i= stateCoverage.getNextSetIndex(i+1)) {
                for (uint_fast64_t j = i + 1; j < numberOfStates; j++) {
                    if (getNode(j) == getNode(i)) stateCoverage.set(j, false);
                }
                STORM_PRINT("\t" << nodeName(*getNode(i)) << " [ label = \"" << nodeLabel(*getNode(i)) << "\" ];" << std::endl);
            }

            // Edges of the digraph
            for (uint_fast64_t i = stateCoverage.getNextSetIndex(0); i!= numberOfStates; i= stateCoverage.getNextSetIndex(i+1)) {
                storm::storage::BitVector v = storm::storage::BitVector(numberOfStates, false);
                Node* currentNode = getNode(i);
                for (uint_fast64_t s1 : getNode(i)->statesAbove) {
                    v |= (currentNode->statesAbove & getNode(s1)->statesAbove);
                }

                std::set<Node*> seenNodes;
                for (uint_fast64_t state : currentNode->statesAbove) {
                    Node* n = getNode(state);
                    if (std::find(seenNodes.begin(), seenNodes.end(), n) == seenNodes.end()) {
                        seenNodes.insert(n);
                        if (!v[state]) {
                            STORM_PRINT("\t" << nodeName(*currentNode) << " ->  " << nodeName(*getNode(state)) << ";" << std::endl);
                        }
                    }
                }
            }
            // Graphviz Output end
            STORM_PRINT("}" << std::endl);
        }*/

        void Order::dotOutputToFile(std::ofstream& dotOutfile) const {
            // Graphviz Output start
            dotOutfile << "Dot Output:" << std::endl << "digraph model {" << std::endl;

            // Vertices of the digraph
            storm::storage::BitVector stateCoverage = storm::storage::BitVector(numberOfStates, true);
            for (uint_fast64_t i = stateCoverage.getNextSetIndex(0); i!= numberOfStates; i= stateCoverage.getNextSetIndex(i+1)) {
                if (getNode(i) == NULL) {
                    continue;
                }
                for (uint_fast64_t j = i + 1; j < numberOfStates; j++) {
                    if (getNode(j) == getNode(i)) stateCoverage.set(j, false);
                }

                dotOutfile << "\t" << nodeName(*getNode(i)) << " [ label = \"" << nodeLabel(*getNode(i)) << "\" ];" << std::endl;
            }

            // Edges of the digraph
            for (uint_fast64_t i = stateCoverage.getNextSetIndex(0); i!= numberOfStates; i= stateCoverage.getNextSetIndex(i+1)) {
                storm::storage::BitVector v = storm::storage::BitVector(numberOfStates, false);
                Node* currentNode = getNode(i);
                if (currentNode == NULL){
                    continue;
                }

                for (uint_fast64_t s1 : getNode(i)->statesAbove) {
                    v |= (currentNode->statesAbove & getNode(s1)->statesAbove);
                }

                std::set<Node*> seenNodes;
                for (uint_fast64_t state : currentNode->statesAbove) {
                    Node* n = getNode(state);
                    if (std::find(seenNodes.begin(), seenNodes.end(), n) == seenNodes.end()) {
                        seenNodes.insert(n);
                        if (!v[state]) {
                            dotOutfile << "\t" << nodeName(*currentNode) << " ->  " << nodeName(*getNode(state)) << ";" << std::endl;
                        }

                    }
                }

            }

            // Graphviz Output end
            dotOutfile << "}" << std::endl;
        }

        /*** Private methods ***/

        void Order::init(uint_fast64_t numberOfStates, storage::Decomposition<storage::StronglyConnectedComponent> decomposition, bool doneBuilding) {
            this->numberOfStates = numberOfStates;
            this->invalid = false;
            this->nodes = std::vector<Node *>(numberOfStates, nullptr);
            this->doneStates = storm::storage::BitVector(numberOfStates, false);
            assert (doneStates.getNumberOfSetBits() == 0);
            if (decomposition.size() == 0) {
                this->trivialStates = storm::storage::BitVector(numberOfStates, true);
            } else {
                this->trivialStates = storm::storage::BitVector(numberOfStates, false);
                for (auto& scc : decomposition) {
                    if (scc.size() == 1) {
                        trivialStates.set(*(scc.begin()));
                    }
                }
            }
            this->top = new Node();
            this->bottom = new Node();
            this->top->statesAbove = storm::storage::BitVector(numberOfStates, false);
            this->bottom->statesAbove = storm::storage::BitVector(numberOfStates, false);
            this->doneBuilding = doneBuilding;
        }

        bool Order::aboveFast(Node* node1, Node* node2) const {
>>>>>>> 9d440dc4
            bool found = false;
            for (auto const& state : node1->states) {
                found = ((node2->statesAbove))[state];
                if (found) {
                    break;
                }
            }
<<<<<<< HEAD

            if (!found) {
                nodePrev->statesAbove|=((node2->statesAbove));
                statesSeen->operator|=(((node2->statesAbove)));
=======
            return found;
        }
>>>>>>> 9d440dc4

        bool Order::above(Node *node1, Node *node2) {
            assert (!aboveFast(node1, node2));
            // Check whether node1 is above node2 by going over all states that are above state 2
            bool above = false;
            // Only do this when we have to deal with forward reasoning or we are not yet done with the building of the order
            if (!trivialStates.full() || !doneBuilding) {
                // First gather all states that are above node 2;

                storm::storage::BitVector statesSeen((node2->statesAbove));
                std::queue<uint_fast64_t> statesToHandle;
                for (auto state : statesSeen) {
                    statesToHandle.push(state);
                }
                while (!above && !statesToHandle.empty()) {
                    // Get first item from the queue
                    auto state = statesToHandle.front();
                    statesToHandle.pop();
                    auto node = getNode(state);
                    if (aboveFast(node1, node)) {
                        above = true;
                        continue;
                    }
                    for (auto newState: node->statesAbove) {
                        if (!statesSeen[newState]) {
                            statesToHandle.push(newState);
                            statesSeen.set(newState);
                        }
                    }
                }
            }
            if (above) {
                for (auto state : node1->states) {
                    node2->statesAbove.set(state);
                }
            }
            return above;
        }

<<<<<<< HEAD

        std::string Order::nodeName(Node n) const {
            auto itr = n.states.begin();
            std::string name = "n" + std::to_string(*itr);
            return name;
        }

        std::string Order::nodeLabel(Node n) const {
            if (n.states == top->states) return "=)";
            if (n.states == bottom->states) return "=(";
            auto itr = n.states.begin();
            std::string label = "s" + std::to_string(*itr);
            ++itr;
            if (itr != n.states.end()) label = "[" + label + "]";
            return label;
        }

        bool Order::existsNextState() {
            return !doneStates.full();
        }

        bool Order::isTrivial(uint_fast64_t state) {
            return trivialStates[state];
        }

        std::pair<uint_fast64_t, bool> Order::getNextStateNumber() {
            if (!statesSorted.empty()) {
                auto state = statesSorted.back();
                statesSorted.pop_back();
                return {state, true};
            } else {
                return {numberOfStates, true};
            }
        }

        std::pair<uint_fast64_t, bool> Order::getStateToHandle() {
            assert (existsStateToHandle());
            auto state = statesToHandle.back();
            statesToHandle.pop_back();
            while (!statesToHandle.empty() && doneStates[state]) {
                state = statesToHandle.back();
                statesToHandle.pop_back();
            }
            return {state, false};
        }

        bool Order::existsStateToHandle() {
            return !statesToHandle.empty();
        }

        void Order::addStateToHandle(uint_fast64_t state) {
            statesToHandle.push_back(state);
        }

        void Order::addStateSorted(uint_fast64_t state) {
            statesSorted.push_back(state);
        }

        std::pair<bool, bool> Order::allAboveBelow(std::vector<uint_fast64_t> const states, uint_fast64_t state) {
            auto allAbove = true;
            auto allBelow = true;
            for (auto & checkState : states) {
                auto comp = compare(checkState, state);
                allAbove &= (comp == ABOVE || comp == SAME);
                allBelow &= (comp == BELOW || comp == SAME);
            }
            return {allAbove, allBelow};
        }

        uint_fast64_t Order::getNumberOfDoneStates() const {
            return doneStates.getNumberOfSetBits();
        }

        bool Order::same(uint64_t state1, uint64_t state2) {
            if(getNode(state1) == getNode(state2)) {
                return true;
            }
            return false;
=======
        std::string Order::nodeName(Node n) const {
            auto itr = n.states.begin();
            std::string name = "n" + std::to_string(*itr);
            return name;
        }

        std::string Order::nodeLabel(Node n) const {
            if (n.states == top->states) return "=)";
            if (n.states == bottom->states) return "=(";
            auto itr = n.states.begin();
            std::string label = "s" + std::to_string(*itr);
            ++itr;
            if (itr != n.states.end()) label = "[" + label + "]";
            return label;
        }

        bool Order::existsNextState() {
            return !doneStates.full();
        }

        bool Order::isTrivial(uint_fast64_t state) {
            return trivialStates[state];
        }

        std::pair<uint_fast64_t, bool> Order::getNextStateNumber() {
            while (!statesSorted.empty()) {
                auto state = statesSorted.back();
                statesSorted.pop_back();
                if (!doneStates[state]) {
                    return {state, true};
                }
            }
            return {numberOfStates, true};
        }

        std::pair<uint_fast64_t, bool> Order::getStateToHandle() {
            assert (existsStateToHandle());
            auto state = statesToHandle.back();
            statesToHandle.pop_back();
            return {state, false};
        }

        bool Order::existsStateToHandle() {
            while (!statesToHandle.empty() && doneStates[statesToHandle.back()]) {
                statesToHandle.pop_back();
            }
            return !statesToHandle.empty();
        }

        void Order::addStateToHandle(uint_fast64_t state) {
            if (!doneStates[state]) {
                statesToHandle.push_back(state);
            }
        }

        void Order::addStateSorted(uint_fast64_t state) {
            statesSorted.push_back(state);
        }

        std::pair<bool, bool> Order::allAboveBelow(std::vector<uint_fast64_t> const states, uint_fast64_t state) {
            auto allAbove = true;
            auto allBelow = true;
            for (auto & checkState : states) {
                auto comp = compare(checkState, state);
                allAbove &= (comp == ABOVE || comp == SAME);
                allBelow &= (comp == BELOW || comp == SAME);
            }
            return {allAbove, allBelow};
        }

        uint_fast64_t Order::getNumberOfDoneStates() const {
            return doneStates.getNumberOfSetBits();
        }

        bool Order::isInvalid() const {
            return invalid;
>>>>>>> 9d440dc4
        }
    }
}<|MERGE_RESOLUTION|>--- conflicted
+++ resolved
@@ -2,10 +2,7 @@
 
 #include <iostream>
 #include <storm/utility/macros.h>
-<<<<<<< HEAD
-=======
 #include <queue>
->>>>>>> 9d440dc4
 
 
 namespace storm {
@@ -15,10 +12,6 @@
             this->numberOfAddedStates = 0;
             this->onlyBottomTopOrder = true;
             for (auto const& i : *topStates) {
-<<<<<<< HEAD
-                this->addedStates.set(i);
-=======
->>>>>>> 9d440dc4
                 this->doneStates.set(i);
                 this->bottom->statesAbove.set(i);
                 this->top->states.insert(i);
@@ -28,22 +21,15 @@
             this->statesSorted = statesSorted;
 
             for (auto const& i : *bottomStates) {
-<<<<<<< HEAD
-                this->addedStates.set(i);
-=======
->>>>>>> 9d440dc4
                 this->doneStates.set(i);
                 this->bottom->states.insert(i);
                 this->nodes[i] = bottom;
                 numberOfAddedStates++;
-<<<<<<< HEAD
-=======
             }
             assert (numberOfAddedStates <= numberOfStates);
             assert (doneStates.getNumberOfSetBits() == (topStates->getNumberOfSetBits() + bottomStates->getNumberOfSetBits()));
             if (numberOfAddedStates == numberOfStates) {
                 doneBuilding = doneStates.full();
->>>>>>> 9d440dc4
             }
             assert (addedStates.getNumberOfSetBits() == (topStates->getNumberOfSetBits() + bottomStates->getNumberOfSetBits()));
         }
@@ -52,39 +38,6 @@
             init(numberOfStates, decomposition);
 
             this->onlyBottomTopOrder = true;
-<<<<<<< HEAD
-            this->addedStates.set(topState);
-            this->doneStates.set(topState);
-
-            this->bottom->statesAbove.set(topState);
-            this->top->states.insert(topState);
-            this->nodes[topState] = top;
-
-            this->addedStates.set(bottomState);
-            this->doneStates.set(bottomState);
-
-            this->bottom->states.insert(bottomState);
-            this->nodes[bottomState] = bottom;
-            this->numberOfAddedStates = 2;
-            this->statesSorted = statesSorted;
-            assert (addedStates.getNumberOfSetBits() == 2);
-        }
-
-        Order::Order(){
-
-        }
-
-        /*** Modifying the order ***/
-
-        void Order::add(uint_fast64_t state) {
-            assert (!(addedStates)[state]);
-            addBetween(state, top, bottom);
-            addStateToHandle(state);
-        }
-
-        void Order::addAbove(uint_fast64_t state, Node *node) {
-            assert (!(addedStates)[state]);
-=======
             this->doneStates.set(topState);
 
             this->bottom->statesAbove.set(topState);
@@ -121,29 +74,15 @@
             STORM_LOG_INFO("Add " << state << " above " << *node->states.begin() << std::endl);
 
             assert (nodes[state] == nullptr);
->>>>>>> 9d440dc4
             Node *newNode = new Node();
             nodes[state] = newNode;
 
             newNode->states.insert(state);
-<<<<<<< HEAD
-            newNode->statesAbove = storm::storage::BitVector((top->statesAbove));
-=======
             newNode->statesAbove = storm::storage::BitVector(numberOfStates, false);
->>>>>>> 9d440dc4
             for (auto const &state : top->states) {
                 newNode->statesAbove.set(state);
             }
             node->statesAbove.set(state);
-<<<<<<< HEAD
-            addedStates.set(state);
-            numberOfAddedStates++;
-            onlyBottomTopOrder = false;
-        }
-
-        void Order::addBelow(uint_fast64_t state, Node *node) {
-            assert (!(addedStates)[state]);
-=======
             numberOfAddedStates++;
             onlyBottomTopOrder = false;
             if (numberOfAddedStates == numberOfStates) {
@@ -156,7 +95,6 @@
             STORM_LOG_INFO("Add " << state << " below " << *node->states.begin()<< std::endl);
 
             assert (nodes[state] == nullptr);
->>>>>>> 9d440dc4
             Node *newNode = new Node();
             nodes[state] = newNode;
             newNode->states.insert(state);
@@ -165,17 +103,6 @@
                 newNode->statesAbove.set(statesAbove);
             }
             bottom->statesAbove.set(state);
-<<<<<<< HEAD
-            addedStates.set(state);
-            numberOfAddedStates++;
-            onlyBottomTopOrder = false;
-        }
-
-        void Order::addBetween(uint_fast64_t state, Node *above, Node *below) {
-            assert(compare(above, below) == ABOVE);
-            assert (above != nullptr && below != nullptr);
-            if (!(addedStates)[state]) {
-=======
             numberOfAddedStates++;
             onlyBottomTopOrder = false;
             if (numberOfAddedStates == numberOfStates) {
@@ -191,33 +118,22 @@
             assert(compare(above, below) == ABOVE);
             assert (above != nullptr && below != nullptr);
             if (nodes[state] == nullptr) {
->>>>>>> 9d440dc4
                 // State is not in the order yet
                 Node *newNode = new Node();
                 nodes[state] = newNode;
 
                 newNode->states.insert(state);
-<<<<<<< HEAD
-                newNode->statesAbove = storm::storage::BitVector((above->statesAbove));
-=======
                 newNode->statesAbove = storm::storage::BitVector(above->statesAbove);
->>>>>>> 9d440dc4
                 for (auto aboveStates : above->states) {
                     newNode->statesAbove.set(aboveStates);
                 }
                 below->statesAbove.set(state);
-<<<<<<< HEAD
-                addedStates.set(state);
-                numberOfAddedStates++;
-                onlyBottomTopOrder = false;
-=======
                 numberOfAddedStates++;
                 onlyBottomTopOrder = false;
                 if (numberOfAddedStates == numberOfStates) {
                     doneBuilding = doneStates.full();
                 }
                 assert (numberOfAddedStates <= numberOfStates);
->>>>>>> 9d440dc4
             } else {
                 // State is in the order already, so we add the new relations
                 addRelationNodes(above, nodes[state]);
@@ -229,101 +145,6 @@
             assert (compare(above, below) == ABOVE);
             assert (getNode(below)->states.find(below) != getNode(below)->states.end());
             assert (getNode(above)->states.find(above) != getNode(above)->states.end());
-<<<<<<< HEAD
-
-            addBetween(state, getNode(above), getNode(below));
-        }
-
-        void Order::addRelation(uint_fast64_t above, uint_fast64_t below, bool allowMerge) {
-            assert (getNode(above) != nullptr && getNode(below) != nullptr);
-            addRelationNodes(getNode(above), getNode(below), allowMerge);
-        }
-
-        void Order::addRelationNodes(Order::Node *above, Order::Node * below, bool allowMerge) {
-            assert (allowMerge || compare(above, below) != BELOW);
-            if (allowMerge) {
-                if (compare(below, above) == ABOVE) {
-                    mergeNodes(above, below);
-                    return;
-                }
-            }
-            for (auto const &state : above->states) {
-                below->statesAbove.set(state);
-            }
-            below->statesAbove |= ((above->statesAbove));
-            assert (compare(above, below) == ABOVE);
-        }
-
-        void Order::addToNode(uint_fast64_t state, Node *node) {
-            if (!(addedStates)[state]) {
-                // State is not in the order yet
-                node->states.insert(state);
-                nodes[state] = node;
-                addedStates.set(state);
-                numberOfAddedStates++;
-            } else {
-                // State is in the order already, so we merge the nodes
-                mergeNodes(nodes[state], node);
-            }
-        }
-
-        void Order::mergeNodes(storm::analysis::Order::Node *node1, storm::analysis::Order::Node *node2) {
-            // Merges node2 into node 1
-            // everything above n2 also above n1
-            node1->statesAbove |= ((node2->statesAbove));
-            // add states of node 2 to node 1
-            node1->states.insert(node2->states.begin(), node2->states.end());
-
-            for(auto const& i : node2->states) {
-                nodes[i] = node1;
-            }
-
-            for (auto const& node : nodes) {
-                if (node != nullptr) {
-                    for (auto state2 : node2->states) {
-                        if (node->statesAbove[state2]) {
-                            for (auto state1 : node1->states) {
-                                node->statesAbove.set(state1);
-                            }
-                            break;
-                        }
-                    }
-                }
-            }
-
-        }
-
-        void Order::merge(uint_fast64_t var1, uint_fast64_t var2) {
-            mergeNodes(getNode(var1), getNode(var2));
-        }
-
-        void Order::addToMdpScheduler(uint64_t state, uint64_t action) {
-            if (!mdpScheduler){
-                mdpScheduler = std::vector<uint64_t>(numberOfStates);
-                std::fill(mdpScheduler->begin(), mdpScheduler->end(), std::numeric_limits<uint64_t>::max());
-            }
-            mdpScheduler.get()[state] = action;
-        }
-
-        uint64_t Order::getActionAtState(uint64_t state) {
-            assert(mdpScheduler != boost::none);
-            return mdpScheduler.get()[state];
-        }
-
-        /*** Checking on the order ***/
-
-        Order::NodeComparison Order::compare(uint_fast64_t state1, uint_fast64_t state2, NodeComparison hypothesis){
-            auto res = compare(getNode(state1), getNode(state2), hypothesis);
-            return res;
-        }
-
-        Order::NodeComparison Order::compareFast(uint_fast64_t state1, uint_fast64_t state2, NodeComparison hypothesis){
-            auto res = compareFast(getNode(state1), getNode(state2), hypothesis);
-            return res;
-        }
-
-        Order::NodeComparison Order::compareFast(Node* node1, Node* node2, NodeComparison hypothesis) {
-=======
 
             addBetween(state, getNode(above), getNode(below));
         }
@@ -428,14 +249,12 @@
         }
 
         Order::NodeComparison Order::compareFast(Node* node1, Node* node2, NodeComparison hypothesis) const {
->>>>>>> 9d440dc4
             if (node1 != nullptr && node2 != nullptr) {
                 if (node1 == node2) {
                     return SAME;
                 }
 
                 if ((hypothesis == UNKNOWN || hypothesis == ABOVE) && ((node1 == top || node2 == bottom) || aboveFast(node1, node2))) {
-<<<<<<< HEAD
                     return ABOVE;
                 }
 
@@ -462,52 +281,7 @@
                 }
 
                 if ((hypothesis == UNKNOWN || hypothesis == BELOW) && above(node2, node1)) {
-=======
-                    return ABOVE;
-                }
-
-                if ((hypothesis == UNKNOWN || hypothesis == BELOW) && ((node2 == top || node1 == bottom) || aboveFast(node2, node1))) {
->>>>>>> 9d440dc4
                     return BELOW;
-                }
-            }  else if (node1 == top || node2 == bottom) {
-                return ABOVE;
-            } else if (node2 == top || node1 == bottom) {
-                return BELOW;
-            }
-            return UNKNOWN;
-        }
-
-<<<<<<< HEAD
-                // tweak for cyclic pmcs it might be possible that we missed something due to forward reasoning
-                //TODO: fix this
-                if (!trivialStates.full() && doneBuilding) {
-                    doneBuilding = false;
-                    if ((hypothesis == UNKNOWN || hypothesis == ABOVE) && above(node1, node2)) {
-                        assert(!above(node2, node1));
-                        doneBuilding = true;
-                        return ABOVE;
-                    }
-                    if ((hypothesis == UNKNOWN || hypothesis == BELOW) || above(node2, node1)) {
-                        doneBuilding = true;
-                        return BELOW;
-                    }
-                    doneBuilding = true;
-=======
-        Order::NodeComparison Order::compare(Node* node1, Node* node2, NodeComparison hypothesis) {
-            if (node1 != nullptr && node2 != nullptr) {
-                auto comp = compareFast(node1, node2, hypothesis);
-                if (comp != UNKNOWN) {
-                    return comp;
-                }
-                if ((hypothesis == UNKNOWN || hypothesis == ABOVE) && above(node1, node2)) {
-                    assert(!above(node2, node1));
-                    return ABOVE;
-                }
-
-                if ((hypothesis == UNKNOWN || hypothesis == BELOW) && above(node2, node1)) {
-                    return BELOW;
->>>>>>> 9d440dc4
                 }
             } else if (node1 == top || node2 == bottom) {
                 return ABOVE;
@@ -518,28 +292,16 @@
         }
 
         bool Order::contains(uint_fast64_t state) const {
-<<<<<<< HEAD
-            return state < addedStates.size() && (addedStates)[state];
-        }
-
-        storm::storage::BitVector Order::getAddedStates() const {
-            return addedStates;
-=======
             return state < numberOfStates && nodes[state] != nullptr;
->>>>>>> 9d440dc4
         }
 
         Order::Node *Order::getBottom() const {
             return bottom;
         }
-<<<<<<< HEAD
 
         bool Order::getDoneBuilding() const {
-            return doneBuilding;
-        }
-
-        uint_fast64_t Order::getNextAddedState(uint_fast64_t state) const {
-            return addedStates.getNextSetIndex(state + 1);
+            assert (!doneStates.full() || numberOfAddedStates == numberOfStates);
+            return doneStates.full();
         }
 
         uint_fast64_t Order::getNextDoneState(uint_fast64_t state) const {
@@ -551,26 +313,6 @@
             return nodes[stateNumber];
         }
 
-        std::vector<Order::Node*> Order::getNodes() const {
-            return nodes;
-        }
-
-=======
-
-        bool Order::getDoneBuilding() const {
-            assert (!doneStates.full() || numberOfAddedStates == numberOfStates);
-            return doneStates.full();
-        }
-
-        uint_fast64_t Order::getNextDoneState(uint_fast64_t state) const {
-            return doneStates.getNextSetIndex(state + 1);
-        }
-
-        Order::Node *Order::getNode(uint_fast64_t stateNumber) const {
-            assert (stateNumber < numberOfStates);
-            return nodes[stateNumber];
-        }
-
         /*
         std::vector<Order::Node*> Order::getNodes() const {
             return nodes;
@@ -581,7 +323,6 @@
             return statesSorted;
         }
 
->>>>>>> 9d440dc4
         Order::Node *Order::getTop() const {
             return top;
         }
@@ -629,7 +370,6 @@
                         } else if (compareRes == UNKNOWN) {
                             unknown = true;
                             break;
-<<<<<<< HEAD
                         }
                     }
                     if (unknown) {
@@ -647,6 +387,7 @@
             return result;
         }
 
+        /*
         std::pair<std::pair<uint_fast64_t,uint_fast64_t>, std::vector<uint_fast64_t>> Order::sortStatesForForward(uint_fast64_t currentState, std::vector<uint_fast64_t> const& states) {
             std::vector<uint_fast64_t> statesSorted;
             statesSorted.push_back(currentState);
@@ -697,6 +438,7 @@
 
             return {{s1, s2}, statesSorted};
         }
+        */
 
         std::pair<std::pair<uint_fast64_t ,uint_fast64_t>,std::vector<uint_fast64_t>> Order::sortStatesUnorderedPair(const std::vector<uint_fast64_t>* states) {
             assert (states != nullptr);
@@ -718,8 +460,6 @@
                             break;
                         } else if (compareRes == UNKNOWN) {
                             return {{(*itr), state}, std::move(result)};
-=======
->>>>>>> 9d440dc4
                         }
                     }
                     if (unknown) {
@@ -730,7 +470,6 @@
                     }
                 }
             }
-<<<<<<< HEAD
 
             assert (result.size() == numberOfStatesToSort);
             return {{numberOfStates, numberOfStates}, std::move(result)};
@@ -770,331 +509,11 @@
             while (result.size() < numberOfStatesToSort) {
                 result.push_back(numberOfStates);
                 ++i;
-=======
-            while (result.size() < numberOfStatesToSort) {
-                result.push_back(numberOfStates);
->>>>>>> 9d440dc4
             }
             assert (result.size() == numberOfStatesToSort);
             return result;
         }
 
-<<<<<<< HEAD
-        /*** Checking on helpfunctionality for building of order ***/
-
-        std::shared_ptr<Order> Order::copy() const {
-            std::shared_ptr<Order> copiedOrder = std::make_shared<Order>();
-            copiedOrder->nodes = std::vector<Node *>(numberOfStates, nullptr);
-            copiedOrder->onlyBottomTopOrder = this->isOnlyBottomTopOrder();
-            copiedOrder->numberOfStates = this->getNumberOfStates();
-            copiedOrder->addedStates = storm::storage::BitVector(addedStates);
-            copiedOrder->statesSorted = std::vector<uint_fast64_t>(this->statesSorted);
-            copiedOrder->trivialStates = storm::storage::BitVector(trivialStates);
-            copiedOrder->doneStates = storm::storage::BitVector(doneStates);
-
-            //copy nodes
-            copiedOrder->top = new Node();
-            copiedOrder->bottom = new Node();
-            copiedOrder->top->statesAbove = storm::storage::BitVector(numberOfStates);
-            copiedOrder->bottom->statesAbove = storm::storage::BitVector(numberOfStates);
-
-            auto oldNodes = this->getNodes();
-            for (auto itr = oldNodes.begin(); itr != oldNodes.end(); ++itr) {
-                Node *oldNode = (*itr);
-                if (oldNode != nullptr) {
-                    Node *newNode;
-                    if (oldNode == this->getTop()) {
-                        newNode = copiedOrder->top;
-                    } else if (oldNode == this->getBottom()) {
-                        newNode = copiedOrder->bottom;
-                    } else {
-                        newNode = new Node();
-                    }
-                    newNode->states = oldNode->states;
-                    for (auto const &i : newNode->states) {
-                        copiedOrder->addedStates.set(i);
-                        copiedOrder->nodes[i] = newNode;
-                    }
-                    newNode->statesAbove = storm::storage::BitVector(oldNode->statesAbove);
-                }
-                copiedOrder->numberOfAddedStates = this->addedStates.getNumberOfSetBits();
-            }
-
-            copiedOrder->setDoneBuilding(this->getDoneBuilding());
-            return copiedOrder;
-        }
-
-        /*** Setters ***/
-
-        void Order::setDoneBuilding(bool done) {
-            assert (!done || addedStates.full());
-            doneBuilding = done;
-        }
-
-        void Order::setAddedState(uint_fast64_t stateNumber) {
-            doneStates.set(stateNumber);
-        }
-
-        /*** Output ***/
-
-        void Order::toDotOutput() const {
-            // Graphviz Output start
-            STORM_PRINT("Dot Output:" << std::endl << "digraph model {" << std::endl);
-
-            // Vertices of the digraph
-            storm::storage::BitVector stateCoverage = storm::storage::BitVector(addedStates);
-            for (uint_fast64_t i = stateCoverage.getNextSetIndex(0); i!= numberOfStates; i= stateCoverage.getNextSetIndex(i+1)) {
-                for (uint_fast64_t j = i + 1; j < numberOfStates; j++) {
-                    if (getNode(j) == getNode(i)) stateCoverage.set(j, false);
-                }
-                STORM_PRINT("\t" << nodeName(*getNode(i)) << " [ label = \"" << nodeLabel(*getNode(i)) << "\" ];" << std::endl);
-            }
-
-            // Edges of the digraph
-            for (uint_fast64_t i = stateCoverage.getNextSetIndex(0); i!= numberOfStates; i= stateCoverage.getNextSetIndex(i+1)) {
-                storm::storage::BitVector v = storm::storage::BitVector(numberOfStates, false);
-                Node* currentNode = getNode(i);
-                for (uint_fast64_t s1 : getNode(i)->statesAbove) {
-                    v |= (currentNode->statesAbove & getNode(s1)->statesAbove);
-                }
-
-                std::set<Node*> seenNodes;
-                for (uint_fast64_t state : currentNode->statesAbove) {
-                    Node* n = getNode(state);
-                    if (std::find(seenNodes.begin(), seenNodes.end(), n) == seenNodes.end()) {
-                        seenNodes.insert(n);
-                        if (!v[state]) {
-                            STORM_PRINT("\t" << nodeName(*currentNode) << " ->  " << nodeName(*getNode(state)) << ";" << std::endl);
-                        }
-                    }
-                }
-            }
-            // Graphviz Output end
-            STORM_PRINT("}" << std::endl);
-        }
-
-        void Order::dotOutputToFile(std::ofstream& dotOutfile) const {
-            // Graphviz Output start
-            dotOutfile << "Dot Output:" << std::endl << "digraph model {" << std::endl;
-
-            // Vertices of the digraph
-            storm::storage::BitVector stateCoverage = storm::storage::BitVector(numberOfStates, true);
-            for (uint_fast64_t i = stateCoverage.getNextSetIndex(0); i!= numberOfStates; i= stateCoverage.getNextSetIndex(i+1)) {
-                if (getNode(i) == NULL) {
-                    continue;
-                }
-                for (uint_fast64_t j = i + 1; j < numberOfStates; j++) {
-                    if (getNode(j) == getNode(i)) stateCoverage.set(j, false);
-                }
-
-                dotOutfile << "\t" << nodeName(*getNode(i)) << " [ label = \"" << nodeLabel(*getNode(i)) << "\" ];" << std::endl;
-            }
-
-            // Edges of the digraph
-            for (uint_fast64_t i = stateCoverage.getNextSetIndex(0); i!= numberOfStates; i= stateCoverage.getNextSetIndex(i+1)) {
-                storm::storage::BitVector v = storm::storage::BitVector(numberOfStates, false);
-                Node* currentNode = getNode(i);
-                if (currentNode == NULL){
-                    continue;
-                }
-
-                for (uint_fast64_t s1 : getNode(i)->statesAbove) {
-                    v |= (currentNode->statesAbove & getNode(s1)->statesAbove);
-                }
-
-                std::set<Node*> seenNodes;
-                for (uint_fast64_t state : currentNode->statesAbove) {
-                    Node* n = getNode(state);
-                    if (std::find(seenNodes.begin(), seenNodes.end(), n) == seenNodes.end()) {
-                        seenNodes.insert(n);
-                        if (!v[state]) {
-                            dotOutfile << "\t" << nodeName(*currentNode) << " ->  " << nodeName(*getNode(state)) << ";" << std::endl;
-                        }
-
-                    }
-                }
-
-            }
-
-            // Graphviz Output end
-            dotOutfile << "}" << std::endl;
-        }
-
-        /*** Private methods ***/
-
-        void Order::init(uint_fast64_t numberOfStates, storage::Decomposition<storage::StronglyConnectedComponent> decomposition, bool doneBuilding) {
-            this->numberOfStates = numberOfStates;
-            this->nodes = std::vector<Node *>(numberOfStates, nullptr);
-            this->addedStates = storm::storage::BitVector(numberOfStates, false);
-            this->doneStates = storm::storage::BitVector(numberOfStates, false);
-            if (decomposition.size() == 0) {
-                this->trivialStates = storm::storage::BitVector(numberOfStates, true);
-            } else {
-                this->trivialStates = storm::storage::BitVector(numberOfStates, false);
-                for (auto& scc : decomposition) {
-                    if (scc.size() == 1) {
-                        trivialStates.set(*(scc.begin()));
-                    }
-                }
-            }
-            this->doneBuilding = doneBuilding;
-            this->top = new Node();
-            this->bottom = new Node();
-            this->top->statesAbove = storm::storage::BitVector(numberOfStates);
-            this->bottom->statesAbove = storm::storage::BitVector(numberOfStates);
-        }
-
-        bool Order::aboveFast(Node* node1, Node* node2) {
-            bool found = false;
-            for (auto const& state : node1->states) {
-                found = ((node2->statesAbove))[state];
-                if (found) {
-                    break;
-                }
-            }
-            return found;
-        }
-
-        bool Order::above(Node *node1, Node *node2) {
-            bool found = false;
-            if (!doneBuilding) {
-                storm::storage::BitVector statesSeen((node2->statesAbove));
-                for (auto const &i : (node2->statesAbove)) {
-                    auto nodeI = getNode(i);
-                    if (((nodeI->statesAbove) & statesSeen) != (nodeI->statesAbove)) {
-                        found = above(node1, nodeI, node2, &statesSeen);
-=======
-        /*
-        std::pair<std::pair<uint_fast64_t,uint_fast64_t>, std::vector<uint_fast64_t>> Order::sortStatesForForward(uint_fast64_t currentState, std::vector<uint_fast64_t> const& states) {
-            std::vector<uint_fast64_t> statesSorted;
-            statesSorted.push_back(currentState);
-            // Go over all states
-            bool oneUnknown = false;
-            bool unknown = false;
-            uint_fast64_t s1 = numberOfStates;
-            uint_fast64_t s2 = numberOfStates;
-            for (auto & state : states) {
-                unknown = false;
-                bool added = false;
-                for (auto itr = statesSorted.begin(); itr != statesSorted.end(); ++itr) {
-                    auto compareRes = compare(state, (*itr));
-                    if (compareRes == ABOVE || compareRes == SAME) {
-                        if (!contains(state) && compareRes == ABOVE) {
-                            add(state);
-                        }
-                        added = true;
-                        // insert at current pointer (while keeping other values)
-                        statesSorted.insert(itr, state);
-                        break;
-                    } else if (compareRes == UNKNOWN && !oneUnknown) {
-                        // We miss state in the result.
-                        s1 = state;
-                        s2 = *itr;
-                        oneUnknown = true;
-                        added = true;
-                        break;
-                    } else if (compareRes == UNKNOWN && oneUnknown) {
-                        unknown = true;
-                        added = true;
-                        break;
-                    }
-                }
-                if (!added ) {
-                    // State will be last in the list
-                    statesSorted.push_back(state);
-                }
-                if (unknown && oneUnknown) {
-                    break;
-                }
-            }
-            if (!unknown && oneUnknown) {
-                assert (statesSorted.size() == states.size());
-                s2 = numberOfStates;
-            }
-            assert (s1 == numberOfStates || (s1 != numberOfStates && s2 == numberOfStates && statesSorted.size() == states.size()) || (s1 !=numberOfStates && s2 != numberOfStates && statesSorted.size() < states.size()));
-
-            return {{s1, s2}, statesSorted};
-        }
-        */
-
-        std::pair<std::pair<uint_fast64_t ,uint_fast64_t>,std::vector<uint_fast64_t>> Order::sortStatesUnorderedPair(const std::vector<uint_fast64_t>* states) {
-            assert (states != nullptr);
-            uint_fast64_t numberOfStatesToSort = states->size();
-            std::vector<uint_fast64_t> result;
-            // Go over all states
-            for (auto state : *states) {
-                bool unknown = false;
-                if (result.size() == 0) {
-                    result.push_back(state);
-                } else {
-                    bool added = false;
-                    for (auto itr = result.begin();  itr != result.end(); ++itr) {
-                        auto compareRes = compare(state, (*itr));
-                        if (compareRes == ABOVE || compareRes == SAME) {
-                            // insert at current pointer (while keeping other values)
-                            result.insert(itr, state);
-                            added = true;
-                            break;
-                        } else if (compareRes == UNKNOWN) {
-                            return {{(*itr), state}, std::move(result)};
-                        }
->>>>>>> 9d440dc4
-                    }
-                    if (unknown) {
-                        break;
-                    }
-                    if (!added) {
-                        result.push_back(state);
-                    }
-                }
-            }
-
-            assert (result.size() == numberOfStatesToSort);
-            return {{numberOfStates, numberOfStates}, std::move(result)};
-        }
-
-        std::vector<uint_fast64_t> Order::sortStates(storm::storage::BitVector* states) {
-            uint_fast64_t numberOfStatesToSort = states->getNumberOfSetBits();
-            std::vector<uint_fast64_t> result;
-            // Go over all states
-            for (auto state : *states) {
-                bool unknown = false;
-                if (result.size() == 0) {
-                    result.push_back(state);
-                } else {
-                    bool added = false;
-                    for (auto itr = result.begin();  itr != result.end(); ++itr) {
-                        auto compareRes = compare(state, (*itr));
-                        if (compareRes == ABOVE || compareRes == SAME) {
-                            // insert at current pointer (while keeping other values)
-                            result.insert(itr, state);
-                            added = true;
-                            break;
-                        } else if (compareRes == UNKNOWN) {
-                            unknown = true;
-                            break;
-                        }
-                    }
-                    if (unknown) {
-                        break;
-                    }
-                    if (!added) {
-                        result.push_back(state);
-                    }
-                }
-            }
-            auto i = 0;
-            while (result.size() < numberOfStatesToSort) {
-                result.push_back(numberOfStates);
-                ++i;
-            }
-            assert (result.size() == numberOfStatesToSort);
-            return result;
-        }
-
-<<<<<<< HEAD
-        bool Order::above(storm::analysis::Order::Node *node1, storm::analysis::Order::Node *node2, storm::analysis::Order::Node *nodePrev, storm::storage::BitVector *statesSeen) {
-=======
         /*** Checking on helpfunctionality for building of order ***/
 
         std::shared_ptr<Order> Order::copy() const {
@@ -1262,7 +681,6 @@
         }
 
         bool Order::aboveFast(Node* node1, Node* node2) const {
->>>>>>> 9d440dc4
             bool found = false;
             for (auto const& state : node1->states) {
                 found = ((node2->statesAbove))[state];
@@ -1270,15 +688,8 @@
                     break;
                 }
             }
-<<<<<<< HEAD
-
-            if (!found) {
-                nodePrev->statesAbove|=((node2->statesAbove));
-                statesSeen->operator|=(((node2->statesAbove)));
-=======
             return found;
         }
->>>>>>> 9d440dc4
 
         bool Order::above(Node *node1, Node *node2) {
             assert (!aboveFast(node1, node2));
@@ -1318,8 +729,6 @@
             return above;
         }
 
-<<<<<<< HEAD
-
         std::string Order::nodeName(Node n) const {
             auto itr = n.states.begin();
             std::string name = "n" + std::to_string(*itr);
@@ -1345,32 +754,34 @@
         }
 
         std::pair<uint_fast64_t, bool> Order::getNextStateNumber() {
-            if (!statesSorted.empty()) {
+            while (!statesSorted.empty()) {
                 auto state = statesSorted.back();
                 statesSorted.pop_back();
-                return {state, true};
-            } else {
-                return {numberOfStates, true};
-            }
+                if (!doneStates[state]) {
+                    return {state, true};
+                }
+            }
+            return {numberOfStates, true};
         }
 
         std::pair<uint_fast64_t, bool> Order::getStateToHandle() {
             assert (existsStateToHandle());
             auto state = statesToHandle.back();
             statesToHandle.pop_back();
-            while (!statesToHandle.empty() && doneStates[state]) {
-                state = statesToHandle.back();
+            return {state, false};
+        }
+
+        bool Order::existsStateToHandle() {
+            while (!statesToHandle.empty() && doneStates[statesToHandle.back()]) {
                 statesToHandle.pop_back();
             }
-            return {state, false};
-        }
-
-        bool Order::existsStateToHandle() {
             return !statesToHandle.empty();
         }
 
         void Order::addStateToHandle(uint_fast64_t state) {
-            statesToHandle.push_back(state);
+            if (!doneStates[state]) {
+                statesToHandle.push_back(state);
+            }
         }
 
         void Order::addStateSorted(uint_fast64_t state) {
@@ -1392,89 +803,22 @@
             return doneStates.getNumberOfSetBits();
         }
 
-        bool Order::same(uint64_t state1, uint64_t state2) {
-            if(getNode(state1) == getNode(state2)) {
-                return true;
-            }
-            return false;
-=======
-        std::string Order::nodeName(Node n) const {
-            auto itr = n.states.begin();
-            std::string name = "n" + std::to_string(*itr);
-            return name;
-        }
-
-        std::string Order::nodeLabel(Node n) const {
-            if (n.states == top->states) return "=)";
-            if (n.states == bottom->states) return "=(";
-            auto itr = n.states.begin();
-            std::string label = "s" + std::to_string(*itr);
-            ++itr;
-            if (itr != n.states.end()) label = "[" + label + "]";
-            return label;
-        }
-
-        bool Order::existsNextState() {
-            return !doneStates.full();
-        }
-
-        bool Order::isTrivial(uint_fast64_t state) {
-            return trivialStates[state];
-        }
-
-        std::pair<uint_fast64_t, bool> Order::getNextStateNumber() {
-            while (!statesSorted.empty()) {
-                auto state = statesSorted.back();
-                statesSorted.pop_back();
-                if (!doneStates[state]) {
-                    return {state, true};
-                }
-            }
-            return {numberOfStates, true};
-        }
-
-        std::pair<uint_fast64_t, bool> Order::getStateToHandle() {
-            assert (existsStateToHandle());
-            auto state = statesToHandle.back();
-            statesToHandle.pop_back();
-            return {state, false};
-        }
-
-        bool Order::existsStateToHandle() {
-            while (!statesToHandle.empty() && doneStates[statesToHandle.back()]) {
-                statesToHandle.pop_back();
-            }
-            return !statesToHandle.empty();
-        }
-
-        void Order::addStateToHandle(uint_fast64_t state) {
-            if (!doneStates[state]) {
-                statesToHandle.push_back(state);
-            }
-        }
-
-        void Order::addStateSorted(uint_fast64_t state) {
-            statesSorted.push_back(state);
-        }
-
-        std::pair<bool, bool> Order::allAboveBelow(std::vector<uint_fast64_t> const states, uint_fast64_t state) {
-            auto allAbove = true;
-            auto allBelow = true;
-            for (auto & checkState : states) {
-                auto comp = compare(checkState, state);
-                allAbove &= (comp == ABOVE || comp == SAME);
-                allBelow &= (comp == BELOW || comp == SAME);
-            }
-            return {allAbove, allBelow};
-        }
-
-        uint_fast64_t Order::getNumberOfDoneStates() const {
-            return doneStates.getNumberOfSetBits();
-        }
-
         bool Order::isInvalid() const {
             return invalid;
->>>>>>> 9d440dc4
-        }
+        }
+
+        void Order::addToMdpScheduler(uint64_t state, uint64_t action) {
+            if (!mdpScheduler){
+                mdpScheduler = std::vector<uint64_t>(numberOfStates);
+                std::fill(mdpScheduler->begin(), mdpScheduler->end(), std::numeric_limits<uint64_t>::max());
+            }
+            mdpScheduler.get()[state] = action;
+        }
+
+        uint64_t Order::getActionAtState(uint64_t state) {
+            assert(mdpScheduler != boost::none);
+            return mdpScheduler.get()[state];
+        }
+
     }
 }