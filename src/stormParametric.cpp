// Include generated headers.
#include "storm-config.h"

#include <tuple>
#include <sstream>

// Include other headers.
#include "src/exceptions/BaseException.h"
#include "src/utility/macros.h"
#include "src/utility/cli.h"
#include "src/utility/export.h"
#include "src/modelchecker/reachability/CollectConstraints.h"

//#include "src/modelchecker/reachability/DirectEncoding.h"
#include "src/storage/DeterministicModelBisimulationDecomposition.h"
#include "src/modelchecker/reachability/SparseDtmcEliminationModelChecker.h"
#include "src/storage/parameters.h"
#include "src/models/Dtmc.h"

template<typename ValueType>
void printApproximateResult(ValueType const& value) {
    // Intentionally left empty.
}

template<>
void printApproximateResult(storm::RationalFunction const& value) {
    if (value.isConstant()) {
        STORM_PRINT_AND_LOG(" (approximately " << std::setprecision(30) << carl::toDouble(value.constantPart()) << ")" << std::endl);
    }
}

template<typename ValueType>
void check() {
    // From this point on we are ready to carry out the actual computations.
    // Program Translation Time Measurement, Start
    std::chrono::high_resolution_clock::time_point programTranslationStart = std::chrono::high_resolution_clock::now();
    
    // First, we build the model using the given symbolic model description and constant definitions.
    std::string const& programFile = storm::settings::generalSettings().getSymbolicModelFilename();
    std::string const& constants = storm::settings::generalSettings().getConstantDefinitionString();
    storm::prism::Program program = storm::parser::PrismParser::parse(programFile);

    boost::optional<std::shared_ptr<storm::logic::Formula>> formula;
    if (storm::settings::generalSettings().isPropertySet()) {
        formula = storm::parser::FormulaParser(program.getManager().getSharedPointer()).parseFromString(storm::settings::generalSettings().getProperty());
    }
    
    typename storm::builder::ExplicitPrismModelBuilder<ValueType>::Options options;
    if (formula) {
        options = typename storm::builder::ExplicitPrismModelBuilder<ValueType>::Options(*formula.get());
    }
    options.addConstantDefinitionsFromString(program, storm::settings::generalSettings().getConstantDefinitionString());
    
    std::shared_ptr<storm::models::AbstractModel<ValueType>> model = storm::builder::ExplicitPrismModelBuilder<ValueType>::translateProgram(program, options);
    
    // Convert the transition rewards to state rewards if necessary.
    if (model->hasTransitionRewards()) {
        model->convertTransitionRewardsToStateRewards();
    }

    // Program Translation Time Measurement, End
    std::chrono::high_resolution_clock::time_point programTranslationEnd = std::chrono::high_resolution_clock::now();
    std::cout << "Parsing and translating the model took " << std::chrono::duration_cast<std::chrono::milliseconds>(programTranslationEnd - programTranslationStart).count() << "ms." << std::endl << std::endl;
    
    model->printModelInformationToStream(std::cout);
    
    if (formula) {
        STORM_LOG_THROW(model->getType() == storm::models::DTMC, storm::exceptions::InvalidArgumentException, "The given model is not a DTMC and, hence, not currently supported.");
        std::shared_ptr<storm::models::Dtmc<ValueType>> dtmc = model->template as<storm::models::Dtmc<ValueType>>();
    
        storm::modelchecker::SparseDtmcEliminationModelChecker<ValueType> modelchecker(*dtmc);
        STORM_LOG_THROW(modelchecker.canHandle(*formula.get()), storm::exceptions::InvalidPropertyException, "Model checker cannot handle the property: '" << *formula.get() << "'.");
    
        std::cout << "Checking formula " << *formula.get() << std::endl;
        
<<<<<<< HEAD
        // Perform bisimulation minimization if requested.
        if (storm::settings::generalSettings().isBisimulationSet()) {
            typename storm::storage::DeterministicModelBisimulationDecomposition<ValueType>::Options options(*dtmc, *formula.get());
            options.weak = storm::settings::bisimulationSettings().isWeakBisimulationSet();
            
            storm::storage::DeterministicModelBisimulationDecomposition<ValueType> bisimulationDecomposition(*dtmc, options);
            *dtmc = std::move(*bisimulationDecomposition.getQuotient()->template as<storm::models::Dtmc<ValueType>>());
            
            dtmc->printModelInformationToStream(std::cout);
        }
        
        STORM_LOG_THROW(dtmc, storm::exceptions::InvalidStateException, "Preprocessing went wrong.");
        
        storm::modelchecker::reachability::CollectConstraints<ValueType> constraintCollector;
        constraintCollector(*dtmc);
        
        std::unique_ptr<storm::modelchecker::CheckResult> result = modelchecker.check(*formula.get());
        ValueType valueFunction = result->asExplicitQuantitativeCheckResult<ValueType>()[*model->getInitialStates().begin()];
        
        if (storm::settings::parametricSettings().exportResultToFile()) {
            storm::utility::exportParametricMcResult(valueFunction, constraintCollector);
        }
        
        // Report the result.
        STORM_PRINT_AND_LOG(std::endl << "Result (initial state): ");
        result->writeToStream(std::cout, model->getInitialStates());
        if (std::is_same<ValueType, storm::RationalFunction>::value) {
            printApproximateResult(valueFunction);
        }
        std::cout << std::endl;
    }
=======
        storm::storage::DeterministicModelBisimulationDecomposition<ValueType> bisimulationDecomposition(*dtmc, options);
        *dtmc = std::move(*bisimulationDecomposition.getQuotient()->template as<storm::models::Dtmc<ValueType>>());

        dtmc->printModelInformationToStream(std::cout);
    }
    
    assert(dtmc);
    
    storm::modelchecker::reachability::CollectConstraints<ValueType> constraintCollector;
    constraintCollector(*dtmc);

    STORM_LOG_DEBUG("Computing function...");

    std::unique_ptr<storm::modelchecker::CheckResult> result = modelchecker.check(*formula);
    
    STORM_LOG_DEBUG("Computed the final result.");
    
    ValueType valueFunction = result->asExplicitQuantitativeCheckResult<ValueType>()[*model->getInitialStates().begin()];
    
    STORM_LOG_DEBUG("Extracted value function.");
    
    // Report the result.
    STORM_PRINT_AND_LOG(std::endl << "Result (initial state): ");
    result->writeToStream(std::cout, model->getInitialStates());
    if (std::is_same<ValueType, storm::RationalFunction>::value) {
        printApproximateResult(valueFunction);
    }
    std::cout << std::endl;
    
    if (storm::settings::parametricSettings().exportResultToFile()) {
        storm::utility::exportParametricMcResult(valueFunction, constraintCollector);
    }
    
    // Generate derivatives for sensitivity analysis if requested.
    if (std::is_same<ValueType, storm::RationalFunction>::value && storm::settings::parametricSettings().isDerivativesSet()) {
        ValueType function = result->asExplicitQuantitativeCheckResult<ValueType>()[*model->getInitialStates().begin()];
        
        auto allVariables = function.gatherVariables();
        
        if (!allVariables.empty()) {
            std::map<storm::Variable, storm::RationalFunction> derivatives;
            for (auto const& variable : allVariables) {
                derivatives[variable] = function.derivative(variable);
            }
            
            std::cout << std::endl << "Derivatives (variable; derivative):" << std::endl;
            for (auto const& variableDerivativePair : derivatives) {
                std::cout << "(" << variableDerivativePair.first << "; " << variableDerivativePair.second << ")" << std::endl;
            }
        }
    }
>>>>>>> 534c8c8a
}

/*!
 * Main entry point of the executable pstorm.
 */
int main(const int argc, const char** argv) {
    try {
        std::chrono::high_resolution_clock::time_point totalTimeStart = std::chrono::high_resolution_clock::now();
        storm::utility::cli::setUp();
        storm::utility::cli::printHeader(argc, argv);
        bool optionsCorrect = storm::utility::cli::parseOptions(argc, argv);
        if (!optionsCorrect) {
            return -1;
        }
        
        check<storm::RationalFunction>();
        std::chrono::high_resolution_clock::time_point totalTimeEnd = std::chrono::high_resolution_clock::now();
        std::cout << std::endl << "Total time: " << std::chrono::duration_cast<std::chrono::milliseconds>(totalTimeEnd - totalTimeStart).count() << "ms." << std::endl << std::endl;
        
        // All operations have now been performed, so we clean up everything and terminate.
        storm::utility::cli::cleanUp();
        return 0;
    } catch (storm::exceptions::BaseException const& exception) {
        STORM_LOG_ERROR("An exception caused StoRM to terminate. The message of the exception is: " << exception.what());
    } catch (std::exception const& exception) {
        STORM_LOG_ERROR("An unexpected exception occurred and caused StoRM to terminate. The message of this exception is: " << exception.what());
    }
}<|MERGE_RESOLUTION|>--- conflicted
+++ resolved
@@ -73,7 +73,6 @@
     
         std::cout << "Checking formula " << *formula.get() << std::endl;
         
-<<<<<<< HEAD
         // Perform bisimulation minimization if requested.
         if (storm::settings::generalSettings().isBisimulationSet()) {
             typename storm::storage::DeterministicModelBisimulationDecomposition<ValueType>::Options options(*dtmc, *formula.get());
@@ -104,60 +103,24 @@
             printApproximateResult(valueFunction);
         }
         std::cout << std::endl;
-    }
-=======
-        storm::storage::DeterministicModelBisimulationDecomposition<ValueType> bisimulationDecomposition(*dtmc, options);
-        *dtmc = std::move(*bisimulationDecomposition.getQuotient()->template as<storm::models::Dtmc<ValueType>>());
-
-        dtmc->printModelInformationToStream(std::cout);
-    }
-    
-    assert(dtmc);
-    
-    storm::modelchecker::reachability::CollectConstraints<ValueType> constraintCollector;
-    constraintCollector(*dtmc);
-
-    STORM_LOG_DEBUG("Computing function...");
-
-    std::unique_ptr<storm::modelchecker::CheckResult> result = modelchecker.check(*formula);
-    
-    STORM_LOG_DEBUG("Computed the final result.");
-    
-    ValueType valueFunction = result->asExplicitQuantitativeCheckResult<ValueType>()[*model->getInitialStates().begin()];
-    
-    STORM_LOG_DEBUG("Extracted value function.");
-    
-    // Report the result.
-    STORM_PRINT_AND_LOG(std::endl << "Result (initial state): ");
-    result->writeToStream(std::cout, model->getInitialStates());
-    if (std::is_same<ValueType, storm::RationalFunction>::value) {
-        printApproximateResult(valueFunction);
-    }
-    std::cout << std::endl;
-    
-    if (storm::settings::parametricSettings().exportResultToFile()) {
-        storm::utility::exportParametricMcResult(valueFunction, constraintCollector);
-    }
-    
-    // Generate derivatives for sensitivity analysis if requested.
-    if (std::is_same<ValueType, storm::RationalFunction>::value && storm::settings::parametricSettings().isDerivativesSet()) {
-        ValueType function = result->asExplicitQuantitativeCheckResult<ValueType>()[*model->getInitialStates().begin()];
         
-        auto allVariables = function.gatherVariables();
-        
-        if (!allVariables.empty()) {
-            std::map<storm::Variable, storm::RationalFunction> derivatives;
-            for (auto const& variable : allVariables) {
-                derivatives[variable] = function.derivative(variable);
-            }
+        // Generate derivatives for sensitivity analysis if requested.
+        if (std::is_same<ValueType, storm::RationalFunction>::value && storm::settings::parametricSettings().isDerivativesSet()) {
+            auto allVariables = valueFunction.gatherVariables();
             
-            std::cout << std::endl << "Derivatives (variable; derivative):" << std::endl;
-            for (auto const& variableDerivativePair : derivatives) {
-                std::cout << "(" << variableDerivativePair.first << "; " << variableDerivativePair.second << ")" << std::endl;
+            if (!allVariables.empty()) {
+                std::map<storm::Variable, storm::RationalFunction> derivatives;
+                for (auto const& variable : allVariables) {
+                    derivatives[variable] = valueFunction.derivative(variable);
+                }
+                
+                std::cout << std::endl << "Derivatives (variable; derivative):" << std::endl;
+                for (auto const& variableDerivativePair : derivatives) {
+                    std::cout << "(" << variableDerivativePair.first << "; " << variableDerivativePair.second << ")" << std::endl;
+                }
             }
         }
     }
->>>>>>> 534c8c8a
 }
 
 /*!
