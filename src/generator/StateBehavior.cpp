--- conflicted
+++ resolved
@@ -54,15 +54,9 @@
         std::size_t StateBehavior<ValueType, StateType>::getNumberOfChoices() const {
             return choices.size();
         }
-        
+    
+    
         template class StateBehavior<double>;
-<<<<<<< HEAD
-
-#ifdef STORM_HAVE_CARL
-        template class StateBehavior<storm::RationalFunction>;
-#endif
-=======
->>>>>>> cb97da88
 
 #ifdef STORM_HAVE_CARL
         template class StateBehavior<storm::RationalNumber>;
