#include "DftNextStateGenerator.h"

#include "storm/utility/constants.h"
#include "storm/utility/macros.h"
#include "storm/exceptions/NotImplementedException.h"
#include "storm/settings/SettingsManager.h"
#include "storm-dft/settings/modules/FaultTreeSettings.h"

namespace storm {
    namespace generator {

        template<typename ValueType, typename StateType>
        DftNextStateGenerator<ValueType, StateType>::DftNextStateGenerator(storm::storage::DFT<ValueType> const& dft, storm::storage::DFTStateGenerationInfo const& stateGenerationInfo) : mDft(dft), mStateGenerationInfo(stateGenerationInfo), state(nullptr), uniqueFailedState(false) {
            deterministicModel = !mDft.canHaveNondeterminism();
            mTakeFirstDependency = storm::settings::getModule<storm::settings::modules::FaultTreeSettings>().isTakeFirstDependency();
        }

        template<typename ValueType, typename StateType>
        bool DftNextStateGenerator<ValueType, StateType>::isDeterministicModel() const {
            return deterministicModel;
        }

        template<typename ValueType, typename StateType>
        std::vector<StateType> DftNextStateGenerator<ValueType, StateType>::getInitialStates(StateToIdCallback const& stateToIdCallback) {
            DFTStatePointer initialState = std::make_shared<storm::storage::DFTState<ValueType>>(mDft, mStateGenerationInfo, 0);
            size_t constFailedBeCounter = 0;
            std::shared_ptr<storm::storage::DFTBE<ValueType> const> constFailedBE = nullptr;
            for (auto &be : mDft.getBasicElements()) {
                if (be->type() == storm::storage::DFTElementType::BE_CONST) {
                    auto constBe = std::static_pointer_cast<storm::storage::BEConst<ValueType> const>(be);
                    if (constBe->failed()) {
                        constFailedBeCounter++;
                        STORM_LOG_THROW(constFailedBeCounter < 2, storm::exceptions::NotSupportedException,
                                        "DFTs with more than one constantly failed BE are not supported. Try using the option '--uniquefailedbe'.");
                        constFailedBE = constBe;
                    }
                }
            }
            StateType id;
            if (constFailedBeCounter == 0) {
                // Register initial state
                id = stateToIdCallback(initialState);
            } else {
                initialState->letNextBEFail(constFailedBE->id(), false);
                // Propagate the constant failure to reach the real initial state
                storm::storage::DFTStateSpaceGenerationQueues<ValueType> queues;
                propagateFailure(initialState, constFailedBE, queues);

                if (initialState->hasFailed(mDft.getTopLevelIndex()) && uniqueFailedState) {
                    propagateFailsafe(initialState, constFailedBE, queues);

                    // Update failable dependencies
                    initialState->updateFailableDependencies(constFailedBE->id());
                    initialState->updateDontCareDependencies(constFailedBE->id());
                    initialState->updateFailableInRestrictions(constFailedBE->id());

                    // Unique failed state
                    id = 0;
                } else {
                    propagateFailsafe(initialState, constFailedBE, queues);

                    // Update failable dependencies
                    initialState->updateFailableDependencies(constFailedBE->id());
                    initialState->updateDontCareDependencies(constFailedBE->id());
                    initialState->updateFailableInRestrictions(constFailedBE->id());

                    id = stateToIdCallback(initialState);
                }
            }

            initialState->setId(id);

            return {id};
        }

        template<typename ValueType, typename StateType>
        void DftNextStateGenerator<ValueType, StateType>::load(storm::storage::BitVector const& state) {
            // Load the state from bitvector
            size_t id = 0; //TODO: set correct id
            this->state = std::make_shared<storm::storage::DFTState<ValueType>>(state, mDft, mStateGenerationInfo, id);
        }

        template<typename ValueType, typename StateType>
        void DftNextStateGenerator<ValueType, StateType>::load(DFTStatePointer const& state) {
            // Store a pointer to the state itself, because we need to be able to access it when expanding it.
            this->state = state;
        }

        template<typename ValueType, typename StateType>
        StateBehavior<ValueType, StateType> DftNextStateGenerator<ValueType, StateType>::expand(StateToIdCallback const& stateToIdCallback) {
            STORM_LOG_DEBUG("Explore state: " << mDft.getStateString(state));
            // Initialization
            bool hasDependencies = state->getFailableElements().hasDependencies();
            return exploreState(stateToIdCallback, hasDependencies, mTakeFirstDependency);
        }

        template<typename ValueType, typename StateType>
        StateBehavior<ValueType, StateType> DftNextStateGenerator<ValueType, StateType>::exploreState(StateToIdCallback const& stateToIdCallback, bool exploreDependencies, bool takeFirstDependency) {
            // Prepare the result, in case we return early.
            StateBehavior<ValueType, StateType> result;

            //size_t failableCount = hasDependencies ? state->nrFailableDependencies() : state->nrFailableBEs();
            //size_t currentFailable = 0;
            state->getFailableElements().init(exploreDependencies);

            // Check for absorbing state:
            // - either no relevant event remains (i.e., all relevant events have failed already), or
            // - no BE can fail
            if (!state->hasOperationalRelevantEvent() || state->getFailableElements().isEnd()) {
                Choice<ValueType, StateType> choice(0, true);
                // Add self loop
                choice.addProbability(state->getId(), storm::utility::one<ValueType>());
                STORM_LOG_TRACE("Added self loop for " << state->getId());
                // No further exploration required
                result.addChoice(std::move(choice));
                result.setExpanded();
                return result;
            }

            Choice<ValueType, StateType> choice(0, !exploreDependencies);

            // Let BE fail
            while (!state->getFailableElements().isEnd()) {
<<<<<<< HEAD
                if (takeFirstDependency && exploreDependencies && !isFirst) {
                    // We discard further exploration as we already chose one dependent event
                    break;
                }
                isFirst = false;
=======
                //TODO outside
>>>>>>> 49ca253c

                // Construct new state as copy from original one
                DFTStatePointer newState = state->copy();
                std::pair<std::shared_ptr<storm::storage::DFTBE<ValueType> const>, bool> nextBEPair = newState->letNextBEFail(state->getFailableElements().get(), exploreDependencies);
                std::shared_ptr<storm::storage::DFTBE<ValueType> const>& nextBE = nextBEPair.first;
                STORM_LOG_ASSERT(nextBE, "NextBE is null.");
                STORM_LOG_ASSERT(nextBEPair.second == exploreDependencies, "Failure due to dependencies does not match.");
                STORM_LOG_TRACE("With the failure of: " << nextBE->name() << " [" << nextBE->id() << "] in " << mDft.getStateString(state));

                // Propagate
                storm::storage::DFTStateSpaceGenerationQueues<ValueType> queues;

                propagateFailure(newState, nextBE, queues);

                bool transient = false;
                if (nextBE->type() == storm::storage::DFTElementType::BE_EXP) {
                    auto beExp = std::static_pointer_cast<storm::storage::BEExponential<ValueType> const>(nextBE);
                    transient = beExp->isTransient();
                }

                if(newState->isInvalid() || (transient && !newState->hasFailed(mDft.getTopLevelIndex()))) {
                    // Continue with next possible state
                    state->getFailableElements().next();
                    STORM_LOG_TRACE("State is ignored because " << (newState->isInvalid() ? "it is invalid" : "the transient fault is ignored"));
                    continue;
                }

                // Get the id of the successor state
                StateType newStateId;
                if (newState->hasFailed(mDft.getTopLevelIndex()) && uniqueFailedState) {
                    // Use unique failed state
                    newStateId = 0;
                } else {
                    propagateFailsafe(newState, nextBE, queues);

                    // Update failable dependencies
                    newState->updateFailableDependencies(nextBE->id());
                    newState->updateDontCareDependencies(nextBE->id());
                    newState->updateFailableInRestrictions(nextBE->id());

                    // Add new state
                    newStateId = stateToIdCallback(newState);
                }

                // Set transitions
                if (exploreDependencies) {
                    // Failure is due to dependency -> add non-deterministic choice if necessary
                    ValueType probability = mDft.getDependency(state->getFailableElements().get())->probability();
                    choice.addProbability(newStateId, probability);
                    STORM_LOG_TRACE("Added transition to " << newStateId << " with probability " << probability);

                    if (!storm::utility::isOne(probability)) {
                        // Add transition to state where dependency was unsuccessful
                        DFTStatePointer unsuccessfulState = state->copy();
                        unsuccessfulState->letDependencyBeUnsuccessful(state->getFailableElements().get());
                        // Add state
                        StateType unsuccessfulStateId = stateToIdCallback(unsuccessfulState);
                        ValueType remainingProbability = storm::utility::one<ValueType>() - probability;
                        choice.addProbability(unsuccessfulStateId, remainingProbability);
                        STORM_LOG_TRACE("Added transition to " << unsuccessfulStateId << " with remaining probability " << remainingProbability);
                        STORM_LOG_ASSERT(unsuccessfulStateId != state->getId(), "Self loop was added (through PDEP) for " << unsuccessfulStateId << " and failure of " << nextBE->name());
                    }
                    result.addChoice(std::move(choice));
                } else {
                    // Failure is due to "normal" BE failure
                    // Set failure rate according to activation
                    STORM_LOG_THROW(nextBE->type() == storm::storage::DFTElementType::BE_EXP, storm::exceptions::NotSupportedException, "BE of type '" << nextBE->type() << "' is not supported.");
                    auto beExp = std::static_pointer_cast<storm::storage::BEExponential<ValueType> const>(nextBE);
                    bool isActive = true;
                    if (mDft.hasRepresentant(beExp->id())) {
                        // Active must be checked for the state we are coming from as this state is responsible for the rate
                        isActive = state->isActive(mDft.getRepresentant(beExp->id()));
                    }
                    ValueType rate = isActive ? beExp->activeFailureRate() : beExp->passiveFailureRate();
                    STORM_LOG_ASSERT(!storm::utility::isZero(rate), "Rate is 0.");
                    choice.addProbability(newStateId, rate);
                    STORM_LOG_TRACE("Added transition to " << newStateId << " with " << (isActive ? "active" : "passive") << " failure rate " << rate);
                }
                STORM_LOG_ASSERT(newStateId != state->getId(), "Self loop was added for " << newStateId << " and failure of " << nextBE->name());

                state->getFailableElements().next();
            } // end while failing BE

            if (exploreDependencies) {
                if (result.empty()) {
                    // Dependencies might have been prevented from sequence enforcer
                    // -> explore BEs now
                    return exploreState(stateToIdCallback, false, takeFirstDependency);
                }
            } else {
                if (choice.size() == 0) {
                    // No transition was generated
                    STORM_LOG_TRACE("No transitions were generated.");
                    // Add self loop
                    choice.addProbability(state->getId(), storm::utility::one<ValueType>());
                    STORM_LOG_TRACE("Added self loop for " << state->getId());
                }
                STORM_LOG_ASSERT(choice.size() > 0, "At least one choice should have been generated.");
                // Add all rates as one choice
                result.addChoice(std::move(choice));
            }

            STORM_LOG_TRACE("Finished exploring state: " << mDft.getStateString(state));
            result.setExpanded();
            return result;
        }

        template<typename ValueType, typename StateType>
        void DftNextStateGenerator<ValueType, StateType>::propagateFailure(DFTStatePointer newState,
                                                                           std::shared_ptr<storm::storage::DFTBE<ValueType> const> &nextBE,
                                                                           storm::storage::DFTStateSpaceGenerationQueues<ValueType> &queues) {
            // Propagate failure
            for (DFTGatePointer parent : nextBE->parents()) {
                if (newState->isOperational(parent->id())) {
                    queues.propagateFailure(parent);
                }
            }
            // Propagate failures
            while (!queues.failurePropagationDone()) {
                DFTGatePointer next = queues.nextFailurePropagation();
                next->checkFails(*newState, queues);
                newState->updateFailableDependencies(next->id());
                newState->updateFailableInRestrictions(next->id());
            }

            // Check restrictions
            for (DFTRestrictionPointer restr : nextBE->restrictions()) {
                queues.checkRestrictionLater(restr);
            }
            // Check restrictions
            while (!queues.restrictionChecksDone()) {
                DFTRestrictionPointer next = queues.nextRestrictionCheck();
                next->checkFails(*newState, queues);
                newState->updateFailableDependencies(next->id());
                newState->updateFailableInRestrictions(next->id());
            }

        }

        template<typename ValueType, typename StateType>
        void DftNextStateGenerator<ValueType, StateType>::propagateFailsafe(DFTStatePointer newState,
                                                                            std::shared_ptr<storm::storage::DFTBE<ValueType> const> &nextBE,
                                                                            storm::storage::DFTStateSpaceGenerationQueues<ValueType> &queues) {
            // Propagate failsafe
            while (!queues.failsafePropagationDone()) {
                DFTGatePointer next = queues.nextFailsafePropagation();
                next->checkFailsafe(*newState, queues);
            }

            // Propagate dont cares
            // Relevance is considered for each element independently
            while (!queues.dontCarePropagationDone()) {
                DFTElementPointer next = queues.nextDontCarePropagation();
                next->checkDontCareAnymore(*newState, queues);
            }
        }

        template<typename ValueType, typename StateType>
        StateBehavior<ValueType, StateType> DftNextStateGenerator<ValueType, StateType>::createMergeFailedState(StateToIdCallback const& stateToIdCallback) {
            this->uniqueFailedState = true;
            // Introduce explicit fail state with id 0
            DFTStatePointer failedState = std::make_shared<storm::storage::DFTState<ValueType>>(mDft, mStateGenerationInfo, 0);
            size_t failedStateId = stateToIdCallback(failedState);
            STORM_LOG_ASSERT(failedStateId == 0, "Unique failed state has not id 0.");
            STORM_LOG_TRACE("Introduce fail state with id 0.");

            // Add self loop
            Choice<ValueType, StateType> choice(0, true);
            choice.addProbability(0, storm::utility::one<ValueType>());

            // No further exploration required
            StateBehavior<ValueType, StateType> result;
            result.addChoice(std::move(choice));
            result.setExpanded();
            return result;
        }

        template class DftNextStateGenerator<double>;

#ifdef STORM_HAVE_CARL
        template class DftNextStateGenerator<storm::RationalFunction>;
#endif
    }
}<|MERGE_RESOLUTION|>--- conflicted
+++ resolved
@@ -121,15 +121,7 @@
 
             // Let BE fail
             while (!state->getFailableElements().isEnd()) {
-<<<<<<< HEAD
-                if (takeFirstDependency && exploreDependencies && !isFirst) {
-                    // We discard further exploration as we already chose one dependent event
-                    break;
-                }
-                isFirst = false;
-=======
                 //TODO outside
->>>>>>> 49ca253c
 
                 // Construct new state as copy from original one
                 DFTStatePointer newState = state->copy();
