#pragma  once

#include <memory>
#include <unordered_map>
#include <list>
#include <map>
#include <vector>

#include <boost/iterator/counting_iterator.hpp>

#include "storm/storage/BitVector.h"
#include "storm/utility/math.h"
#include "storm/utility/macros.h"
#include "storm/exceptions/NotSupportedException.h"

#include "storm-dft/storage/dft/DFTElements.h"
#include "storm-dft/storage/dft/SymmetricUnits.h"
#include "storm-dft/storage/dft/DFTStateGenerationInfo.h"
#include "storm-dft/storage/dft/DFTLayoutInfo.h"

namespace storm {
    namespace builder {
        // Forward declaration
        template<typename T> class DFTBuilder;
    }

    namespace storage {

        template<typename ValueType>
        struct DFTElementSort {
            bool operator()(std::shared_ptr<DFTElement<ValueType>> const& a, std::shared_ptr<DFTElement<ValueType>> const& b)  const {
                if (a->rank() == 0 && b->rank() == 0) {
                    return a->isConstant();
                } else {
                    return a->rank() < b->rank();
                }
            }
        };


        // Forward declaration
        template<typename T> class DFTColouring;

        /**
         * Represents a Dynamic Fault Tree
         */
        template<typename ValueType>
        class DFT {

            using DFTElementPointer = std::shared_ptr<DFTElement<ValueType>>;
            using DFTElementCPointer = std::shared_ptr<DFTElement<ValueType> const>;
            using DFTElementVector = std::vector<DFTElementPointer>;
            using DFTGatePointer = std::shared_ptr<DFTGate<ValueType>>;
            using DFTGateVector = std::vector<DFTGatePointer>;
            using DFTStatePointer = std::shared_ptr<DFTState<ValueType>>;

        private:
            DFTElementVector mElements;
            size_t mNrOfBEs;
            size_t mNrOfSpares;
            size_t mNrRepresentatives;
            size_t mTopLevelIndex;
            size_t mStateVectorSize;
            size_t mMaxSpareChildCount;
            std::map<size_t, std::vector<size_t>> mSpareModules;
            std::vector<size_t> mDependencies;
            std::vector<size_t> mTopModule;
            std::map<size_t, size_t> mRepresentants; // id element -> id representative
            std::vector<std::vector<size_t>> mSymmetries;
            std::map<size_t, DFTLayoutInfo> mLayoutInfo;
<<<<<<< HEAD
            mutable std::vector<size_t> mRelevantEvents;
=======
            std::vector<bool> mDynamicBehavior;
            std::map<size_t, bool> mDependencyInConflict;
>>>>>>> 49ca253c

        public:
            DFT(DFTElementVector const &elements, DFTElementPointer const &tle);
            
            DFTStateGenerationInfo buildStateGenerationInfo(storm::storage::DFTIndependentSymmetries const& symmetries) const;
            
            size_t generateStateInfo(DFTStateGenerationInfo& generationInfo, size_t id, storm::storage::BitVector& visited, size_t stateIndex) const;

            size_t performStateGenerationInfoDFS(DFTStateGenerationInfo& generationInfo, std::queue<size_t>& visitQueue, storm::storage::BitVector& visited, size_t stateIndex) const;
        
            DFT<ValueType> optimize() const;
            
            void copyElements(std::vector<size_t> elements, storm::builder::DFTBuilder<ValueType> builder) const;

            void setDynamicBehaviorInfo();
            
            size_t stateBitVectorSize() const {
                // Ensure multiple of 64
                return (mStateVectorSize / 64 + (mStateVectorSize % 64 != 0)) * 64;
            }
            
            size_t nrElements() const {
                return mElements.size();
            }
            
            size_t nrBasicElements() const {
                return mNrOfBEs;
            }

            size_t nrDynamicElements() const;

            size_t nrStaticElements() const;
            
            size_t getTopLevelIndex() const {
                return mTopLevelIndex;
            }
            
            DFTElementType topLevelType() const {
                return mElements[getTopLevelIndex()]->type();
            }
            
            size_t getMaxSpareChildCount() const {
                return mMaxSpareChildCount;
            }
            
            std::vector<size_t> getSpareIndices() const {
                std::vector<size_t> indices;
                for(auto const& elem : mElements) {
                    if(elem->isSpareGate()) {
                        indices.push_back(elem->id());
                    }
                }
                return indices;
            }
            
            std::vector<size_t> const& module(size_t representativeId) const {
                if(representativeId == mTopLevelIndex) {
                    return mTopModule;
                } else {
                    STORM_LOG_ASSERT(mSpareModules.count(representativeId) > 0, "Representative not found.");
                    return mSpareModules.find(representativeId)->second;
                }
            }

            bool isDependencyInConflict(size_t id) const {
                STORM_LOG_ASSERT(isDependency(id), "Not a dependency.");
                return mDependencyInConflict.at(id);
            }


            void setDependencyNotInConflict(size_t id) {
                STORM_LOG_ASSERT(isDependency(id), "Not a dependency.");
                mDependencyInConflict.at(id) = false;
            }
            
            std::vector<size_t> const& getDependencies() const {
                return mDependencies;
            }

            std::vector<bool> const &getDynamicBehavior() const {
                return mDynamicBehavior;
            }

            std::vector<size_t> nonColdBEs() const {
                std::vector<size_t> result;
                for (DFTElementPointer elem : mElements) {
                    if (elem->isBasicElement()) {
                        std::shared_ptr<DFTBE<ValueType>> be = std::static_pointer_cast<DFTBE<ValueType>>(elem);
                        if (be->canFail()) {
                            switch (be->type()) {
                                case storm::storage::DFTElementType::BE_EXP: {
                                    auto beExp = std::static_pointer_cast<BEExponential<ValueType>>(be);
                                    if (!beExp->isColdBasicElement()) {
                                        result.push_back(be->id());
                                    }
                                    break;
                                }
                                case storm::storage::DFTElementType::BE_CONST:
                                    result.push_back(be->id());
                                    break;
                                default:
                                    STORM_LOG_THROW(false, storm::exceptions::NotSupportedException, "BE type '" << be->type() << "' is not supported.");
                            }
                        }
                    }
                }
                return result;
            }

            /**
             *  Get a pointer to an element in the DFT
             *  @param index The id of the element
             */
            DFTElementCPointer getElement(size_t index) const {
                STORM_LOG_ASSERT(index < nrElements(), "Index invalid.");
                return mElements[index];
            }

            bool isBasicElement(size_t index) const {
                return getElement(index)->isBasicElement();
            }

            bool isGate(size_t index) const {
                return getElement(index)->isGate();
            }

            bool isDependency(size_t index) const {
                return getElement(index)->isDependency();
            }
            
            bool isRestriction(size_t index) const {
                return getElement(index)->isRestriction();
            }

            std::shared_ptr<DFTBE<ValueType> const> getBasicElement(size_t index) const {
                STORM_LOG_ASSERT(isBasicElement(index), "Element is no BE.");
                return std::static_pointer_cast<DFTBE<ValueType> const>(mElements[index]);
            }

            std::shared_ptr<DFTGate<ValueType> const> getTopLevelGate() const {
                return getGate(mTopLevelIndex);
            }
            
            std::shared_ptr<DFTGate<ValueType> const> getGate(size_t index) const {
                STORM_LOG_ASSERT(isGate(index), "Element is no gate.");
                return std::static_pointer_cast<DFTGate<ValueType> const>(mElements[index]);
            }

            std::shared_ptr<DFTDependency<ValueType> const> getDependency(size_t index) const {
                STORM_LOG_ASSERT(isDependency(index), "Element is no dependency.");
                return std::static_pointer_cast<DFTDependency<ValueType> const>(mElements[index]);
            }
            
            std::shared_ptr<DFTRestriction<ValueType> const> getRestriction(size_t index) const {
                STORM_LOG_ASSERT(isRestriction(index), "Element is no restriction.");
                return std::static_pointer_cast<DFTRestriction<ValueType> const>(mElements[index]);
            }

            std::vector<std::shared_ptr<DFTBE<ValueType>>> getBasicElements() const {
                std::vector<std::shared_ptr<DFTBE<ValueType>>> elements;
                for (DFTElementPointer elem : mElements) {
                    if (elem->isBasicElement()) {
                        elements.push_back(std::static_pointer_cast<DFTBE<ValueType>>(elem));
                    }
                }
                return elements;
            }

            bool canHaveNondeterminism() const;

            /*!
             * Check if the DFT is well-formed.
             * @param stream Output stream where warnings about non-well-formed parts are written.
             * @return True iff the DFT is well-formed.
             */
            bool checkWellFormedness(std::ostream& stream) const;

            uint64_t maxRank() const;
            
            std::vector<DFT<ValueType>> topModularisation() const;
            
            bool isRepresentative(size_t id) const {
                for (auto const& parent : getElement(id)->parents()) {
                    if (parent->isSpareGate()) {
                        return true;
                    }
                }
                return false;
            }

            bool hasRepresentant(size_t id) const {
                return mRepresentants.find(id) != mRepresentants.end();
            }

            size_t getRepresentant(size_t id) const {
                STORM_LOG_ASSERT(hasRepresentant(id), "Element has no representant.");
                return mRepresentants.find(id)->second;
            }

            bool hasFailed(DFTStatePointer const& state) const {
                return state->hasFailed(mTopLevelIndex);
            }
            
            bool hasFailed(storm::storage::BitVector const& state, DFTStateGenerationInfo const& stateGenerationInfo) const {
                return storm::storage::DFTState<ValueType>::hasFailed(state, stateGenerationInfo.getStateIndex(mTopLevelIndex));
            }
            
            bool isFailsafe(DFTStatePointer const& state) const {
                return state->isFailsafe(mTopLevelIndex);
            }
            
            bool isFailsafe(storm::storage::BitVector const& state, DFTStateGenerationInfo const& stateGenerationInfo) const {
                return storm::storage::DFTState<ValueType>::isFailsafe(state, stateGenerationInfo.getStateIndex(mTopLevelIndex));
            }
            
            size_t getChild(size_t spareId, size_t nrUsedChild) const;
            
            size_t getNrChild(size_t spareId, size_t childId) const;
            
            std::string getElementsString() const;

            std::string getInfoString() const;

            std::string getSpareModulesString() const;

            std::string getElementsWithStateString(DFTStatePointer const& state) const;

            std::string getStateString(DFTStatePointer const& state) const;

            std::string getStateString(storm::storage::BitVector const& status, DFTStateGenerationInfo const& stateGenerationInfo, size_t id) const;

            std::vector<size_t> getIndependentSubDftRoots(size_t index) const;

            DFTColouring<ValueType> colourDFT() const;
            
            std::map<size_t, size_t> findBijection(size_t index1, size_t index2, DFTColouring<ValueType> const& colouring, bool sparesAsLeaves) const;

            DFTIndependentSymmetries findSymmetries(DFTColouring<ValueType> const& colouring) const;

            void findSymmetriesHelper(std::vector<size_t> const& candidates, DFTColouring<ValueType> const& colouring, std::map<size_t, std::vector<std::vector<size_t>>>& result) const;

            std::vector<size_t> immediateFailureCauses(size_t index) const;
            
            std::vector<size_t> findModularisationRewrite() const;

            void setElementLayoutInfo(size_t id, DFTLayoutInfo const& layoutInfo) {
                mLayoutInfo[id] = layoutInfo;
            }

            DFTLayoutInfo const& getElementLayoutInfo(size_t id) const {
                return mLayoutInfo.at(id);
            }

            void writeStatsToStream(std::ostream& stream) const;

            /*!
             * Get Ids of all elements.
             * @return All element ids.
             */
            std::set<size_t> getAllIds() const;

            /*!
             * Get id for the given element name.
             * @param name Name of element.
             * @return Index of element.
             */
            size_t getIndex(std::string const& name) const;

            /*!
             * Get all relevant events.
             * @return List of all relevant events.
             */
            std::vector<size_t> const& getRelevantEvents() const;

            /*!
             * Set the relevance flag for all elements according to the given relevant events.
             * @param relevantEvents All elements which should be to relevant. All elements not occurring are set to irrelevant.
             * @param allowDCForRelevantEvents Flag whether Don't Care propagation is allowed even for relevant events.
             */
            void setRelevantEvents(std::set<size_t> const& relevantEvents, bool allowDCForRelevantEvents) const;

            /*!
             * Get a string containing the list of all relevant events.
             * @return String containing all relevant events.
             */
            std::string getRelevantEventsString() const;

        private:
            std::tuple<std::vector<size_t>, std::vector<size_t>, std::vector<size_t>> getSortedParentAndDependencyIds(size_t index) const;
            
            bool elementIndicesCorrect() const {
                for(size_t i = 0; i < mElements.size(); ++i) {
                    if(mElements[i]->id() != i) return false;
                }
                return true;
            }

        };
       
    }
}<|MERGE_RESOLUTION|>--- conflicted
+++ resolved
@@ -68,12 +68,9 @@
             std::map<size_t, size_t> mRepresentants; // id element -> id representative
             std::vector<std::vector<size_t>> mSymmetries;
             std::map<size_t, DFTLayoutInfo> mLayoutInfo;
-<<<<<<< HEAD
             mutable std::vector<size_t> mRelevantEvents;
-=======
             std::vector<bool> mDynamicBehavior;
             std::map<size_t, bool> mDependencyInConflict;
->>>>>>> 49ca253c
 
         public:
             DFT(DFTElementVector const &elements, DFTElementPointer const &tle);
