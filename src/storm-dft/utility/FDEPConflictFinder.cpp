#include "FDEPConflictFinder.h"

#include "storm-dft/modelchecker/DFTASFChecker.h"

namespace storm::dft {
namespace utility {

template<>
std::vector<std::pair<uint64_t, uint64_t>> FDEPConflictFinder<double>::getDependencyConflicts(storm::dft::storage::DFT<double> const& dft, bool useSMT,
                                                                                              uint_fast64_t timeout) {
    std::shared_ptr<storm::dft::modelchecker::DFTASFChecker> smtChecker = nullptr;
    if (useSMT) {
        storm::dft::modelchecker::DFTASFChecker checker(dft);
        smtChecker = std::make_shared<storm::dft::modelchecker::DFTASFChecker>(checker);
        smtChecker->toSolver();
    }

    std::vector<std::pair<uint64_t, uint64_t>> res;
    uint64_t dep1Index;
    uint64_t dep2Index;
    for (size_t i = 0; i < dft.getDependencies().size(); ++i) {
        dep1Index = dft.getDependencies().at(i);
        for (size_t j = i + 1; j < dft.getDependencies().size(); ++j) {
            dep2Index = dft.getDependencies().at(j);
            if (dft.getDynamicBehavior()[dep1Index] && dft.getDynamicBehavior()[dep2Index]) {
                if (useSMT) {  // if an SMT solver is to be used
                    if (dft.getDependency(dep1Index)->triggerEvent() == dft.getDependency(dep2Index)->triggerEvent()) {
                        STORM_LOG_TRACE("Conflict between " << dft.getElement(dep1Index)->name() << " and " << dft.getElement(dep2Index)->name()
                                                            << ": Same trigger");
                        res.emplace_back(std::pair<uint64_t, uint64_t>(dep1Index, dep2Index));
                    } else {
                        switch (smtChecker->checkDependencyConflict(dep1Index, dep2Index, timeout)) {
                            case storm::solver::SmtSolver::CheckResult::Sat:
                                STORM_LOG_TRACE("Conflict between " << dft.getElement(dep1Index)->name() << " and " << dft.getElement(dep2Index)->name());
                                res.emplace_back(std::pair<uint64_t, uint64_t>(dep1Index, dep2Index));
                                break;
                            case storm::solver::SmtSolver::CheckResult::Unknown:
                                STORM_LOG_TRACE("Unknown: Conflict between " << dft.getElement(dep1Index)->name() << " and "
                                                                             << dft.getElement(dep2Index)->name());
                                res.emplace_back(std::pair<uint64_t, uint64_t>(dep1Index, dep2Index));
                                break;
                            default:
                                STORM_LOG_TRACE("No conflict between " << dft.getElement(dep1Index)->name() << " and " << dft.getElement(dep2Index)->name());
                                break;
                        }
                    }
                } else {
                    STORM_LOG_TRACE("Conflict between " << dft.getElement(dep1Index)->name() << " and " << dft.getElement(dep2Index)->name());
                    res.emplace_back(std::pair<uint64_t, uint64_t>(dep1Index, dep2Index));
                }
            } else {
                STORM_LOG_TRACE("Static behavior: No conflict between " << dft.getElement(dep1Index)->name() << " and " << dft.getElement(dep2Index)->name());
                break;
            }
        }
    }
    return res;
}

<<<<<<< HEAD
            template<>
            std::vector<std::pair<uint64_t, uint64_t>> FDEPConflictFinder<storm::RationalFunction>::getDependencyConflicts(storm::storage::DFT<storm::RationalFunction> const& dft,
                                                                                                                           bool useSMT, [[maybe_unused]] uint_fast64_t timeout) {
                if (useSMT) {
                    STORM_LOG_WARN("SMT encoding for rational functions is not supported");
                }
=======
template<>
std::vector<std::pair<uint64_t, uint64_t>> FDEPConflictFinder<storm::RationalFunction>::getDependencyConflicts(
    storm::dft::storage::DFT<storm::RationalFunction> const& dft, bool useSMT, uint_fast64_t timeout) {
    if (useSMT) {
        STORM_LOG_WARN("SMT encoding for rational functions is not supported");
    }
>>>>>>> 6de01c93

    std::vector<std::pair<uint64_t, uint64_t>> res;
    uint64_t dep1Index;
    uint64_t dep2Index;
    for (size_t i = 0; i < dft.getDependencies().size(); ++i) {
        dep1Index = dft.getDependencies().at(i);
        for (size_t j = i + 1; j < dft.getDependencies().size(); ++j) {
            dep2Index = dft.getDependencies().at(j);
            if (dft.getDynamicBehavior()[dep1Index] && dft.getDynamicBehavior()[dep2Index]) {
                STORM_LOG_TRACE("Conflict between " << dft.getElement(dep1Index)->name() << " and " << dft.getElement(dep2Index)->name());
                res.emplace_back(std::pair<uint64_t, uint64_t>(dep1Index, dep2Index));
            } else {
                STORM_LOG_TRACE("Static behavior: No conflict between " << dft.getElement(dep1Index)->name() << " and " << dft.getElement(dep2Index)->name());
                break;
            }
        }
    }
    return res;
}

template class FDEPConflictFinder<double>;

template class FDEPConflictFinder<storm::RationalFunction>;

}  // namespace utility
}  // namespace storm::dft<|MERGE_RESOLUTION|>--- conflicted
+++ resolved
@@ -3,98 +3,89 @@
 #include "storm-dft/modelchecker/DFTASFChecker.h"
 
 namespace storm::dft {
-namespace utility {
+    namespace utility {
 
-template<>
-std::vector<std::pair<uint64_t, uint64_t>> FDEPConflictFinder<double>::getDependencyConflicts(storm::dft::storage::DFT<double> const& dft, bool useSMT,
-                                                                                              uint_fast64_t timeout) {
-    std::shared_ptr<storm::dft::modelchecker::DFTASFChecker> smtChecker = nullptr;
-    if (useSMT) {
-        storm::dft::modelchecker::DFTASFChecker checker(dft);
-        smtChecker = std::make_shared<storm::dft::modelchecker::DFTASFChecker>(checker);
-        smtChecker->toSolver();
-    }
+        template<>
+        std::vector<std::pair<uint64_t, uint64_t>> FDEPConflictFinder<double>::getDependencyConflicts(storm::dft::storage::DFT<double> const& dft, bool useSMT,
+                                                                                                      uint_fast64_t timeout) {
+            std::shared_ptr<storm::dft::modelchecker::DFTASFChecker> smtChecker = nullptr;
+            if (useSMT) {
+                storm::dft::modelchecker::DFTASFChecker checker(dft);
+                smtChecker = std::make_shared<storm::dft::modelchecker::DFTASFChecker>(checker);
+                smtChecker->toSolver();
+            }
 
-    std::vector<std::pair<uint64_t, uint64_t>> res;
-    uint64_t dep1Index;
-    uint64_t dep2Index;
-    for (size_t i = 0; i < dft.getDependencies().size(); ++i) {
-        dep1Index = dft.getDependencies().at(i);
-        for (size_t j = i + 1; j < dft.getDependencies().size(); ++j) {
-            dep2Index = dft.getDependencies().at(j);
-            if (dft.getDynamicBehavior()[dep1Index] && dft.getDynamicBehavior()[dep2Index]) {
-                if (useSMT) {  // if an SMT solver is to be used
-                    if (dft.getDependency(dep1Index)->triggerEvent() == dft.getDependency(dep2Index)->triggerEvent()) {
-                        STORM_LOG_TRACE("Conflict between " << dft.getElement(dep1Index)->name() << " and " << dft.getElement(dep2Index)->name()
-                                                            << ": Same trigger");
+            std::vector<std::pair<uint64_t, uint64_t>> res;
+            uint64_t dep1Index;
+            uint64_t dep2Index;
+            for (size_t i = 0; i < dft.getDependencies().size(); ++i) {
+                dep1Index = dft.getDependencies().at(i);
+                for (size_t j = i + 1; j < dft.getDependencies().size(); ++j) {
+                    dep2Index = dft.getDependencies().at(j);
+                    if (dft.getDynamicBehavior()[dep1Index] && dft.getDynamicBehavior()[dep2Index]) {
+                        if (useSMT) {  // if an SMT solver is to be used
+                            if (dft.getDependency(dep1Index)->triggerEvent() == dft.getDependency(dep2Index)->triggerEvent()) {
+                                STORM_LOG_TRACE("Conflict between " << dft.getElement(dep1Index)->name() << " and " << dft.getElement(dep2Index)->name()
+                                                                    << ": Same trigger");
+                                res.emplace_back(std::pair<uint64_t, uint64_t>(dep1Index, dep2Index));
+                            } else {
+                                switch (smtChecker->checkDependencyConflict(dep1Index, dep2Index, timeout)) {
+                                    case storm::solver::SmtSolver::CheckResult::Sat:
+                                        STORM_LOG_TRACE("Conflict between " << dft.getElement(dep1Index)->name() << " and " << dft.getElement(dep2Index)->name());
+                                        res.emplace_back(std::pair<uint64_t, uint64_t>(dep1Index, dep2Index));
+                                        break;
+                                    case storm::solver::SmtSolver::CheckResult::Unknown:
+                                        STORM_LOG_TRACE("Unknown: Conflict between " << dft.getElement(dep1Index)->name() << " and "
+                                                                                     << dft.getElement(dep2Index)->name());
+                                        res.emplace_back(std::pair<uint64_t, uint64_t>(dep1Index, dep2Index));
+                                        break;
+                                    default:
+                                        STORM_LOG_TRACE("No conflict between " << dft.getElement(dep1Index)->name() << " and " << dft.getElement(dep2Index)->name());
+                                        break;
+                                }
+                            }
+                        } else {
+                            STORM_LOG_TRACE("Conflict between " << dft.getElement(dep1Index)->name() << " and " << dft.getElement(dep2Index)->name());
+                            res.emplace_back(std::pair<uint64_t, uint64_t>(dep1Index, dep2Index));
+                        }
+                    } else {
+                        STORM_LOG_TRACE("Static behavior: No conflict between " << dft.getElement(dep1Index)->name() << " and " << dft.getElement(dep2Index)->name());
+                        break;
+                    }
+                }
+            }
+            return res;
+        }
+
+        template<>
+        std::vector<std::pair<uint64_t, uint64_t>> FDEPConflictFinder<storm::RationalFunction>::getDependencyConflicts(
+                storm::dft::storage::DFT<storm::RationalFunction> const& dft, bool useSMT, uint_fast64_t timeout) {
+            if (useSMT) {
+                STORM_LOG_WARN("SMT encoding for rational functions is not supported");
+            }
+
+            std::vector<std::pair<uint64_t, uint64_t>> res;
+            uint64_t dep1Index;
+            uint64_t dep2Index;
+            for (size_t i = 0; i < dft.getDependencies().size(); ++i) {
+                dep1Index = dft.getDependencies().at(i);
+                for (size_t j = i + 1; j < dft.getDependencies().size(); ++j) {
+                    dep2Index = dft.getDependencies().at(j);
+                    if (dft.getDynamicBehavior()[dep1Index] && dft.getDynamicBehavior()[dep2Index]) {
+                        STORM_LOG_TRACE("Conflict between " << dft.getElement(dep1Index)->name() << " and " << dft.getElement(dep2Index)->name());
                         res.emplace_back(std::pair<uint64_t, uint64_t>(dep1Index, dep2Index));
                     } else {
-                        switch (smtChecker->checkDependencyConflict(dep1Index, dep2Index, timeout)) {
-                            case storm::solver::SmtSolver::CheckResult::Sat:
-                                STORM_LOG_TRACE("Conflict between " << dft.getElement(dep1Index)->name() << " and " << dft.getElement(dep2Index)->name());
-                                res.emplace_back(std::pair<uint64_t, uint64_t>(dep1Index, dep2Index));
-                                break;
-                            case storm::solver::SmtSolver::CheckResult::Unknown:
-                                STORM_LOG_TRACE("Unknown: Conflict between " << dft.getElement(dep1Index)->name() << " and "
-                                                                             << dft.getElement(dep2Index)->name());
-                                res.emplace_back(std::pair<uint64_t, uint64_t>(dep1Index, dep2Index));
-                                break;
-                            default:
-                                STORM_LOG_TRACE("No conflict between " << dft.getElement(dep1Index)->name() << " and " << dft.getElement(dep2Index)->name());
-                                break;
-                        }
+                        STORM_LOG_TRACE("Static behavior: No conflict between " << dft.getElement(dep1Index)->name() << " and " << dft.getElement(dep2Index)->name());
+                        break;
                     }
-                } else {
-                    STORM_LOG_TRACE("Conflict between " << dft.getElement(dep1Index)->name() << " and " << dft.getElement(dep2Index)->name());
-                    res.emplace_back(std::pair<uint64_t, uint64_t>(dep1Index, dep2Index));
                 }
-            } else {
-                STORM_LOG_TRACE("Static behavior: No conflict between " << dft.getElement(dep1Index)->name() << " and " << dft.getElement(dep2Index)->name());
-                break;
             }
+            return res;
         }
-    }
-    return res;
-}
 
-<<<<<<< HEAD
-            template<>
-            std::vector<std::pair<uint64_t, uint64_t>> FDEPConflictFinder<storm::RationalFunction>::getDependencyConflicts(storm::storage::DFT<storm::RationalFunction> const& dft,
-                                                                                                                           bool useSMT, [[maybe_unused]] uint_fast64_t timeout) {
-                if (useSMT) {
-                    STORM_LOG_WARN("SMT encoding for rational functions is not supported");
-                }
-=======
-template<>
-std::vector<std::pair<uint64_t, uint64_t>> FDEPConflictFinder<storm::RationalFunction>::getDependencyConflicts(
-    storm::dft::storage::DFT<storm::RationalFunction> const& dft, bool useSMT, uint_fast64_t timeout) {
-    if (useSMT) {
-        STORM_LOG_WARN("SMT encoding for rational functions is not supported");
-    }
->>>>>>> 6de01c93
+        template class FDEPConflictFinder<double>;
 
-    std::vector<std::pair<uint64_t, uint64_t>> res;
-    uint64_t dep1Index;
-    uint64_t dep2Index;
-    for (size_t i = 0; i < dft.getDependencies().size(); ++i) {
-        dep1Index = dft.getDependencies().at(i);
-        for (size_t j = i + 1; j < dft.getDependencies().size(); ++j) {
-            dep2Index = dft.getDependencies().at(j);
-            if (dft.getDynamicBehavior()[dep1Index] && dft.getDynamicBehavior()[dep2Index]) {
-                STORM_LOG_TRACE("Conflict between " << dft.getElement(dep1Index)->name() << " and " << dft.getElement(dep2Index)->name());
-                res.emplace_back(std::pair<uint64_t, uint64_t>(dep1Index, dep2Index));
-            } else {
-                STORM_LOG_TRACE("Static behavior: No conflict between " << dft.getElement(dep1Index)->name() << " and " << dft.getElement(dep2Index)->name());
-                break;
-            }
-        }
-    }
-    return res;
-}
+        template class FDEPConflictFinder<storm::RationalFunction>;
 
-template class FDEPConflictFinder<double>;
-
-template class FDEPConflictFinder<storm::RationalFunction>;
-
-}  // namespace utility
+    }  // namespace utility
 }  // namespace storm::dft