--- conflicted
+++ resolved
@@ -35,15 +35,11 @@
                     case storm::storage::DFTElementType::BE_EXP:
                         beVariables.push_back(varNames.size() - 1);
                         break;
-<<<<<<< HEAD
-                    case storm::storage::DFTElementType::SPARE: {
-=======
                     case storm::storage::DFTElementType::BE_CONST:
                         STORM_LOG_THROW(false, storm::exceptions::NotSupportedException, "Constant BEs are not supported in SMT translation.");
                         break;
                     case storm::storage::DFTElementType::SPARE:
                     {
->>>>>>> 5729066a
                         auto spare = std::static_pointer_cast<storm::storage::DFTSpare<double> const>(element);
                         for (auto const &spareChild : spare->children()) {
                             varNames.push_back("c_" + element->name() + "_" + spareChild->name());
