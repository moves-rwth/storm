#include "DFTTraceSimulator.h"

namespace storm::dft {
namespace simulator {

template<typename ValueType>
DFTTraceSimulator<ValueType>::DFTTraceSimulator(storm::dft::storage::DFT<ValueType> const& dft,
                                                storm::dft::storage::DFTStateGenerationInfo const& stateGenerationInfo, boost::mt19937& randomGenerator)
    : dft(dft), stateGenerationInfo(stateGenerationInfo), generator(dft, stateGenerationInfo), randomGenerator(randomGenerator) {
    // Set initial state
    state = generator.createInitialState();
}

template<typename ValueType>
void DFTTraceSimulator<ValueType>::setRandomNumberGenerator(boost::mt19937& randomNumberGenerator) {
    this->randomGenerator = randomNumberGenerator;
}

template<typename ValueType>
void DFTTraceSimulator<ValueType>::resetToInitial() {
    state = generator.createInitialState();
    ;
}

template<typename ValueType>
typename DFTTraceSimulator<ValueType>::DFTStatePointer DFTTraceSimulator<ValueType>::getCurrentState() const {
    return state;
}

template<typename ValueType>
std::tuple<storm::dft::storage::FailableElements::const_iterator, double, bool> DFTTraceSimulator<ValueType>::randomNextFailure() {
    auto iterFailable = state->getFailableElements().begin();

    // Check for absorbing state:
    // - either no relevant event remains (i.e., all relevant events have failed already), or
    // - no BE can fail
    if (!state->hasOperationalRelevantEvent() || iterFailable == state->getFailableElements().end()) {
        STORM_LOG_TRACE("No sucessor states available for " << state->getId());
        return std::make_tuple(iterFailable, -1, true);
    }

    // Get all failable elements
    if (iterFailable.isFailureDueToDependency()) {
        if (iterFailable.isConflictingDependency()) {
            // We take the first dependency to resolve the non-determinism
            STORM_LOG_WARN("Non-determinism present! We take the dependency with the lowest id");
        }

        auto dependency = iterFailable.getFailBE(dft).second;
        if (!dependency->isFDEP()) {
            // Flip a coin whether the PDEP is successful
            storm::utility::BernoulliDistributionGenerator probGenerator(dependency->probability());
            bool successful = probGenerator.random(randomGenerator);
            return std::make_tuple(iterFailable, 0, successful);
        }
        STORM_LOG_TRACE("Let dependency " << *dependency << " fail");
        return std::make_tuple(iterFailable, 0, true);
    } else {
        // Consider all "normal" BE failures
        // Initialize with first BE
        storm::dft::storage::FailableElements::const_iterator nextFail = iterFailable;
        double rate = state->getBERate(iterFailable.getFailBE(dft).first->id());
        storm::utility::ExponentialDistributionGenerator rateGenerator(rate);
        double smallestTimebound = rateGenerator.random(randomGenerator);
        ++iterFailable;

        // Consider all other BEs and find the one which fails first
        for (; iterFailable != state->getFailableElements().end(); ++iterFailable) {
            auto nextBE = iterFailable.getFailBE(dft).first;
            rate = state->getBERate(nextBE->id());
            rateGenerator = storm::utility::ExponentialDistributionGenerator(rate);
            double timebound = rateGenerator.random(randomGenerator);
            if (timebound < smallestTimebound) {
                // BE fails earlier -> use as nextFail
                nextFail = iterFailable;
                smallestTimebound = timebound;
            }
        }
        STORM_LOG_TRACE("Let BE " << *nextFail.getFailBE(dft).first << " fail after time " << smallestTimebound);
        return std::make_tuple(nextFail, smallestTimebound, true);
    }
}

template<>
std::tuple<storm::dft::storage::FailableElements::const_iterator, double, bool> DFTTraceSimulator<storm::RationalFunction>::randomNextFailure() {
    STORM_LOG_THROW(false, storm::exceptions::NotSupportedException, "Simulation not support for parametric DFTs.");
}

template<typename ValueType>
std::pair<SimulationResult, double> DFTTraceSimulator<ValueType>::randomStep() {
    auto retTuple = this->randomNextFailure();
    storm::dft::storage::FailableElements::const_iterator nextFailable = std::get<0>(retTuple);
    double time = std::get<1>(retTuple);
    bool successful = std::get<2>(retTuple);
    if (time < 0) {
        return std::make_pair(SimulationResult::UNSUCCESSFUL, -1);
    } else {
        // Apply next failure
        return std::make_pair(step(nextFailable, successful), time);
    }
}

template<typename ValueType>
SimulationResult DFTTraceSimulator<ValueType>::step(storm::dft::storage::FailableElements::const_iterator nextFailElement, bool dependencySuccessful) {
    if (nextFailElement == state->getFailableElements().end()) {
        // No next failure possible
        return SimulationResult::UNSUCCESSFUL;
    }

    auto nextBEPair = nextFailElement.getFailBE(dft);
    auto newState = generator.createSuccessorState(state, nextBEPair.first, nextBEPair.second, dependencySuccessful);

    if (newState->isInvalid() || newState->isTransient()) {
        STORM_LOG_TRACE("Step is invalid because new state " << (newState->isInvalid() ? "it is invalid" : "the transient fault is ignored"));
        return SimulationResult::INVALID;
    }

    state = newState;
    return SimulationResult::SUCCESSFUL;
}

template<typename ValueType>
SimulationResult DFTTraceSimulator<ValueType>::simulateCompleteTrace(double timebound) {
    resetToInitial();

    // Check whether DFT is initially already failed.
    if (state->hasFailed(dft.getTopLevelIndex())) {
        STORM_LOG_TRACE("DFT is initially failed");
        return SimulationResult::SUCCESSFUL;
    }

<<<<<<< HEAD
            template<>
            SimulationResult DFTTraceSimulator<storm::RationalFunction>::simulateCompleteTrace([[maybe_unused]]double timebound) {
                STORM_LOG_THROW(false, storm::exceptions::NotSupportedException, "Simulation not support for parametric DFTs.");
            } 
=======
    double time = 0;
    while (time <= timebound) {
        // Generate next failure
        auto retTuple = randomNextFailure();
        storm::dft::storage::FailableElements::const_iterator nextFailable = std::get<0>(retTuple);
        double addTime = std::get<1>(retTuple);
        bool successfulDependency = std::get<2>(retTuple);
        if (addTime < 0) {
            // No next state can be reached, because no element can fail anymore.
            STORM_LOG_TRACE("No next state possible in state " << dft.getStateString(state) << " because no element can fail anymore");
            return SimulationResult::UNSUCCESSFUL;
        }
>>>>>>> 6de01c93

        // TODO: exit if time would be up after this failure
        // This is only correct if no invalid states are possible! (no restrictors and no transient failures)

        // Apply next failure
        auto stepResult = step(nextFailable, successfulDependency);
        STORM_LOG_TRACE("Current state: " << dft.getStateString(state));

        // Check whether state is invalid
        if (stepResult != SimulationResult::SUCCESSFUL) {
            STORM_LOG_ASSERT(stepResult == SimulationResult::INVALID, "Result of simulation step should be invalid.");
            // No next state can be reached, because the state is invalid.
            STORM_LOG_TRACE("No next state possible in state " << dft.getStateString(state) << " because simulation was invalid");
            STORM_LOG_THROW(false, storm::exceptions::NotSupportedException, "Handling of invalid states is not supported for simulation");
            return SimulationResult::INVALID;
        }

        // Check whether time is up
        // Checking whether the time is up must be performed after checking if a state is invalid.
        // Otherwise we would erroneously mark invalid traces as unsucessful.
        time += addTime;
        if (time > timebound) {
            STORM_LOG_TRACE("Time limit" << timebound << " exceeded: " << time);
            return SimulationResult::UNSUCCESSFUL;
        }

        // Check whether DFT is failed
        if (state->hasFailed(dft.getTopLevelIndex())) {
            STORM_LOG_TRACE("DFT has failed after " << time);
            return SimulationResult::SUCCESSFUL;
        }
    }
    STORM_LOG_ASSERT(false, "Should not be reachable");
    return SimulationResult::UNSUCCESSFUL;
}

template<>
SimulationResult DFTTraceSimulator<storm::RationalFunction>::simulateCompleteTrace(double timebound) {
    STORM_LOG_THROW(false, storm::exceptions::NotSupportedException, "Simulation not support for parametric DFTs.");
}

template class DFTTraceSimulator<double>;
template class DFTTraceSimulator<storm::RationalFunction>;

}  // namespace simulator
}  // namespace storm::dft<|MERGE_RESOLUTION|>--- conflicted
+++ resolved
@@ -1,196 +1,189 @@
 #include "DFTTraceSimulator.h"
 
 namespace storm::dft {
-namespace simulator {
+    namespace simulator {
 
-template<typename ValueType>
-DFTTraceSimulator<ValueType>::DFTTraceSimulator(storm::dft::storage::DFT<ValueType> const& dft,
-                                                storm::dft::storage::DFTStateGenerationInfo const& stateGenerationInfo, boost::mt19937& randomGenerator)
-    : dft(dft), stateGenerationInfo(stateGenerationInfo), generator(dft, stateGenerationInfo), randomGenerator(randomGenerator) {
-    // Set initial state
-    state = generator.createInitialState();
-}
-
-template<typename ValueType>
-void DFTTraceSimulator<ValueType>::setRandomNumberGenerator(boost::mt19937& randomNumberGenerator) {
-    this->randomGenerator = randomNumberGenerator;
-}
-
-template<typename ValueType>
-void DFTTraceSimulator<ValueType>::resetToInitial() {
-    state = generator.createInitialState();
-    ;
-}
-
-template<typename ValueType>
-typename DFTTraceSimulator<ValueType>::DFTStatePointer DFTTraceSimulator<ValueType>::getCurrentState() const {
-    return state;
-}
-
-template<typename ValueType>
-std::tuple<storm::dft::storage::FailableElements::const_iterator, double, bool> DFTTraceSimulator<ValueType>::randomNextFailure() {
-    auto iterFailable = state->getFailableElements().begin();
-
-    // Check for absorbing state:
-    // - either no relevant event remains (i.e., all relevant events have failed already), or
-    // - no BE can fail
-    if (!state->hasOperationalRelevantEvent() || iterFailable == state->getFailableElements().end()) {
-        STORM_LOG_TRACE("No sucessor states available for " << state->getId());
-        return std::make_tuple(iterFailable, -1, true);
-    }
-
-    // Get all failable elements
-    if (iterFailable.isFailureDueToDependency()) {
-        if (iterFailable.isConflictingDependency()) {
-            // We take the first dependency to resolve the non-determinism
-            STORM_LOG_WARN("Non-determinism present! We take the dependency with the lowest id");
+        template<typename ValueType>
+        DFTTraceSimulator<ValueType>::DFTTraceSimulator(storm::dft::storage::DFT<ValueType> const& dft,
+                                                        storm::dft::storage::DFTStateGenerationInfo const& stateGenerationInfo, boost::mt19937& randomGenerator)
+                : dft(dft), stateGenerationInfo(stateGenerationInfo), generator(dft, stateGenerationInfo), randomGenerator(randomGenerator) {
+            // Set initial state
+            state = generator.createInitialState();
         }
 
-        auto dependency = iterFailable.getFailBE(dft).second;
-        if (!dependency->isFDEP()) {
-            // Flip a coin whether the PDEP is successful
-            storm::utility::BernoulliDistributionGenerator probGenerator(dependency->probability());
-            bool successful = probGenerator.random(randomGenerator);
-            return std::make_tuple(iterFailable, 0, successful);
+        template<typename ValueType>
+        void DFTTraceSimulator<ValueType>::setRandomNumberGenerator(boost::mt19937& randomNumberGenerator) {
+            this->randomGenerator = randomNumberGenerator;
         }
-        STORM_LOG_TRACE("Let dependency " << *dependency << " fail");
-        return std::make_tuple(iterFailable, 0, true);
-    } else {
-        // Consider all "normal" BE failures
-        // Initialize with first BE
-        storm::dft::storage::FailableElements::const_iterator nextFail = iterFailable;
-        double rate = state->getBERate(iterFailable.getFailBE(dft).first->id());
-        storm::utility::ExponentialDistributionGenerator rateGenerator(rate);
-        double smallestTimebound = rateGenerator.random(randomGenerator);
-        ++iterFailable;
 
-        // Consider all other BEs and find the one which fails first
-        for (; iterFailable != state->getFailableElements().end(); ++iterFailable) {
-            auto nextBE = iterFailable.getFailBE(dft).first;
-            rate = state->getBERate(nextBE->id());
-            rateGenerator = storm::utility::ExponentialDistributionGenerator(rate);
-            double timebound = rateGenerator.random(randomGenerator);
-            if (timebound < smallestTimebound) {
-                // BE fails earlier -> use as nextFail
-                nextFail = iterFailable;
-                smallestTimebound = timebound;
+        template<typename ValueType>
+        void DFTTraceSimulator<ValueType>::resetToInitial() {
+            state = generator.createInitialState();
+            ;
+        }
+
+        template<typename ValueType>
+        typename DFTTraceSimulator<ValueType>::DFTStatePointer DFTTraceSimulator<ValueType>::getCurrentState() const {
+            return state;
+        }
+
+        template<typename ValueType>
+        std::tuple<storm::dft::storage::FailableElements::const_iterator, double, bool> DFTTraceSimulator<ValueType>::randomNextFailure() {
+            auto iterFailable = state->getFailableElements().begin();
+
+            // Check for absorbing state:
+            // - either no relevant event remains (i.e., all relevant events have failed already), or
+            // - no BE can fail
+            if (!state->hasOperationalRelevantEvent() || iterFailable == state->getFailableElements().end()) {
+                STORM_LOG_TRACE("No sucessor states available for " << state->getId());
+                return std::make_tuple(iterFailable, -1, true);
+            }
+
+            // Get all failable elements
+            if (iterFailable.isFailureDueToDependency()) {
+                if (iterFailable.isConflictingDependency()) {
+                    // We take the first dependency to resolve the non-determinism
+                    STORM_LOG_WARN("Non-determinism present! We take the dependency with the lowest id");
+                }
+
+                auto dependency = iterFailable.getFailBE(dft).second;
+                if (!dependency->isFDEP()) {
+                    // Flip a coin whether the PDEP is successful
+                    storm::utility::BernoulliDistributionGenerator probGenerator(dependency->probability());
+                    bool successful = probGenerator.random(randomGenerator);
+                    return std::make_tuple(iterFailable, 0, successful);
+                }
+                STORM_LOG_TRACE("Let dependency " << *dependency << " fail");
+                return std::make_tuple(iterFailable, 0, true);
+            } else {
+                // Consider all "normal" BE failures
+                // Initialize with first BE
+                storm::dft::storage::FailableElements::const_iterator nextFail = iterFailable;
+                double rate = state->getBERate(iterFailable.getFailBE(dft).first->id());
+                storm::utility::ExponentialDistributionGenerator rateGenerator(rate);
+                double smallestTimebound = rateGenerator.random(randomGenerator);
+                ++iterFailable;
+
+                // Consider all other BEs and find the one which fails first
+                for (; iterFailable != state->getFailableElements().end(); ++iterFailable) {
+                    auto nextBE = iterFailable.getFailBE(dft).first;
+                    rate = state->getBERate(nextBE->id());
+                    rateGenerator = storm::utility::ExponentialDistributionGenerator(rate);
+                    double timebound = rateGenerator.random(randomGenerator);
+                    if (timebound < smallestTimebound) {
+                        // BE fails earlier -> use as nextFail
+                        nextFail = iterFailable;
+                        smallestTimebound = timebound;
+                    }
+                }
+                STORM_LOG_TRACE("Let BE " << *nextFail.getFailBE(dft).first << " fail after time " << smallestTimebound);
+                return std::make_tuple(nextFail, smallestTimebound, true);
             }
         }
-        STORM_LOG_TRACE("Let BE " << *nextFail.getFailBE(dft).first << " fail after time " << smallestTimebound);
-        return std::make_tuple(nextFail, smallestTimebound, true);
-    }
-}
 
-template<>
-std::tuple<storm::dft::storage::FailableElements::const_iterator, double, bool> DFTTraceSimulator<storm::RationalFunction>::randomNextFailure() {
-    STORM_LOG_THROW(false, storm::exceptions::NotSupportedException, "Simulation not support for parametric DFTs.");
-}
-
-template<typename ValueType>
-std::pair<SimulationResult, double> DFTTraceSimulator<ValueType>::randomStep() {
-    auto retTuple = this->randomNextFailure();
-    storm::dft::storage::FailableElements::const_iterator nextFailable = std::get<0>(retTuple);
-    double time = std::get<1>(retTuple);
-    bool successful = std::get<2>(retTuple);
-    if (time < 0) {
-        return std::make_pair(SimulationResult::UNSUCCESSFUL, -1);
-    } else {
-        // Apply next failure
-        return std::make_pair(step(nextFailable, successful), time);
-    }
-}
-
-template<typename ValueType>
-SimulationResult DFTTraceSimulator<ValueType>::step(storm::dft::storage::FailableElements::const_iterator nextFailElement, bool dependencySuccessful) {
-    if (nextFailElement == state->getFailableElements().end()) {
-        // No next failure possible
-        return SimulationResult::UNSUCCESSFUL;
-    }
-
-    auto nextBEPair = nextFailElement.getFailBE(dft);
-    auto newState = generator.createSuccessorState(state, nextBEPair.first, nextBEPair.second, dependencySuccessful);
-
-    if (newState->isInvalid() || newState->isTransient()) {
-        STORM_LOG_TRACE("Step is invalid because new state " << (newState->isInvalid() ? "it is invalid" : "the transient fault is ignored"));
-        return SimulationResult::INVALID;
-    }
-
-    state = newState;
-    return SimulationResult::SUCCESSFUL;
-}
-
-template<typename ValueType>
-SimulationResult DFTTraceSimulator<ValueType>::simulateCompleteTrace(double timebound) {
-    resetToInitial();
-
-    // Check whether DFT is initially already failed.
-    if (state->hasFailed(dft.getTopLevelIndex())) {
-        STORM_LOG_TRACE("DFT is initially failed");
-        return SimulationResult::SUCCESSFUL;
-    }
-
-<<<<<<< HEAD
-            template<>
-            SimulationResult DFTTraceSimulator<storm::RationalFunction>::simulateCompleteTrace([[maybe_unused]]double timebound) {
-                STORM_LOG_THROW(false, storm::exceptions::NotSupportedException, "Simulation not support for parametric DFTs.");
-            } 
-=======
-    double time = 0;
-    while (time <= timebound) {
-        // Generate next failure
-        auto retTuple = randomNextFailure();
-        storm::dft::storage::FailableElements::const_iterator nextFailable = std::get<0>(retTuple);
-        double addTime = std::get<1>(retTuple);
-        bool successfulDependency = std::get<2>(retTuple);
-        if (addTime < 0) {
-            // No next state can be reached, because no element can fail anymore.
-            STORM_LOG_TRACE("No next state possible in state " << dft.getStateString(state) << " because no element can fail anymore");
-            return SimulationResult::UNSUCCESSFUL;
-        }
->>>>>>> 6de01c93
-
-        // TODO: exit if time would be up after this failure
-        // This is only correct if no invalid states are possible! (no restrictors and no transient failures)
-
-        // Apply next failure
-        auto stepResult = step(nextFailable, successfulDependency);
-        STORM_LOG_TRACE("Current state: " << dft.getStateString(state));
-
-        // Check whether state is invalid
-        if (stepResult != SimulationResult::SUCCESSFUL) {
-            STORM_LOG_ASSERT(stepResult == SimulationResult::INVALID, "Result of simulation step should be invalid.");
-            // No next state can be reached, because the state is invalid.
-            STORM_LOG_TRACE("No next state possible in state " << dft.getStateString(state) << " because simulation was invalid");
-            STORM_LOG_THROW(false, storm::exceptions::NotSupportedException, "Handling of invalid states is not supported for simulation");
-            return SimulationResult::INVALID;
+        template<>
+        std::tuple<storm::dft::storage::FailableElements::const_iterator, double, bool> DFTTraceSimulator<storm::RationalFunction>::randomNextFailure() {
+            STORM_LOG_THROW(false, storm::exceptions::NotSupportedException, "Simulation not support for parametric DFTs.");
         }
 
-        // Check whether time is up
-        // Checking whether the time is up must be performed after checking if a state is invalid.
-        // Otherwise we would erroneously mark invalid traces as unsucessful.
-        time += addTime;
-        if (time > timebound) {
-            STORM_LOG_TRACE("Time limit" << timebound << " exceeded: " << time);
+        template<typename ValueType>
+        std::pair<SimulationResult, double> DFTTraceSimulator<ValueType>::randomStep() {
+            auto retTuple = this->randomNextFailure();
+            storm::dft::storage::FailableElements::const_iterator nextFailable = std::get<0>(retTuple);
+            double time = std::get<1>(retTuple);
+            bool successful = std::get<2>(retTuple);
+            if (time < 0) {
+                return std::make_pair(SimulationResult::UNSUCCESSFUL, -1);
+            } else {
+                // Apply next failure
+                return std::make_pair(step(nextFailable, successful), time);
+            }
+        }
+
+        template<typename ValueType>
+        SimulationResult DFTTraceSimulator<ValueType>::step(storm::dft::storage::FailableElements::const_iterator nextFailElement, bool dependencySuccessful) {
+            if (nextFailElement == state->getFailableElements().end()) {
+                // No next failure possible
+                return SimulationResult::UNSUCCESSFUL;
+            }
+
+            auto nextBEPair = nextFailElement.getFailBE(dft);
+            auto newState = generator.createSuccessorState(state, nextBEPair.first, nextBEPair.second, dependencySuccessful);
+
+            if (newState->isInvalid() || newState->isTransient()) {
+                STORM_LOG_TRACE("Step is invalid because new state " << (newState->isInvalid() ? "it is invalid" : "the transient fault is ignored"));
+                return SimulationResult::INVALID;
+            }
+
+            state = newState;
+            return SimulationResult::SUCCESSFUL;
+        }
+
+        template<typename ValueType>
+        SimulationResult DFTTraceSimulator<ValueType>::simulateCompleteTrace(double timebound) {
+            resetToInitial();
+
+            // Check whether DFT is initially already failed.
+            if (state->hasFailed(dft.getTopLevelIndex())) {
+                STORM_LOG_TRACE("DFT is initially failed");
+                return SimulationResult::SUCCESSFUL;
+            }
+
+            double time = 0;
+            while (time <= timebound) {
+                // Generate next failure
+                auto retTuple = randomNextFailure();
+                storm::dft::storage::FailableElements::const_iterator nextFailable = std::get<0>(retTuple);
+                double addTime = std::get<1>(retTuple);
+                bool successfulDependency = std::get<2>(retTuple);
+                if (addTime < 0) {
+                    // No next state can be reached, because no element can fail anymore.
+                    STORM_LOG_TRACE("No next state possible in state " << dft.getStateString(state) << " because no element can fail anymore");
+                    return SimulationResult::UNSUCCESSFUL;
+                }
+
+                // TODO: exit if time would be up after this failure
+                // This is only correct if no invalid states are possible! (no restrictors and no transient failures)
+
+                // Apply next failure
+                auto stepResult = step(nextFailable, successfulDependency);
+                STORM_LOG_TRACE("Current state: " << dft.getStateString(state));
+
+                // Check whether state is invalid
+                if (stepResult != SimulationResult::SUCCESSFUL) {
+                    STORM_LOG_ASSERT(stepResult == SimulationResult::INVALID, "Result of simulation step should be invalid.");
+                    // No next state can be reached, because the state is invalid.
+                    STORM_LOG_TRACE("No next state possible in state " << dft.getStateString(state) << " because simulation was invalid");
+                    STORM_LOG_THROW(false, storm::exceptions::NotSupportedException, "Handling of invalid states is not supported for simulation");
+                    return SimulationResult::INVALID;
+                }
+
+                // Check whether time is up
+                // Checking whether the time is up must be performed after checking if a state is invalid.
+                // Otherwise we would erroneously mark invalid traces as unsucessful.
+                time += addTime;
+                if (time > timebound) {
+                    STORM_LOG_TRACE("Time limit" << timebound << " exceeded: " << time);
+                    return SimulationResult::UNSUCCESSFUL;
+                }
+
+                // Check whether DFT is failed
+                if (state->hasFailed(dft.getTopLevelIndex())) {
+                    STORM_LOG_TRACE("DFT has failed after " << time);
+                    return SimulationResult::SUCCESSFUL;
+                }
+            }
+            STORM_LOG_ASSERT(false, "Should not be reachable");
             return SimulationResult::UNSUCCESSFUL;
         }
 
-        // Check whether DFT is failed
-        if (state->hasFailed(dft.getTopLevelIndex())) {
-            STORM_LOG_TRACE("DFT has failed after " << time);
-            return SimulationResult::SUCCESSFUL;
+        template<>
+        SimulationResult DFTTraceSimulator<storm::RationalFunction>::simulateCompleteTrace(double timebound) {
+            STORM_LOG_THROW(false, storm::exceptions::NotSupportedException, "Simulation not support for parametric DFTs.");
         }
-    }
-    STORM_LOG_ASSERT(false, "Should not be reachable");
-    return SimulationResult::UNSUCCESSFUL;
-}
 
-template<>
-SimulationResult DFTTraceSimulator<storm::RationalFunction>::simulateCompleteTrace(double timebound) {
-    STORM_LOG_THROW(false, storm::exceptions::NotSupportedException, "Simulation not support for parametric DFTs.");
-}
+        template class DFTTraceSimulator<double>;
+        template class DFTTraceSimulator<storm::RationalFunction>;
 
-template class DFTTraceSimulator<double>;
-template class DFTTraceSimulator<storm::RationalFunction>;
-
-}  // namespace simulator
+    }  // namespace simulator
 }  // namespace storm::dft