#include "storm-dft/api/storm-dft.h"

#include "storm-conv/api/storm-conv.h"
#include "storm-conv/settings/modules/JaniExportSettings.h"
#include "storm-dft/settings/modules/DftGspnSettings.h"
#include "storm-dft/settings/modules/FaultTreeSettings.h"

#include <memory>
#include <vector>
#include "storm-dft/adapters/SFTBDDPropertyFormulaAdapter.h"
#include "storm-dft/modelchecker/DFTModularizer.h"
#include "storm-dft/modelchecker/SFTBDDChecker.h"
#include "storm-dft/storage/DFT.h"
#include "storm-dft/storage/SylvanBddManager.h"
#include "storm-dft/transformations/SftToBddTransformator.h"
#include "storm-dft/utility/MTTFHelper.h"

namespace storm::dft {
namespace api {

template<>
void analyzeDFTBdd(std::shared_ptr<storm::dft::storage::DFT<double>> const& dft, bool const exportToDot, std::string const& filename, bool const calculateMttf,
                   double const mttfPrecision, double const mttfStepsize, std::string const mttfAlgorithmName, bool const calculateMCS,
                   bool const calculateProbability, bool const useModularisation, std::string const importanceMeasureName,
                   std::vector<double> const& timepoints, std::vector<std::shared_ptr<storm::logic::Formula const>> const& properties,
                   std::vector<std::string> const& additionalRelevantEventNames, size_t const chunksize) {
    if (calculateMttf) {
        if (mttfAlgorithmName == "proceeding") {
            std::cout << "The numerically approximated MTTF is " << storm::dft::utility::MTTFHelperProceeding(dft, mttfStepsize, mttfPrecision) << '\n';
        } else if (mttfAlgorithmName == "variableChange") {
            std::cout << "The numerically approximated MTTF is " << storm::dft::utility::MTTFHelperVariableChange(dft, mttfStepsize) << '\n';
        }
    }

    if (useModularisation && calculateProbability) {
        storm::dft::modelchecker::DFTModularizer checker{dft};
        if (chunksize == 1) {
            for (auto const& timebound : timepoints) {
                auto const probability{checker.getProbabilityAtTimebound(timebound)};
                std::cout << "System failure probability at timebound " << timebound << " is " << probability << '\n';
            }
        } else {
            auto const probabilities{checker.getProbabilitiesAtTimepoints(timepoints, chunksize)};
            for (size_t i{0}; i < timepoints.size(); ++i) {
                auto const timebound{timepoints[i]};
                auto const probability{probabilities[i]};
                std::cout << "System failure probability at timebound " << timebound << " is " << probability << '\n';
            }
        }
        if (!properties.empty()) {
            auto const probabilities{checker.check(properties, chunksize)};
            for (size_t i{0}; i < probabilities.size(); ++i) {
                std::cout << "Property \"" << properties.at(i)->toString() << "\" has result " << probabilities.at(i) << '\n';
            }
        }
        return;
    } else {
        STORM_LOG_THROW(dft->nrDynamicElements() == 0, storm::exceptions::NotSupportedException,
                        "DFT is dynamic. "
                        "Bdds can only be used on static fault trees. "
                        "Try modularisation.");
    }

    auto sylvanBddManager{std::make_shared<storm::dft::storage::SylvanBddManager>()};
    storm::dft::utility::RelevantEvents relevantEvents{additionalRelevantEventNames.begin(), additionalRelevantEventNames.end()};
    storm::dft::adapters::SFTBDDPropertyFormulaAdapter adapter{dft, properties, relevantEvents, sylvanBddManager};
    auto checker{adapter.getSFTBDDChecker()};

    if (exportToDot) {
        checker->exportBddToDot(filename);
    }

    if (calculateMCS) {
        auto const minimalCutSets{checker->getMinimalCutSetsAsIndices()};
        auto const sylvanBddManager{checker->getSylvanBddManager()};

        std::cout << "{\n";
        for (auto const& minimalCutSet : minimalCutSets) {
            std::cout << '{';
            for (auto const& be : minimalCutSet) {
                std::cout << sylvanBddManager->getName(be) << ' ';
            }
            std::cout << "},\n";
        }
        std::cout << "}\n";
    }

    if (calculateProbability) {
        if (chunksize == 1) {
            for (auto const& timebound : timepoints) {
                auto const probability{checker->getProbabilityAtTimebound(timebound)};
                std::cout << "System failure probability at timebound " << timebound << " is " << probability << '\n';
            }
        } else {
            auto const probabilities{checker->getProbabilitiesAtTimepoints(timepoints, chunksize)};
            for (size_t i{0}; i < timepoints.size(); ++i) {
                auto const timebound{timepoints[i]};
                auto const probability{probabilities[i]};
                std::cout << "System failure probability at timebound " << timebound << " is " << probability << '\n';
            }
        }

<<<<<<< HEAD
        template<>
        void analyzeDFTBdd(
                [[maybe_unused]] std::shared_ptr<storm::storage::DFT<storm::RationalFunction>> const &dft,
                [[maybe_unused]] bool const exportToDot,
                [[maybe_unused]] std::string const &filename,
                [[maybe_unused]] bool const calculateMttf,
                [[maybe_unused]] double const mttfPrecision,
                [[maybe_unused]] double const mttfStepsize,
                [[maybe_unused]] std::string const mttfAlgorithmName,
                [[maybe_unused]] bool const calculateMCS,
                [[maybe_unused]] bool const calculateProbability,
                [[maybe_unused]] bool const useModularisation,
                [[maybe_unused]] std::string const importanceMeasureName,
                [[maybe_unused]] std::vector<double> const &timepoints,
                [[maybe_unused]] std::vector<std::shared_ptr<storm::logic::Formula const>> const& properties,
                [[maybe_unused]] std::vector<std::string> const& additionalRelevantEventNames,
                [[maybe_unused]] size_t const chunksize) {
            STORM_LOG_THROW(false, storm::exceptions::NotSupportedException, "BDD analysis is not supportet for this data type.");
=======
        if (!properties.empty()) {
            auto const probabilities{adapter.check(chunksize)};
            for (size_t i{0}; i < probabilities.size(); ++i) {
                std::cout << "Property \"" << properties.at(i)->toString() << "\" has result " << probabilities.at(i) << '\n';
            }
>>>>>>> 6de01c93
        }
    }

    if (importanceMeasureName != "" && timepoints.size() == 1) {
        auto const bes{dft->getBasicElements()};
        std::vector<double> values{};
        if (importanceMeasureName == "MIF") {
            values = checker->getAllBirnbaumFactorsAtTimebound(timepoints[0]);
        }
<<<<<<< HEAD

        template<>
        void exportDFTToJsonFile([[maybe_unused]] storm::storage::DFT<storm::RationalFunction> const& dft, [[maybe_unused]] std::string const& file) {
            STORM_LOG_THROW(false, storm::exceptions::NotSupportedException, "Export to JSON not supported for this data type.");
=======
        if (importanceMeasureName == "CIF") {
            values = checker->getAllCIFsAtTimebound(timepoints[0]);
>>>>>>> 6de01c93
        }
        if (importanceMeasureName == "DIF") {
            values = checker->getAllDIFsAtTimebound(timepoints[0]);
        }
<<<<<<< HEAD

        template<>
        std::string exportDFTToJsonString([[maybe_unused]] storm::storage::DFT<storm::RationalFunction> const& dft) {
            STORM_LOG_THROW(false, storm::exceptions::NotSupportedException, "Export to JSON not supported for this data type.");
=======
        if (importanceMeasureName == "RAW") {
            values = checker->getAllRAWsAtTimebound(timepoints[0]);
>>>>>>> 6de01c93
        }
        if (importanceMeasureName == "RRW") {
            values = checker->getAllRRWsAtTimebound(timepoints[0]);
        }

<<<<<<< HEAD
        template<>
        void exportDFTToSMT([[maybe_unused]] storm::storage::DFT<storm::RationalFunction> const &dft, [[maybe_unused]] std::string const &file) {
            STORM_LOG_THROW(false, storm::exceptions::NotSupportedException, "Export to SMT does not support this data type.");
=======
        for (size_t i{0}; i < bes.size(); ++i) {
            std::cout << importanceMeasureName << " for the basic event " << bes[i]->name() << " at timebound " << timepoints[0] << " is " << values[i] << '\n';
>>>>>>> 6de01c93
        }
    } else if (importanceMeasureName != "") {
        auto const bes{dft->getBasicElements()};
        std::vector<std::vector<double>> values{};
        if (importanceMeasureName == "MIF") {
            values = checker->getAllBirnbaumFactorsAtTimepoints(timepoints, chunksize);
        }
<<<<<<< HEAD

        template<>
        void
        analyzeDFTSMT([[maybe_unused]] storm::storage::DFT<storm::RationalFunction> const &dft, [[maybe_unused]] bool printOutput) {
            STORM_LOG_THROW(false, storm::exceptions::NotSupportedException,
                            "Analysis by SMT not supported for this data type.");
=======
        if (importanceMeasureName == "CIF") {
            values = checker->getAllCIFsAtTimepoints(timepoints, chunksize);
>>>>>>> 6de01c93
        }
        if (importanceMeasureName == "DIF") {
            values = checker->getAllDIFsAtTimepoints(timepoints, chunksize);
        }
        if (importanceMeasureName == "RAW") {
            values = checker->getAllRAWsAtTimepoints(timepoints, chunksize);
        }
        if (importanceMeasureName == "RRW") {
            values = checker->getAllRRWsAtTimepoints(timepoints, chunksize);
        }
        for (size_t i{0}; i < bes.size(); ++i) {
            for (size_t j{0}; j < timepoints.size(); ++j) {
                std::cout << importanceMeasureName << " for the basic event " << bes[i]->name() << " at timebound " << timepoints[j] << " is " << values[i][j]
                          << '\n';
            }
        }
<<<<<<< HEAD

        template<>
        std::pair<std::shared_ptr<storm::gspn::GSPN>, uint64_t> transformToGSPN([[maybe_unused]] storm::storage::DFT<storm::RationalFunction> const& dft) {
            STORM_LOG_THROW(false, storm::exceptions::NotSupportedException, "Transformation to GSPN not supported for this data type.");
=======
    }
}

template<>
void analyzeDFTBdd(std::shared_ptr<storm::dft::storage::DFT<storm::RationalFunction>> const& dft, bool const exportToDot, std::string const& filename,
                   bool const calculateMttf, double const mttfPrecision, double const mttfStepsize, std::string const mttfAlgorithmName,
                   bool const calculateMCS, bool const calculateProbability, bool const useModularisation, std::string const importanceMeasureName,
                   std::vector<double> const& timepoints, std::vector<std::shared_ptr<storm::logic::Formula const>> const& properties,
                   std::vector<std::string> const& additionalRelevantEventNames, size_t const chunksize) {
    STORM_LOG_THROW(false, storm::exceptions::NotSupportedException, "BDD analysis is not supportet for this data type.");
}

template<>
void exportDFTToSMT(storm::dft::storage::DFT<double> const& dft, std::string const& file) {
    storm::dft::modelchecker::DFTASFChecker asfChecker(dft);
    asfChecker.convert();
    asfChecker.toFile(file);
}

template<>
void exportDFTToSMT(storm::dft::storage::DFT<storm::RationalFunction> const& dft, std::string const& file) {
    STORM_LOG_THROW(false, storm::exceptions::NotSupportedException, "Export to SMT does not support this data type.");
}

template<>
void analyzeDFTSMT(storm::dft::storage::DFT<double> const& dft, bool printOutput) {
    uint64_t solverTimeout = 10;

    storm::dft::modelchecker::DFTASFChecker smtChecker(dft);
    smtChecker.toSolver();
    // Removed bound computation etc. here
    smtChecker.setSolverTimeout(solverTimeout);
    smtChecker.checkTleNeverFailed();
    smtChecker.unsetSolverTimeout();
}

template<>
void analyzeDFTSMT(storm::dft::storage::DFT<storm::RationalFunction> const& dft, bool printOutput) {
    STORM_LOG_THROW(false, storm::exceptions::NotSupportedException, "Analysis by SMT not supported for this data type.");
}

template<>
std::pair<std::shared_ptr<storm::gspn::GSPN>, uint64_t> transformToGSPN(storm::dft::storage::DFT<double> const& dft) {
    storm::dft::settings::modules::FaultTreeSettings const& ftSettings = storm::settings::getModule<storm::dft::settings::modules::FaultTreeSettings>();
    storm::dft::settings::modules::DftGspnSettings const& dftGspnSettings = storm::settings::getModule<storm::dft::settings::modules::DftGspnSettings>();

    // Set Don't Care elements
    std::set<uint64_t> dontCareElements;
    if (!ftSettings.isDisableDC()) {
        // Insert all elements as Don't Care elements
        for (std::size_t i = 0; i < dft.nrElements(); i++) {
            dontCareElements.insert(dft.getElement(i)->id());
>>>>>>> 6de01c93
        }
    }

    // Transform to GSPN
    storm::dft::transformations::DftToGspnTransformator<double> gspnTransformator(dft);
    auto priorities = gspnTransformator.computePriorities(dftGspnSettings.isExtendPriorities());
    gspnTransformator.transform(priorities, dontCareElements, !dftGspnSettings.isDisableSmartTransformation(), dftGspnSettings.isMergeDCFailed(),
                                dftGspnSettings.isExtendPriorities());
    std::shared_ptr<storm::gspn::GSPN> gspn(gspnTransformator.obtainGSPN());
    return std::make_pair(gspn, gspnTransformator.toplevelFailedPlaceId());
}

std::shared_ptr<storm::jani::Model> transformToJani(storm::gspn::GSPN const& gspn, uint64_t toplevelFailedPlace) {
    // Build Jani model
    storm::builder::JaniGSPNBuilder builder(gspn);
    std::shared_ptr<storm::jani::Model> model(builder.build("dft_gspn"));

    // Build properties
    std::shared_ptr<storm::expressions::ExpressionManager> const& exprManager = gspn.getExpressionManager();
    storm::jani::Variable const& topfailedVar = builder.getPlaceVariable(toplevelFailedPlace);
    storm::expressions::Expression targetExpression = exprManager->integer(1) == topfailedVar.getExpressionVariable().getExpression();
    // Add variable for easier access to 'failed' state
    builder.addTransientVariable(model.get(), "failed", targetExpression);
    auto failedFormula = std::make_shared<storm::logic::AtomicExpressionFormula>(targetExpression);
    auto properties = builder.getStandardProperties(model.get(), failedFormula, "Failed", "a failed state", true);

    // Export Jani to file
    storm::dft::settings::modules::DftGspnSettings const& dftGspnSettings = storm::settings::getModule<storm::dft::settings::modules::DftGspnSettings>();
    if (dftGspnSettings.isWriteToJaniSet()) {
        auto const& jani = storm::settings::getModule<storm::settings::modules::JaniExportSettings>();
        storm::api::exportJaniToFile(*model, properties, dftGspnSettings.getWriteToJaniFilename(), jani.isCompactJsonSet());
    }

    return model;
}

template<>
std::pair<std::shared_ptr<storm::gspn::GSPN>, uint64_t> transformToGSPN(storm::dft::storage::DFT<storm::RationalFunction> const& dft) {
    STORM_LOG_THROW(false, storm::exceptions::NotSupportedException, "Transformation to GSPN not supported for this data type.");
}

}  // namespace api
}  // namespace storm::dft<|MERGE_RESOLUTION|>--- conflicted
+++ resolved
@@ -16,210 +16,154 @@
 #include "storm-dft/utility/MTTFHelper.h"
 
 namespace storm::dft {
-namespace api {
-
-template<>
-void analyzeDFTBdd(std::shared_ptr<storm::dft::storage::DFT<double>> const& dft, bool const exportToDot, std::string const& filename, bool const calculateMttf,
-                   double const mttfPrecision, double const mttfStepsize, std::string const mttfAlgorithmName, bool const calculateMCS,
-                   bool const calculateProbability, bool const useModularisation, std::string const importanceMeasureName,
-                   std::vector<double> const& timepoints, std::vector<std::shared_ptr<storm::logic::Formula const>> const& properties,
-                   std::vector<std::string> const& additionalRelevantEventNames, size_t const chunksize) {
-    if (calculateMttf) {
+    namespace api {
+
+        template<>
+        void analyzeDFTBdd(std::shared_ptr<storm::dft::storage::DFT<double>> const& dft, bool const exportToDot, std::string const& filename, bool const calculateMttf,
+        double const mttfPrecision, double const mttfStepsize, std::string const mttfAlgorithmName, bool const calculateMCS,
+        bool const calculateProbability, bool const useModularisation, std::string const importanceMeasureName,
+        std::vector<double> const& timepoints, std::vector<std::shared_ptr<storm::logic::Formula const>> const& properties,
+        std::vector<std::string> const& additionalRelevantEventNames, size_t const chunksize) {
+        if (calculateMttf) {
         if (mttfAlgorithmName == "proceeding") {
-            std::cout << "The numerically approximated MTTF is " << storm::dft::utility::MTTFHelperProceeding(dft, mttfStepsize, mttfPrecision) << '\n';
-        } else if (mttfAlgorithmName == "variableChange") {
-            std::cout << "The numerically approximated MTTF is " << storm::dft::utility::MTTFHelperVariableChange(dft, mttfStepsize) << '\n';
-        }
-    }
-
-    if (useModularisation && calculateProbability) {
-        storm::dft::modelchecker::DFTModularizer checker{dft};
-        if (chunksize == 1) {
-            for (auto const& timebound : timepoints) {
-                auto const probability{checker.getProbabilityAtTimebound(timebound)};
-                std::cout << "System failure probability at timebound " << timebound << " is " << probability << '\n';
-            }
-        } else {
-            auto const probabilities{checker.getProbabilitiesAtTimepoints(timepoints, chunksize)};
-            for (size_t i{0}; i < timepoints.size(); ++i) {
-                auto const timebound{timepoints[i]};
-                auto const probability{probabilities[i]};
-                std::cout << "System failure probability at timebound " << timebound << " is " << probability << '\n';
-            }
-        }
-        if (!properties.empty()) {
-            auto const probabilities{checker.check(properties, chunksize)};
-            for (size_t i{0}; i < probabilities.size(); ++i) {
-                std::cout << "Property \"" << properties.at(i)->toString() << "\" has result " << probabilities.at(i) << '\n';
-            }
-        }
-        return;
-    } else {
-        STORM_LOG_THROW(dft->nrDynamicElements() == 0, storm::exceptions::NotSupportedException,
-                        "DFT is dynamic. "
-                        "Bdds can only be used on static fault trees. "
-                        "Try modularisation.");
-    }
-
-    auto sylvanBddManager{std::make_shared<storm::dft::storage::SylvanBddManager>()};
-    storm::dft::utility::RelevantEvents relevantEvents{additionalRelevantEventNames.begin(), additionalRelevantEventNames.end()};
-    storm::dft::adapters::SFTBDDPropertyFormulaAdapter adapter{dft, properties, relevantEvents, sylvanBddManager};
-    auto checker{adapter.getSFTBDDChecker()};
-
-    if (exportToDot) {
-        checker->exportBddToDot(filename);
-    }
-
-    if (calculateMCS) {
-        auto const minimalCutSets{checker->getMinimalCutSetsAsIndices()};
-        auto const sylvanBddManager{checker->getSylvanBddManager()};
-
-        std::cout << "{\n";
-        for (auto const& minimalCutSet : minimalCutSets) {
-            std::cout << '{';
-            for (auto const& be : minimalCutSet) {
-                std::cout << sylvanBddManager->getName(be) << ' ';
-            }
-            std::cout << "},\n";
-        }
-        std::cout << "}\n";
-    }
-
-    if (calculateProbability) {
-        if (chunksize == 1) {
-            for (auto const& timebound : timepoints) {
-                auto const probability{checker->getProbabilityAtTimebound(timebound)};
-                std::cout << "System failure probability at timebound " << timebound << " is " << probability << '\n';
-            }
-        } else {
-            auto const probabilities{checker->getProbabilitiesAtTimepoints(timepoints, chunksize)};
-            for (size_t i{0}; i < timepoints.size(); ++i) {
-                auto const timebound{timepoints[i]};
-                auto const probability{probabilities[i]};
-                std::cout << "System failure probability at timebound " << timebound << " is " << probability << '\n';
-            }
-        }
-
-<<<<<<< HEAD
-        template<>
-        void analyzeDFTBdd(
-                [[maybe_unused]] std::shared_ptr<storm::storage::DFT<storm::RationalFunction>> const &dft,
-                [[maybe_unused]] bool const exportToDot,
-                [[maybe_unused]] std::string const &filename,
-                [[maybe_unused]] bool const calculateMttf,
-                [[maybe_unused]] double const mttfPrecision,
-                [[maybe_unused]] double const mttfStepsize,
-                [[maybe_unused]] std::string const mttfAlgorithmName,
-                [[maybe_unused]] bool const calculateMCS,
-                [[maybe_unused]] bool const calculateProbability,
-                [[maybe_unused]] bool const useModularisation,
-                [[maybe_unused]] std::string const importanceMeasureName,
-                [[maybe_unused]] std::vector<double> const &timepoints,
-                [[maybe_unused]] std::vector<std::shared_ptr<storm::logic::Formula const>> const& properties,
-                [[maybe_unused]] std::vector<std::string> const& additionalRelevantEventNames,
-                [[maybe_unused]] size_t const chunksize) {
-            STORM_LOG_THROW(false, storm::exceptions::NotSupportedException, "BDD analysis is not supportet for this data type.");
-=======
-        if (!properties.empty()) {
-            auto const probabilities{adapter.check(chunksize)};
-            for (size_t i{0}; i < probabilities.size(); ++i) {
-                std::cout << "Property \"" << properties.at(i)->toString() << "\" has result " << probabilities.at(i) << '\n';
-            }
->>>>>>> 6de01c93
-        }
-    }
-
-    if (importanceMeasureName != "" && timepoints.size() == 1) {
-        auto const bes{dft->getBasicElements()};
-        std::vector<double> values{};
-        if (importanceMeasureName == "MIF") {
-            values = checker->getAllBirnbaumFactorsAtTimebound(timepoints[0]);
-        }
-<<<<<<< HEAD
-
-        template<>
-        void exportDFTToJsonFile([[maybe_unused]] storm::storage::DFT<storm::RationalFunction> const& dft, [[maybe_unused]] std::string const& file) {
-            STORM_LOG_THROW(false, storm::exceptions::NotSupportedException, "Export to JSON not supported for this data type.");
-=======
-        if (importanceMeasureName == "CIF") {
-            values = checker->getAllCIFsAtTimebound(timepoints[0]);
->>>>>>> 6de01c93
-        }
-        if (importanceMeasureName == "DIF") {
-            values = checker->getAllDIFsAtTimebound(timepoints[0]);
-        }
-<<<<<<< HEAD
-
-        template<>
-        std::string exportDFTToJsonString([[maybe_unused]] storm::storage::DFT<storm::RationalFunction> const& dft) {
-            STORM_LOG_THROW(false, storm::exceptions::NotSupportedException, "Export to JSON not supported for this data type.");
-=======
-        if (importanceMeasureName == "RAW") {
-            values = checker->getAllRAWsAtTimebound(timepoints[0]);
->>>>>>> 6de01c93
-        }
-        if (importanceMeasureName == "RRW") {
-            values = checker->getAllRRWsAtTimebound(timepoints[0]);
-        }
-
-<<<<<<< HEAD
-        template<>
-        void exportDFTToSMT([[maybe_unused]] storm::storage::DFT<storm::RationalFunction> const &dft, [[maybe_unused]] std::string const &file) {
-            STORM_LOG_THROW(false, storm::exceptions::NotSupportedException, "Export to SMT does not support this data type.");
-=======
-        for (size_t i{0}; i < bes.size(); ++i) {
-            std::cout << importanceMeasureName << " for the basic event " << bes[i]->name() << " at timebound " << timepoints[0] << " is " << values[i] << '\n';
->>>>>>> 6de01c93
-        }
-    } else if (importanceMeasureName != "") {
-        auto const bes{dft->getBasicElements()};
-        std::vector<std::vector<double>> values{};
-        if (importanceMeasureName == "MIF") {
-            values = checker->getAllBirnbaumFactorsAtTimepoints(timepoints, chunksize);
-        }
-<<<<<<< HEAD
-
-        template<>
-        void
-        analyzeDFTSMT([[maybe_unused]] storm::storage::DFT<storm::RationalFunction> const &dft, [[maybe_unused]] bool printOutput) {
-            STORM_LOG_THROW(false, storm::exceptions::NotSupportedException,
-                            "Analysis by SMT not supported for this data type.");
-=======
-        if (importanceMeasureName == "CIF") {
-            values = checker->getAllCIFsAtTimepoints(timepoints, chunksize);
->>>>>>> 6de01c93
-        }
-        if (importanceMeasureName == "DIF") {
-            values = checker->getAllDIFsAtTimepoints(timepoints, chunksize);
-        }
-        if (importanceMeasureName == "RAW") {
-            values = checker->getAllRAWsAtTimepoints(timepoints, chunksize);
-        }
-        if (importanceMeasureName == "RRW") {
-            values = checker->getAllRRWsAtTimepoints(timepoints, chunksize);
-        }
-        for (size_t i{0}; i < bes.size(); ++i) {
-            for (size_t j{0}; j < timepoints.size(); ++j) {
-                std::cout << importanceMeasureName << " for the basic event " << bes[i]->name() << " at timebound " << timepoints[j] << " is " << values[i][j]
-                          << '\n';
-            }
-        }
-<<<<<<< HEAD
-
-        template<>
-        std::pair<std::shared_ptr<storm::gspn::GSPN>, uint64_t> transformToGSPN([[maybe_unused]] storm::storage::DFT<storm::RationalFunction> const& dft) {
-            STORM_LOG_THROW(false, storm::exceptions::NotSupportedException, "Transformation to GSPN not supported for this data type.");
-=======
-    }
+        std::cout << "The numerically approximated MTTF is " << storm::dft::utility::MTTFHelperProceeding(dft, mttfStepsize, mttfPrecision) << '\n';
+    } else if (mttfAlgorithmName == "variableChange") {
+    std::cout << "The numerically approximated MTTF is " << storm::dft::utility::MTTFHelperVariableChange(dft, mttfStepsize) << '\n';
+}
+}
+
+if (useModularisation && calculateProbability) {
+storm::dft::modelchecker::DFTModularizer checker{dft};
+if (chunksize == 1) {
+for (auto const& timebound : timepoints) {
+auto const probability{checker.getProbabilityAtTimebound(timebound)};
+std::cout << "System failure probability at timebound " << timebound << " is " << probability << '\n';
+}
+} else {
+auto const probabilities{checker.getProbabilitiesAtTimepoints(timepoints, chunksize)};
+for (size_t i{0}; i < timepoints.size(); ++i) {
+auto const timebound{timepoints[i]};
+auto const probability{probabilities[i]};
+std::cout << "System failure probability at timebound " << timebound << " is " << probability << '\n';
+}
+}
+if (!properties.empty()) {
+auto const probabilities{checker.check(properties, chunksize)};
+for (size_t i{0}; i < probabilities.size(); ++i) {
+std::cout << "Property \"" << properties.at(i)->toString() << "\" has result " << probabilities.at(i) << '\n';
+}
+}
+return;
+} else {
+STORM_LOG_THROW(dft->nrDynamicElements() == 0, storm::exceptions::NotSupportedException,
+"DFT is dynamic. "
+"Bdds can only be used on static fault trees. "
+"Try modularisation.");
+}
+
+auto sylvanBddManager{std::make_shared<storm::dft::storage::SylvanBddManager>()};
+storm::dft::utility::RelevantEvents relevantEvents{additionalRelevantEventNames.begin(), additionalRelevantEventNames.end()};
+storm::dft::adapters::SFTBDDPropertyFormulaAdapter adapter{dft, properties, relevantEvents, sylvanBddManager};
+auto checker{adapter.getSFTBDDChecker()};
+
+if (exportToDot) {
+checker->exportBddToDot(filename);
+}
+
+if (calculateMCS) {
+auto const minimalCutSets{checker->getMinimalCutSetsAsIndices()};
+auto const sylvanBddManager{checker->getSylvanBddManager()};
+
+std::cout << "{\n";
+for (auto const& minimalCutSet : minimalCutSets) {
+std::cout << '{';
+for (auto const& be : minimalCutSet) {
+std::cout << sylvanBddManager->getName(be) << ' ';
+}
+std::cout << "},\n";
+}
+std::cout << "}\n";
+}
+
+if (calculateProbability) {
+if (chunksize == 1) {
+for (auto const& timebound : timepoints) {
+auto const probability{checker->getProbabilityAtTimebound(timebound)};
+std::cout << "System failure probability at timebound " << timebound << " is " << probability << '\n';
+}
+} else {
+auto const probabilities{checker->getProbabilitiesAtTimepoints(timepoints, chunksize)};
+for (size_t i{0}; i < timepoints.size(); ++i) {
+auto const timebound{timepoints[i]};
+auto const probability{probabilities[i]};
+std::cout << "System failure probability at timebound " << timebound << " is " << probability << '\n';
+}
+}
+
+if (!properties.empty()) {
+auto const probabilities{adapter.check(chunksize)};
+for (size_t i{0}; i < probabilities.size(); ++i) {
+std::cout << "Property \"" << properties.at(i)->toString() << "\" has result " << probabilities.at(i) << '\n';
+}
+}
+}
+
+if (importanceMeasureName != "" && timepoints.size() == 1) {
+auto const bes{dft->getBasicElements()};
+std::vector<double> values{};
+if (importanceMeasureName == "MIF") {
+values = checker->getAllBirnbaumFactorsAtTimebound(timepoints[0]);
+}
+if (importanceMeasureName == "CIF") {
+values = checker->getAllCIFsAtTimebound(timepoints[0]);
+}
+if (importanceMeasureName == "DIF") {
+values = checker->getAllDIFsAtTimebound(timepoints[0]);
+}
+if (importanceMeasureName == "RAW") {
+values = checker->getAllRAWsAtTimebound(timepoints[0]);
+}
+if (importanceMeasureName == "RRW") {
+values = checker->getAllRRWsAtTimebound(timepoints[0]);
+}
+
+for (size_t i{0}; i < bes.size(); ++i) {
+std::cout << importanceMeasureName << " for the basic event " << bes[i]->name() << " at timebound " << timepoints[0] << " is " << values[i] << '\n';
+}
+} else if (importanceMeasureName != "") {
+auto const bes{dft->getBasicElements()};
+std::vector<std::vector<double>> values{};
+if (importanceMeasureName == "MIF") {
+values = checker->getAllBirnbaumFactorsAtTimepoints(timepoints, chunksize);
+}
+if (importanceMeasureName == "CIF") {
+values = checker->getAllCIFsAtTimepoints(timepoints, chunksize);
+}
+if (importanceMeasureName == "DIF") {
+values = checker->getAllDIFsAtTimepoints(timepoints, chunksize);
+}
+if (importanceMeasureName == "RAW") {
+values = checker->getAllRAWsAtTimepoints(timepoints, chunksize);
+}
+if (importanceMeasureName == "RRW") {
+values = checker->getAllRRWsAtTimepoints(timepoints, chunksize);
+}
+for (size_t i{0}; i < bes.size(); ++i) {
+for (size_t j{0}; j < timepoints.size(); ++j) {
+std::cout << importanceMeasureName << " for the basic event " << bes[i]->name() << " at timebound " << timepoints[j] << " is " << values[i][j]
+<< '\n';
+}
+}
+}
 }
 
 template<>
 void analyzeDFTBdd(std::shared_ptr<storm::dft::storage::DFT<storm::RationalFunction>> const& dft, bool const exportToDot, std::string const& filename,
-                   bool const calculateMttf, double const mttfPrecision, double const mttfStepsize, std::string const mttfAlgorithmName,
-                   bool const calculateMCS, bool const calculateProbability, bool const useModularisation, std::string const importanceMeasureName,
-                   std::vector<double> const& timepoints, std::vector<std::shared_ptr<storm::logic::Formula const>> const& properties,
-                   std::vector<std::string> const& additionalRelevantEventNames, size_t const chunksize) {
-    STORM_LOG_THROW(false, storm::exceptions::NotSupportedException, "BDD analysis is not supportet for this data type.");
+bool const calculateMttf, double const mttfPrecision, double const mttfStepsize, std::string const mttfAlgorithmName,
+bool const calculateMCS, bool const calculateProbability, bool const useModularisation, std::string const importanceMeasureName,
+std::vector<double> const& timepoints, std::vector<std::shared_ptr<storm::logic::Formula const>> const& properties,
+std::vector<std::string> const& additionalRelevantEventNames, size_t const chunksize) {
+STORM_LOG_THROW(false, storm::exceptions::NotSupportedException, "BDD analysis is not supportet for this data type.");
 }
 
 template<>
@@ -262,7 +206,6 @@
         // Insert all elements as Don't Care elements
         for (std::size_t i = 0; i < dft.nrElements(); i++) {
             dontCareElements.insert(dft.getElement(i)->id());
->>>>>>> 6de01c93
         }
     }
 
