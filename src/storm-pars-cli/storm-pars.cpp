#include "storm-cli-utilities/cli.h"
#include "storm-cli-utilities/model-handling.h"

#include "storm-pars/api/storm-pars.h"
#include "storm-pars/api/region.h"
#include "storm-pars/analysis/MonotonicityHelper.h"

#include "storm-pars/derivative/GradientDescentInstantiationSearcher.h"
#include "storm-pars/derivative/SparseDerivativeInstantiationModelChecker.h"
#include "storm-pars/modelchecker/instantiation/SparseCtmcInstantiationModelChecker.h"
#include "storm-pars/modelchecker/region/SparseParameterLiftingModelChecker.h"
#include "storm-pars/modelchecker/region/SparseDtmcParameterLiftingModelChecker.h"

#include "storm-pars/settings/ParsSettings.h"
#include "storm-pars/settings/modules/ParametricSettings.h"
#include "storm-pars/settings/modules/MonotonicitySettings.h"
#include "storm-pars/settings/modules/DerivativeSettings.h"
#include "storm-pars/settings/modules/RegionSettings.h"

#include "storm-pars/transformer/SparseParametricMdpSimplifier.h"
#include "storm-pars/transformer/SparseParametricDtmcSimplifier.h"
#include "storm-pars/derivative/GradientDescentMethod.h"

#include "storm-parsers/parser/KeyValueParser.h"
#include "storm/api/storm.h"

#include "storm/exceptions/BaseException.h"
#include "storm/exceptions/InvalidSettingsException.h"
#include "storm/exceptions/NotSupportedException.h"

#include "storm/models/ModelBase.h"

#include "storm/settings/SettingsManager.h"

#include "storm/solver/stateelimination/NondeterministicModelStateEliminator.h"

#include "storm/storage/StronglyConnectedComponentDecomposition.h"
#include "storm/storage/SymbolicModelDescription.h"

#include "storm/io/file.h"
#include "storm/utility/initialize.h"
#include "storm/utility/Stopwatch.h"
#include "storm/utility/macros.h"
#include "storm/utility/Engine.h"

#include "storm/settings/modules/GeneralSettings.h"
#include "storm/settings/modules/CoreSettings.h"
#include "storm/settings/modules/IOSettings.h"
#include "storm/settings/modules/BisimulationSettings.h"
#include "storm/settings/modules/TransformationSettings.h"


namespace storm {
    namespace pars {

        typedef typename storm::cli::SymbolicInput SymbolicInput;

        template <typename ValueType>
        struct SampleInformation {
            SampleInformation(bool graphPreserving = false, bool exact = false) : graphPreserving(graphPreserving), exact(exact) {
                // Intentionally left empty.
            }

            bool empty() const {
                return cartesianProducts.empty();
            }

            std::vector<std::map<typename utility::parametric::VariableType<ValueType>::type, std::vector<typename utility::parametric::CoefficientType<ValueType>::type>>> cartesianProducts;
            bool graphPreserving;
            bool exact;
        };

        struct PreprocessResult {
            PreprocessResult(std::shared_ptr<storm::models::ModelBase> const& model, bool changed) : changed(changed), model(model) {
                // Intentionally left empty.
            }

            bool changed;
            std::shared_ptr<storm::models::ModelBase> model;
            boost::optional<std::vector<std::shared_ptr<storm::logic::Formula const>>> formulas;
        };

        template <typename ValueType>
        std::vector<storm::storage::ParameterRegion<ValueType>> parseRegions(std::shared_ptr<storm::models::ModelBase> const& model) {
            std::vector<storm::storage::ParameterRegion<ValueType>> result;
            auto regionSettings = storm::settings::getModule<storm::settings::modules::RegionSettings>();
            boost::optional<int> splittingThreshold;
            if (regionSettings.isSplittingThresholdSet()) {
                splittingThreshold = regionSettings.getSplittingThreshold();
            }
            if (regionSettings.isRegionSet()) {
                result = storm::api::parseRegions<ValueType>(regionSettings.getRegionString(), *model, splittingThreshold);
            } else if (regionSettings.isRegionBoundSet()) {
                result = storm::api::createRegion<ValueType>(regionSettings.getRegionBoundString(), *model, splittingThreshold);
            }
            return result;
        }

        template <typename ValueType>
        SampleInformation<ValueType> parseSamples(std::shared_ptr<storm::models::ModelBase> const& model, std::string const& sampleString, bool graphPreserving) {
            STORM_LOG_THROW(!model || model->isSparseModel(), storm::exceptions::NotSupportedException, "Sampling is only supported for sparse models.");

            SampleInformation<ValueType> sampleInfo(graphPreserving);
            if (sampleString.empty()) {
                return sampleInfo;
            }

            // Get all parameters from the model.
            std::set<typename utility::parametric::VariableType<ValueType>::type> modelParameters;
            auto const& sparseModel = *model->as<storm::models::sparse::Model<ValueType>>();
            modelParameters = storm::models::sparse::getProbabilityParameters(sparseModel);
            auto rewParameters = storm::models::sparse::getRewardParameters(sparseModel);
            modelParameters.insert(rewParameters.begin(), rewParameters.end());

            std::vector<std::string> cartesianProducts;
            boost::split(cartesianProducts, sampleString, boost::is_any_of(";"));
            for (auto& product : cartesianProducts) {
                boost::trim(product);

                // Get the values string for each variable.
                std::vector<std::string> valuesForVariables;
                boost::split(valuesForVariables, product, boost::is_any_of(","));
                for (auto& values : valuesForVariables) {
                    boost::trim(values);
                }

                std::set<typename utility::parametric::VariableType<ValueType>::type> encounteredParameters;
                sampleInfo.cartesianProducts.emplace_back();
                auto& newCartesianProduct = sampleInfo.cartesianProducts.back();
                for (auto const& varValues : valuesForVariables) {
                    auto equalsPosition = varValues.find("=");
                    STORM_LOG_THROW(equalsPosition != varValues.npos, storm::exceptions::WrongFormatException, "Incorrect format of samples.");
                    std::string variableName = varValues.substr(0, equalsPosition);
                    boost::trim(variableName);
                    std::string values = varValues.substr(equalsPosition + 1);
                    boost::trim(values);

                    bool foundParameter = false;
                    typename utility::parametric::VariableType<ValueType>::type theParameter;
                    for (auto const& parameter : modelParameters) {
                        std::stringstream parameterStream;
                        parameterStream << parameter;
                        if (parameterStream.str() == variableName) {
                            foundParameter = true;
                            theParameter = parameter;
                            encounteredParameters.insert(parameter);
                        }
                    }
                    STORM_LOG_THROW(foundParameter, storm::exceptions::WrongFormatException, "Unknown parameter '" << variableName << "'.");

                    std::vector<std::string> splitValues;
                    boost::split(splitValues, values, boost::is_any_of(":"));
                    STORM_LOG_THROW(!splitValues.empty(), storm::exceptions::WrongFormatException, "Expecting at least one value per parameter.");

                    auto& list = newCartesianProduct[theParameter];

                    for (auto& value : splitValues) {
                        boost::trim(value);
                        list.push_back(storm::utility::convertNumber<typename utility::parametric::CoefficientType<ValueType>::type>(value));
                    }
                }

                STORM_LOG_THROW(encounteredParameters == modelParameters, storm::exceptions::WrongFormatException, "Variables for all parameters are required when providing samples.");
            }

            return sampleInfo;
        }

        template <typename ValueType>
        std::shared_ptr<storm::models::ModelBase> eliminateScc(std::shared_ptr<storm::models::ModelBase> const& model) {
                storm::utility::Stopwatch eliminationWatch(true);
                std::shared_ptr<storm::models::ModelBase> result;
                if (model->isOfType(storm::models::ModelType::Dtmc)) {
                    STORM_PRINT("Applying scc elimination" << std::endl);
                    auto sparseModel = model->as<storm::models::sparse::Model<ValueType>>();
                    auto matrix = sparseModel->getTransitionMatrix();
                    auto backwardsTransitionMatrix = matrix.transpose();

                    storm::storage::StronglyConnectedComponentDecompositionOptions const options;
                    auto decomposition = storm::storage::StronglyConnectedComponentDecomposition<ValueType>(matrix, options);

                    storm::storage::BitVector selectedStates(matrix.getRowCount());
                    storm::storage::BitVector selfLoopStates(matrix.getRowCount());
                    for (size_t i = 0; i < decomposition.size(); ++i) {
                        auto scc = decomposition.getBlock(i);
                        if (scc.size() > 1) {
                            auto statesScc = scc.getStates();
                            std::vector<uint_fast64_t> entryStates;
                            for (auto state : statesScc) {
                                auto row = backwardsTransitionMatrix.getRow(state);
                                bool found = false;
                                for (auto backState : row) {
                                    if (!scc.containsState(backState.getColumn())) {
                                        found = true;
                                    }
                                }
                                if (found) {
                                    entryStates.push_back(state);
                                    selfLoopStates.set(state);
                                } else {
                                    selectedStates.set(state);
                                }
                            }

                            if (entryStates.size() != 1) {
                                STORM_LOG_THROW(entryStates.size() > 1, storm::exceptions::NotImplementedException,
                                                "state elimination not implemented for scc with more than 1 entry points");
                            }
                        }
                    }

                    storm::storage::FlexibleSparseMatrix<ValueType> flexibleMatrix(matrix);
                    storm::storage::FlexibleSparseMatrix<ValueType> flexibleBackwardTransitions(backwardsTransitionMatrix, true);
                    auto actionRewards = std::vector<ValueType>(matrix.getRowCount(), storm::utility::zero<ValueType>());
                    storm::solver::stateelimination::NondeterministicModelStateEliminator<ValueType> stateEliminator(flexibleMatrix, flexibleBackwardTransitions, actionRewards);
                    for(auto state : selectedStates) {
                        stateEliminator.eliminateState(state, true);
                    }
                    for (auto state : selfLoopStates) {
                        auto row = flexibleMatrix.getRow(state);
                        stateEliminator.eliminateLoop(state);
                    }
                    selectedStates.complement();
                    auto keptRows = matrix.getRowFilter(selectedStates);
                    storm::storage::SparseMatrix<ValueType> newTransitionMatrix = flexibleMatrix.createSparseMatrix(keptRows, selectedStates);
                    // TODO @Jip: note that rewards get lost
                    result = std::make_shared<storm::models::sparse::Dtmc<ValueType>>(std::move(newTransitionMatrix), sparseModel->getStateLabeling().getSubLabeling(selectedStates));

                    eliminationWatch.stop();
                    STORM_PRINT(std::endl << "Time for scc elimination: " << eliminationWatch << "." << std::endl << std::endl);
                    result->printModelInformationToStream(std::cout);
                } else if (model->isOfType(storm::models::ModelType::Mdp)) {
                    STORM_LOG_THROW(false, storm::exceptions::NotImplementedException, "Unable to perform SCC elimination for monotonicity analysis on MDP: Not mplemented");
                } else {
                    STORM_LOG_THROW(false, storm::exceptions::InvalidOperationException, "Unable to perform monotonicity analysis on the provided model type.");
                }
                return result;
        }

        template <typename ValueType>
        std::shared_ptr<storm::models::ModelBase> simplifyModel(std::shared_ptr<storm::models::ModelBase> const& model, SymbolicInput const& input) {
            storm::utility::Stopwatch simplifyingWatch(true);
            std::shared_ptr<storm::models::ModelBase> result;
            if (model->isOfType(storm::models::ModelType::Dtmc)) {
                storm::transformer::SparseParametricDtmcSimplifier<storm::models::sparse::Dtmc<ValueType>> simplifier(*(model->template as<storm::models::sparse::Dtmc<ValueType>>()));

                std::vector<std::shared_ptr<storm::logic::Formula const>> formulas = storm::api::extractFormulasFromProperties(input.properties);
                STORM_LOG_THROW(formulas.begin()!=formulas.end(), storm::exceptions::NotSupportedException, "Only one formula at the time supported");

                if (!simplifier.simplify(*(formulas[0]))) {
                    STORM_LOG_THROW(false, storm::exceptions::UnexpectedException, "Simplifying the model was not successfull.");
                }
                result = simplifier.getSimplifiedModel();
            } else if (model->isOfType(storm::models::ModelType::Mdp)) {
                storm::transformer::SparseParametricMdpSimplifier<storm::models::sparse::Mdp<ValueType>> simplifier(*(model->template as<storm::models::sparse::Mdp<ValueType>>()));

                std::vector<std::shared_ptr<storm::logic::Formula const>> formulas = storm::api::extractFormulasFromProperties(input.properties);
                STORM_LOG_THROW(formulas.begin()!=formulas.end(), storm::exceptions::NotSupportedException, "Only one formula at the time supported");

                if (!simplifier.simplify(*(formulas[0]))) {
                    STORM_LOG_THROW(false, storm::exceptions::UnexpectedException, "Simplifying the model was not successfull.");
                }
                result = simplifier.getSimplifiedModel();
            } else {
                STORM_LOG_THROW(false, storm::exceptions::InvalidOperationException, "Unable to perform monotonicity analysis on the provided model type.");
            }

            simplifyingWatch.stop();
            STORM_PRINT(std::endl << "Time for model simplification: " << simplifyingWatch << "." << std::endl << std::endl);
            result->printModelInformationToStream(std::cout);
            return result;
        }

        template <typename ValueType>
        PreprocessResult preprocessSparseModel(std::shared_ptr<storm::models::sparse::Model<ValueType>> const& model, SymbolicInput const& input, storm::cli::ModelProcessingInformation const& mpi) {
            auto bisimulationSettings = storm::settings::getModule<storm::settings::modules::BisimulationSettings>();
            auto parametricSettings = storm::settings::getModule<storm::settings::modules::ParametricSettings>();
            auto transformationSettings = storm::settings::getModule<storm::settings::modules::TransformationSettings>();
            auto monSettings = storm::settings::getModule<storm::settings::modules::MonotonicitySettings>();
            auto derSettings = storm::settings::getModule<storm::settings::modules::DerivativeSettings>();

            PreprocessResult result(model, false);
            if (monSettings.isMonotonicityAnalysisSet() || parametricSettings.isUseMonotonicitySet() || derSettings.isFeasibleInstantiationSearchSet() || derSettings.getDerivativeAtInstantiation()) {
                result.model = storm::pars::simplifyModel<ValueType>(result.model, input);
                result.changed = true;
            }
            
            if (result.model->isOfType(storm::models::ModelType::MarkovAutomaton)) {
                result.model = storm::cli::preprocessSparseMarkovAutomaton(result.model->template as<storm::models::sparse::MarkovAutomaton<ValueType>>());
                result.changed = true;
            }

            if (mpi.applyBisimulation) {
                result.model = storm::cli::preprocessSparseModelBisimulation(result.model->template as<storm::models::sparse::Model<ValueType>>(), input, bisimulationSettings);
                result.changed = true;
            }

            if (transformationSettings.isChainEliminationSet() &&
                model->isOfType(storm::models::ModelType::MarkovAutomaton)) {
                auto eliminationResult = storm::api::eliminateNonMarkovianChains(
                        result.model->template as<storm::models::sparse::MarkovAutomaton<ValueType>>(),
                        storm::api::extractFormulasFromProperties(input.properties),
                        transformationSettings.getLabelBehavior());
                result.model = eliminationResult.first;
                // Set transformed properties as new properties in input
                result.formulas = eliminationResult.second;
                result.changed = true;
            }
            
            if (parametricSettings.transformContinuousModel() && (model->isOfType(storm::models::ModelType::Ctmc) || model->isOfType(storm::models::ModelType::MarkovAutomaton))) {
                auto transformResult = storm::api::transformContinuousToDiscreteTimeSparseModel(std::move(*model->template as<storm::models::sparse::Model<ValueType>>()), storm::api::extractFormulasFromProperties(input.properties));
                result.model = transformResult.first;
                // Set transformed properties as new properties in input
                result.formulas = transformResult.second;
                result.changed = true;
            }

            if (monSettings.isSccEliminationSet()) {
                result.model = storm::pars::eliminateScc<ValueType>(result.model);
                result.changed = true;
            }

            return result;
        }

        template <storm::dd::DdType DdType, typename ValueType>
        PreprocessResult preprocessDdModel(std::shared_ptr<storm::models::symbolic::Model<DdType, ValueType>> const& model, SymbolicInput const& input, storm::cli::ModelProcessingInformation const& mpi) {
            auto bisimulationSettings = storm::settings::getModule<storm::settings::modules::BisimulationSettings>();
            
            PreprocessResult result(model, false);

            if (mpi.engine == storm::utility::Engine::Hybrid) {
                // Currently, hybrid engine for parametric models just refers to building the model symbolically.
                STORM_LOG_INFO("Translating symbolic model to sparse model...");
                result.model = storm::api::transformSymbolicToSparseModel(model);
                result.changed = true;
                // Invoke preprocessing on the sparse model
                PreprocessResult sparsePreprocessingResult = storm::pars::preprocessSparseModel<ValueType>(result.model->as<storm::models::sparse::Model<ValueType>>(), input, mpi);
                if (sparsePreprocessingResult.changed) {
                    result.model = sparsePreprocessingResult.model;
                    result.formulas = sparsePreprocessingResult.formulas;
                }
            } else {
                STORM_LOG_ASSERT(mpi.engine == storm::utility::Engine::Dd, "Expected Dd engine.");
                if (mpi.applyBisimulation) {
                    result.model = storm::cli::preprocessDdModelBisimulation(result.model->template as<storm::models::symbolic::Model<DdType, ValueType>>(), input, bisimulationSettings, mpi);
                    result.changed = true;
                }
            }
            return result;
        }

        template <storm::dd::DdType DdType, typename ValueType>
        PreprocessResult preprocessModel(std::shared_ptr<storm::models::ModelBase> const& model, SymbolicInput const& input, storm::cli::ModelProcessingInformation const& mpi) {
            storm::utility::Stopwatch preprocessingWatch(true);

            PreprocessResult result(model, false);
            if (model->isSparseModel()) {
                result = storm::pars::preprocessSparseModel<ValueType>(result.model->as<storm::models::sparse::Model<ValueType>>(), input, mpi);
            } else {
                STORM_LOG_ASSERT(model->isSymbolicModel(), "Unexpected model type.");
                result = storm::pars::preprocessDdModel<DdType, ValueType>(result.model->as<storm::models::symbolic::Model<DdType, ValueType>>(), input, mpi);
            }

            if (result.changed) {
                STORM_PRINT_AND_LOG(std::endl << "Time for model preprocessing: " << preprocessingWatch << "." << std::endl << std::endl);
            }
            return result;
        }

        template<typename ValueType>
        void printInitialStatesResult(std::unique_ptr<storm::modelchecker::CheckResult> const& result, storm::jani::Property const& property, storm::utility::Stopwatch* watch = nullptr, storm::utility::parametric::Valuation<ValueType> const* valuation = nullptr) {
            if (result) {
                STORM_PRINT_AND_LOG("Result (initial states)");
                if (valuation) {
                    bool first = true;
                    std::stringstream ss;
                    for (auto const& entry : *valuation) {
                        if (!first) {
                            ss << ", ";
                        } else {
                            first = false;
                        }
                        ss << entry.first << "=" << entry.second;
                    }

                    STORM_PRINT_AND_LOG(" for instance [" << ss.str() << "]");
                }
                STORM_PRINT_AND_LOG(": ")

                auto const* regionCheckResult = dynamic_cast<storm::modelchecker::RegionCheckResult<ValueType> const*>(result.get());
                if (regionCheckResult != nullptr) {
                    auto regionSettings = storm::settings::getModule<storm::settings::modules::RegionSettings>();
                    std::stringstream outStream;
                    if (regionSettings.isPrintFullResultSet()) {
                        regionCheckResult->writeToStream(outStream);
                    } else {
                        regionCheckResult->writeCondensedToStream(outStream);
                    }
                    outStream << std::endl;
                    if (!regionSettings.isPrintNoIllustrationSet()) {
                        auto const* regionRefinementCheckResult = dynamic_cast<storm::modelchecker::RegionRefinementCheckResult<ValueType> const*>(regionCheckResult);
                        if (regionRefinementCheckResult != nullptr) {
                            regionRefinementCheckResult->writeIllustrationToStream(outStream);
                        }
                    }
                    outStream << std::endl;
                    STORM_PRINT_AND_LOG(outStream.str());
                } else {
                    STORM_PRINT_AND_LOG(*result << std::endl);
                }
                if (watch) {
                    STORM_PRINT_AND_LOG("Time for model checking: " << *watch << "." << std::endl << std::endl);
                }
            } else {
                STORM_LOG_ERROR("Property is unsupported by selected engine/settings." << std::endl);
            }
        }

        template<typename ValueType>
        void verifyProperties(std::vector<storm::jani::Property> const& properties, std::function<std::unique_ptr<storm::modelchecker::CheckResult>(std::shared_ptr<storm::logic::Formula const> const& formula)> const& verificationCallback, std::function<void(std::unique_ptr<storm::modelchecker::CheckResult> const&)> const& postprocessingCallback) {
            for (auto const& property : properties) {
                storm::cli::printModelCheckingProperty(property);
                storm::utility::Stopwatch watch(true);
                std::unique_ptr<storm::modelchecker::CheckResult> result = verificationCallback(property.getRawFormula());
                watch.stop();
                printInitialStatesResult<ValueType>(result, property, &watch);
                postprocessingCallback(result);
            }
        }

        template<template<typename, typename> class ModelCheckerType, typename ModelType, typename ValueType, typename SolveValueType = double>
        void verifyPropertiesAtSamplePoints(ModelType const& model, SymbolicInput const& input, SampleInformation<ValueType> const& samples) {

            // When samples are provided, we create an instantiation model checker.
            ModelCheckerType<ModelType, SolveValueType> modelchecker(model);

            for (auto const& property : input.properties) {
                storm::cli::printModelCheckingProperty(property);

                modelchecker.specifyFormula(storm::api::createTask<ValueType>(property.getRawFormula(), true));
                modelchecker.setInstantiationsAreGraphPreserving(samples.graphPreserving);

                storm::utility::parametric::Valuation<ValueType> valuation;

                std::vector<typename utility::parametric::VariableType<ValueType>::type> parameters;
                std::vector<typename std::vector<typename utility::parametric::CoefficientType<ValueType>::type>::const_iterator> iterators;
                std::vector<typename std::vector<typename utility::parametric::CoefficientType<ValueType>::type>::const_iterator> iteratorEnds;

                storm::utility::Stopwatch watch(true);
                for (auto const& product : samples.cartesianProducts) {
                    parameters.clear();
                    iterators.clear();
                    iteratorEnds.clear();

                    for (auto const& entry : product) {
                        parameters.push_back(entry.first);
                        iterators.push_back(entry.second.cbegin());
                        iteratorEnds.push_back(entry.second.cend());
                    }

                    bool done = false;
                    while (!done) {
                        // Read off valuation.
                        for (uint64_t i = 0; i < parameters.size(); ++i) {
                            valuation[parameters[i]] = *iterators[i];
                        }

                        storm::utility::Stopwatch valuationWatch(true);
                        std::unique_ptr<storm::modelchecker::CheckResult> result = modelchecker.check(Environment(), valuation);
                        valuationWatch.stop();

                        if (result) {
                            result->filter(storm::modelchecker::ExplicitQualitativeCheckResult(model.getInitialStates()));
                        }
                        printInitialStatesResult<ValueType>(result, property, &valuationWatch, &valuation);

                        for (uint64_t i = 0; i < parameters.size(); ++i) {
                            ++iterators[i];
                            if (iterators[i] == iteratorEnds[i]) {
                                // Reset iterator and proceed to move next iterator.
                                iterators[i] = product.at(parameters[i]).cbegin();

                                // If the last iterator was removed, we are done.
                                if (i == parameters.size() - 1) {
                                    done = true;
                                }
                            } else {
                                // If an iterator was moved but not reset, we have another valuation to check.
                                break;
                            }
                        }

                    }
                }

                watch.stop();
                STORM_PRINT_AND_LOG("Overall time for sampling all instances: " << watch << std::endl << std::endl);
            }
        }

        template <typename ValueType, typename SolveValueType = double>
        void verifyPropertiesAtSamplePoints(std::shared_ptr<storm::models::sparse::Model<ValueType>> const& model, SymbolicInput const& input, SampleInformation<ValueType> const& samples) {
            if (model->isOfType(storm::models::ModelType::Dtmc)) {
                verifyPropertiesAtSamplePoints<storm::modelchecker::SparseDtmcInstantiationModelChecker, storm::models::sparse::Dtmc<ValueType>, ValueType, SolveValueType>(*model->template as<storm::models::sparse::Dtmc<ValueType>>(), input, samples);
            } else if (model->isOfType(storm::models::ModelType::Ctmc)) {
                verifyPropertiesAtSamplePoints<storm::modelchecker::SparseCtmcInstantiationModelChecker, storm::models::sparse::Ctmc<ValueType>, ValueType, SolveValueType>(*model->template as<storm::models::sparse::Ctmc<ValueType>>(), input, samples);
            } else if (model->isOfType(storm::models::ModelType::Mdp)) {
                verifyPropertiesAtSamplePoints<storm::modelchecker::SparseMdpInstantiationModelChecker, storm::models::sparse::Mdp<ValueType>, ValueType, SolveValueType>(*model->template as<storm::models::sparse::Mdp<ValueType>>(), input, samples);
            } else {
                STORM_LOG_THROW(false, storm::exceptions::NotSupportedException, "Sampling is currently only supported for DTMCs, CTMCs and MDPs.");
            }
        }

        template <typename ValueType>
        void verifyPropertiesWithSparseEngine(std::shared_ptr<storm::models::sparse::Model<ValueType>> const& model, SymbolicInput const& input, SampleInformation<ValueType> const& samples) {

            if (samples.empty()) {
                verifyProperties<ValueType>(input.properties,
                                            [&model] (std::shared_ptr<storm::logic::Formula const> const& formula) {
                                                std::unique_ptr<storm::modelchecker::CheckResult> result = storm::api::verifyWithSparseEngine<ValueType>(model, storm::api::createTask<ValueType>(formula, true));
                                                if (result) {
                                                    result->filter(storm::modelchecker::ExplicitQualitativeCheckResult(model->getInitialStates()));
                                                }
                                                return result;
                                            },
                                            [&model] (std::unique_ptr<storm::modelchecker::CheckResult> const& result) {
                                                auto parametricSettings = storm::settings::getModule<storm::settings::modules::ParametricSettings>();
                                                if (parametricSettings.exportResultToFile() && model->isOfType(storm::models::ModelType::Dtmc)) {
                                                    auto dtmc = model->template as<storm::models::sparse::Dtmc<ValueType>>();
                                                    boost::optional<ValueType> rationalFunction = result->asExplicitQuantitativeCheckResult<ValueType>()[*model->getInitialStates().begin()];
                                                    storm::api::exportParametricResultToFile(rationalFunction, storm::analysis::ConstraintCollector<ValueType>(*dtmc), parametricSettings.exportResultPath());
                                                }
                                                else if (parametricSettings.exportResultToFile() && model->isOfType(storm::models::ModelType::Ctmc)) {
                                                    auto ctmc = model->template as<storm::models::sparse::Ctmc<ValueType>>();
                                                    boost::optional<ValueType> rationalFunction = result->asExplicitQuantitativeCheckResult<ValueType>()[*model->getInitialStates().begin()];
                                                    storm::api::exportParametricResultToFile(rationalFunction, storm::analysis::ConstraintCollector<ValueType>(*ctmc), parametricSettings.exportResultPath());
                                                }
                                            });
            } else {
                STORM_LOG_TRACE("Sampling the model at given points.");

                if (samples.exact) {
                    verifyPropertiesAtSamplePoints<ValueType, storm::RationalNumber>(model, input, samples);
                } else {
                    verifyPropertiesAtSamplePoints<ValueType, double>(model, input, samples);
                }
            }
        }

        template <typename ValueType>
        void performGradientDescent(std::shared_ptr<storm::models::sparse::Model<ValueType>> model, SymbolicInput const& input, boost::optional<std::set<RationalFunctionVariable>> omittedParameters) {
            STORM_LOG_THROW(model->isOfType(storm::models::ModelType::Dtmc), storm::exceptions::NotSupportedException, "Derivative currently only supported for DTMCs.");
            std::shared_ptr<storm::models::sparse::Dtmc<ValueType>> dtmc = model->template as<storm::models::sparse::Dtmc<ValueType>>();

            std::vector<std::shared_ptr<storm::logic::Formula const>> formulas = storm::api::extractFormulasFromProperties(input.properties);
            auto derSettings = storm::settings::getModule<storm::settings::modules::DerivativeSettings>();
            auto formula = formulas[0];

            boost::optional<std::string> rewardModel;
            if (formula->isProbabilityOperatorFormula()) {
                rewardModel = boost::none;
            } else if (formula->isRewardOperatorFormula()) {
                if (formula->asRewardOperatorFormula().hasRewardModelName()) {
                    rewardModel = std::string(formula->asRewardOperatorFormula().getRewardModelName());
                } else {
                    rewardModel = std::string("");
                }
            } else {
                STORM_LOG_ERROR("Input formula needs to be either a probability operator formula or a reward operator formula.");
                return;
            }

            auto vars = storm::models::sparse::getProbabilityParameters(*dtmc);
            if (rewardModel.is_initialized()) {
                for (auto const& rewardParameter : storm::models::sparse::getRewardParameters(*dtmc)) {
                    vars.insert(rewardParameter);
                }
            }

            std::cout << "Parameters: ";
            for (auto const& entry : vars) {
                std::cout << entry << " ";
            }
            std::cout << std::endl;

            if (omittedParameters && !omittedParameters->empty()) {
                std::cout << "Parameters ";
                for (auto const& entry : *omittedParameters) {
                    std::cout << entry << " ";
                }
                std::cout << "are inconsequential.";
                if (derSettings.areInconsequentialParametersOmitted()) {
                    std::cout << " They will be omitted in the found instantiation." << std::endl;
                } else {
                    std::cout << " They will be set to 0.5 in the found instantiation. To omit them, set the flag --omit-inconsequential-params." << std::endl;
                }
            }

<<<<<<< HEAD
=======
            boost::optional<derivative::GradientDescentConstraintMethod> constraintMethod = derSettings.getConstraintMethod();
            if (!constraintMethod) {
                STORM_LOG_ERROR("Unknown Gradient Descent Constraint method: " << derSettings.getConstraintMethodAsString());
                return;
            }

>>>>>>> 95958d33
            boost::optional<derivative::GradientDescentMethod> method = derSettings.getGradientDescentMethod();
            if (!method) {
                STORM_LOG_ERROR("Unknown Gradient Descent method: " << derSettings.getGradientDescentMethodAsString());
                return;
            }

            boost::optional<std::map<typename utility::parametric::VariableType<ValueType>::type, typename utility::parametric::CoefficientType<ValueType>::type>> startPoint;
            auto startPointAsString = derSettings.getStartPoint();
            if (startPointAsString) {
                auto samples = parseSamples<ValueType>(model, *startPointAsString, true);
                std::map<typename utility::parametric::VariableType<ValueType>::type, std::vector<typename utility::parametric::CoefficientType<ValueType>::type>> cartesianProduct = samples.cartesianProducts[0];
                std::map<typename utility::parametric::VariableType<ValueType>::type, typename utility::parametric::CoefficientType<ValueType>::type> point;
                for (auto const& entry : cartesianProduct) {
                    point[entry.first] = entry.second[0];
                }
                startPoint = point;
            }

            // Use the SparseDerivativeInstantiationModelChecker to retrieve the derivative at an instantiation that is input by the user
            if (auto instantiationString = derSettings.getDerivativeAtInstantiation()) {
                std::unordered_map<std::string, std::string> keyValue = storm::parser::parseKeyValueString(*instantiationString);
                std::map<typename utility::parametric::VariableType<ValueType>::type, typename utility::parametric::CoefficientType<ValueType>::type> instantiation;
                for (auto const& pair : keyValue) {
                    auto variable = carl::VariablePool::getInstance().findVariableWithName(pair.first);
                    auto value = storm::utility::convertNumber<typename utility::parametric::CoefficientType<ValueType>::type>(pair.second);
                    instantiation.emplace(variable, value);
                }

                derivative::SparseDerivativeInstantiationModelChecker<ValueType, storm::RationalNumber> modelChecker(*dtmc);

                // TODO Make Initial State flexible
                uint_fast64_t initialState;           
                const storm::storage::BitVector initialVector = dtmc->getStates("init");
                for (uint_fast64_t x : initialVector) {
                    initialState = x;
                    break;
                }
                
                modelchecker::CheckTask<storm::logic::Formula, storm::RationalNumber> referenceCheckTask(*formula);
                std::shared_ptr<storm::logic::Formula> formulaWithoutBound;
                if (!referenceCheckTask.isRewardModelSet()) {
                    formulaWithoutBound = std::make_shared<storm::logic::ProbabilityOperatorFormula>(
                        formulas[0]->asProbabilityOperatorFormula().getSubformula().asSharedPointer(), storm::logic::OperatorInformation(boost::none, boost::none));
                } else {
                    // No worries, this works as intended, the API is just weird.
                    formulaWithoutBound = std::make_shared<storm::logic::RewardOperatorFormula>(
                            formulas[0]->asRewardOperatorFormula().getSubformula().asSharedPointer());
                }
                const storm::modelchecker::CheckTask<storm::logic::Formula, ValueType> checkTask
                    = storm::modelchecker::CheckTask<storm::logic::Formula, ValueType>(*formulaWithoutBound);
                modelChecker.specifyFormula(Environment(), checkTask);

                for (auto const& parameter : vars) {
                    std::cout << "Derivative w.r.t. " << parameter << ": ";
                    
                    auto result = modelChecker.check(Environment(), instantiation, parameter);
                    std::cout << *result << std::endl;
                }
                return;
            } else if (derSettings.isFeasibleInstantiationSearchSet()) {
                STORM_PRINT("Finding an extremum using Gradient Descent" << std::endl);
                storm::utility::Stopwatch derivativeWatch(true);
<<<<<<< HEAD
                storm::derivative::GradientDescentInstantiationSearcher<storm::RationalFunction, double> derivativeChecker(*dtmc, *method, derSettings.getLearningRate(), derSettings.getAverageDecay(), derSettings.getSquaredAverageDecay(), derSettings.getMiniBatchSize(), derSettings.getTerminationEpsilon(), startPoint, derSettings.isPrintJsonSet());
=======
                storm::derivative::GradientDescentInstantiationSearcher<storm::RationalFunction, double> derivativeChecker(*dtmc, *method, derSettings.getLearningRate(), derSettings.getAverageDecay(), derSettings.getSquaredAverageDecay(), derSettings.getMiniBatchSize(), derSettings.getTerminationEpsilon(), startPoint, *constraintMethod, derSettings.isPrintJsonSet());
>>>>>>> 95958d33
                storm::modelchecker::CheckTask<storm::logic::Formula, ValueType> checkTask(*formula);
                derivativeChecker.specifyFormula(Environment(), checkTask);
                auto instantiationAndValue = derivativeChecker.gradientDescent(Environment());
                if (!derSettings.areInconsequentialParametersOmitted() && omittedParameters) {
                    for (RationalFunctionVariable const& param : *omittedParameters) {
                        if (startPoint) {
                            instantiationAndValue.first[param] = startPoint->at(param);
                        } else {
                            instantiationAndValue.first[param] = utility::convertNumber<RationalFunction::CoeffType>(0.5);
                        }
                    }
                }
                derivativeWatch.stop();
                if (derSettings.isPrintJsonSet()) {
                    derivativeChecker.printRunAsJson();
                } else {
                    std::cout << "Found value " << instantiationAndValue.second << " at instantiation " << std::endl;
                    bool isFirstLoop = true;
                    for (auto const& p : instantiationAndValue.first) {
                        if (!isFirstLoop) {
                            std::cout << ",";
                        }
                        isFirstLoop = false;
                        std::cout << p.first << "=" << p.second;
                    }
                    std::cout << std::endl;
                }
                std::cout << "Finished in " << derivativeWatch << std::endl;
                return;
            }
        }

        template <typename ValueType>
        void analyzeMonotonicity(std::shared_ptr<storm::models::sparse::Model<ValueType>> const& model, SymbolicInput const& input, std::vector<storm::storage::ParameterRegion<ValueType>> const& regions) {
            std::ofstream outfile;
            auto monSettings = storm::settings::getModule<storm::settings::modules::MonotonicitySettings>();

            if (monSettings.isExportMonotonicitySet()) {
                utility::openFile(monSettings.getExportMonotonicityFilename(), outfile);
            }
            std::vector<std::shared_ptr<storm::logic::Formula const>> formulas = storm::api::extractFormulasFromProperties(input.properties);
            storm::utility::Stopwatch monotonicityWatch(true);
            STORM_LOG_THROW(regions.size() <= 1, storm::exceptions::InvalidArgumentException, "Monotonicity analysis only allowed on single region");
            if (!monSettings.isMonSolutionSet()) {
                auto monotonicityHelper = storm::analysis::MonotonicityHelper<ValueType, double>(model, formulas, regions, monSettings.getNumberOfSamples(), storm::settings::getModule<storm::settings::modules::GeneralSettings>().getPrecision(), monSettings.isDotOutputSet());
                if (monSettings.isExportMonotonicitySet()) {
                    monotonicityHelper.checkMonotonicityInBuild(outfile, monSettings.isUsePLABoundsSet(), monSettings.getDotOutputFilename());
                } else {
                    monotonicityHelper.checkMonotonicityInBuild(std::cout, monSettings.isUsePLABoundsSet(), monSettings.getDotOutputFilename());
                }
            } else {
                // Checking monotonicity based on solution function

                auto parametricSettings = storm::settings::getModule<storm::settings::modules::ParametricSettings>();
                auto regionSettings = storm::settings::getModule<storm::settings::modules::RegionSettings>();

                std::function<std::unique_ptr<storm::modelchecker::CheckResult>(std::shared_ptr<storm::logic::Formula const> const& formula)> verificationCallback;
                std::function<void(std::unique_ptr<storm::modelchecker::CheckResult> const&)> postprocessingCallback;

                // Check the given set of regions with or without refinement
                verificationCallback = [&] (std::shared_ptr<storm::logic::Formula const> const& formula) {
                    std::unique_ptr<storm::modelchecker::CheckResult> result = storm::api::verifyWithSparseEngine<ValueType>(model, storm::api::createTask<ValueType>(formula, true));
                    return result;
                };

                for (auto & property : input.properties) {
                    auto result = verificationCallback(property.getRawFormula())->asExplicitQuantitativeCheckResult<ValueType>().getValueVector();
                    ValueType valuation;

                    auto states= model->getInitialStates();
                    for (auto state : states) {
                        valuation += result[state];
                    }

                    storm::analysis::MonotonicityResult<storm::RationalFunctionVariable> monRes;
                    for (auto & var : storm::models::sparse::getProbabilityParameters(*model)) {
                        auto res = storm::analysis::MonotonicityChecker<ValueType>::checkDerivative(valuation.derivative(var), regions[0]);

                        if (res.first && res.second) {
                            monRes.addMonotonicityResult(var, analysis::MonotonicityResult<storm::RationalFunctionVariable>::Monotonicity::Constant);
                        } else if (res.first) {
                            monRes.addMonotonicityResult(var, analysis::MonotonicityResult<storm::RationalFunctionVariable>::Monotonicity::Incr);
                        } else if (res.second) {
                            monRes.addMonotonicityResult(var, analysis::MonotonicityResult<storm::RationalFunctionVariable>::Monotonicity::Decr);
                        } else {
                            monRes.addMonotonicityResult(var, analysis::MonotonicityResult<storm::RationalFunctionVariable>::Monotonicity::Not);
                        }
                    }
                    if (monSettings.isExportMonotonicitySet()) {
                        outfile << monRes.toString();
                    } else {
                        STORM_PRINT(monRes.toString());
                    }
                }
            }

            if (monSettings.isExportMonotonicitySet()) {
                utility::closeFile(outfile);
            }

            monotonicityWatch.stop();
            STORM_PRINT(std::endl << "Total time for monotonicity checking: " << monotonicityWatch << "." << std::endl << std::endl);
            return;
        }

        template <typename ValueType>
        void computeRegionExtremumWithSparseEngine(std::shared_ptr<storm::models::sparse::Model<ValueType>> const& model, SymbolicInput const& input, std::vector<storm::storage::ParameterRegion<ValueType>> const& regions, storm::api::MonotonicitySetting monotonicitySettings = storm::api::MonotonicitySetting(), boost::optional<std::pair<std::set<typename storm::storage::ParameterRegion<ValueType>::VariableType>, std::set<typename storm::storage::ParameterRegion<ValueType>::VariableType>>>& monotoneParameters = boost::none) {
            STORM_LOG_ASSERT(!regions.empty(), "Can not analyze an empty set of regions.");
            auto regionSettings = storm::settings::getModule<storm::settings::modules::RegionSettings>();
            auto monSettings = storm::settings::getModule<storm::settings::modules::MonotonicitySettings>();
            auto engine = regionSettings.getRegionCheckEngine();
            storm::solver::OptimizationDirection direction = regionSettings.getExtremumDirection();
            ValueType precision = storm::utility::convertNumber<ValueType>(regionSettings.getExtremumValuePrecision());
            bool generateSplitEstimates = regionSettings.isSplittingThresholdSet();
            for (auto const& property : input.properties) {
                for (auto const& region : regions) {
                    if (monotonicitySettings.useMonotonicity) {
                        STORM_PRINT_AND_LOG("Computing extremal value for property " << property.getName() << ": "
                                                                                     << *property.getRawFormula()
                                                                                     << " within region " << region
                                                                                     << " and using monotonicity ..." << std::endl);
                    } else {
                        STORM_PRINT_AND_LOG("Computing extremal value for property " << property.getName() << ": "
                                                                                     << *property.getRawFormula()
                                                                                     << " within region " << region
                                                                                     << "..." << std::endl);
                    }
                    storm::utility::Stopwatch watch(true);
                    // TODO: hier eventueel checkExtremalValue van maken
                    if (regionSettings.isExtremumSuggestionSet()) {
                        ValueType suggestion = storm::utility::convertNumber<ValueType>(regionSettings.getExtremumSuggestion());
                        if (storm::api::checkExtremalValue<ValueType>(model, storm::api::createTask<ValueType>(property.getRawFormula(), true), region, engine, direction, precision, suggestion, monotonicitySettings, generateSplitEstimates, monotoneParameters)) {
                            STORM_PRINT_AND_LOG(suggestion << " is the extremum ");
                        } else {
                            STORM_PRINT_AND_LOG(suggestion << " is NOT the extremum ");
                        }

                    } else {
                        auto valueValuation = storm::api::computeExtremalValue<ValueType>(model, storm::api::createTask<ValueType>(property.getRawFormula(), true), region, engine, direction, precision, monotonicitySettings, generateSplitEstimates, monotoneParameters);
                        watch.stop();
                        std::stringstream valuationStr;
                        bool first = true;
                        for (auto const& v : valueValuation.second) {
                            if (first) {
                                first = false;
                            } else {
                                valuationStr << ", ";
                            }
                            valuationStr << v.first << "=" << v.second;
                        }
                        STORM_PRINT_AND_LOG("Result at initial state: " << valueValuation.first << " ( approx. " << storm::utility::convertNumber<double>(valueValuation.first) << ") at [" << valuationStr.str() << "]." << std::endl)
                        STORM_PRINT_AND_LOG("Time for model checking: " << watch << "." << std::endl);
                    }
                }
            }
        }
        
        template <typename ValueType>
        void verifyRegionsWithSparseEngine(std::shared_ptr<storm::models::sparse::Model<ValueType>> const& model, SymbolicInput const& input, std::vector<storm::storage::ParameterRegion<ValueType>> const& regions, storm::api::MonotonicitySetting monotonicitySettings = storm::api::MonotonicitySetting(), uint64_t monThresh = 0) {
            STORM_LOG_ASSERT(!regions.empty(), "Can not analyze an empty set of regions.");

            auto parametricSettings = storm::settings::getModule<storm::settings::modules::ParametricSettings>();
            auto regionSettings = storm::settings::getModule<storm::settings::modules::RegionSettings>();

            std::function<std::unique_ptr<storm::modelchecker::CheckResult>(std::shared_ptr<storm::logic::Formula const> const& formula)> verificationCallback;
            std::function<void(std::unique_ptr<storm::modelchecker::CheckResult> const&)> postprocessingCallback;

            STORM_PRINT_AND_LOG(std::endl);
            if (regionSettings.isHypothesisSet()) {
                STORM_PRINT_AND_LOG("Checking hypothesis " << regionSettings.getHypothesis() << " on ");
            } else {
                STORM_PRINT_AND_LOG("Analyzing ");
            }
            if (regions.size() == 1) {
                STORM_PRINT_AND_LOG("parameter region " << regions.front());
            } else {
                STORM_PRINT_AND_LOG(regions.size() << " parameter regions");
            }
            auto engine = regionSettings.getRegionCheckEngine();
            STORM_PRINT_AND_LOG(" using " << engine);
            if (monotonicitySettings.useMonotonicity) {
                STORM_PRINT_AND_LOG(" with local monotonicity and");
            }

            // Check the given set of regions with or without refinement
            if (regionSettings.isRefineSet()) {
                STORM_LOG_THROW(regions.size() == 1, storm::exceptions::NotSupportedException, "Region refinement is not supported for multiple initial regions.");
                STORM_PRINT_AND_LOG(" with iterative refinement until " << (1.0 - regionSettings.getCoverageThreshold()) * 100.0 << "% is covered." << (regionSettings.isDepthLimitSet() ? " Depth limit is " + std::to_string(regionSettings.getDepthLimit()) + "." : "") << std::endl);
                verificationCallback = [&] (std::shared_ptr<storm::logic::Formula const> const& formula) {
                    ValueType refinementThreshold = storm::utility::convertNumber<ValueType>(regionSettings.getCoverageThreshold());
                    boost::optional<uint64_t> optionalDepthLimit;
                    if (regionSettings.isDepthLimitSet()) {
                        optionalDepthLimit = regionSettings.getDepthLimit();
                    }
                    // TODO @Jip: change allow model simplification when not using monotonicity, for benchmarking purposes simplification is moved forward.
                    std::unique_ptr<storm::modelchecker::RegionRefinementCheckResult<ValueType>> result = storm::api::checkAndRefineRegionWithSparseEngine<ValueType>(model, storm::api::createTask<ValueType>(formula, true), regions.front(), engine, refinementThreshold, optionalDepthLimit, regionSettings.getHypothesis(), false, monotonicitySettings, monThresh);
                    return result;
                };
            } else {
                STORM_PRINT_AND_LOG("." << std::endl);
                verificationCallback = [&] (std::shared_ptr<storm::logic::Formula const> const& formula) {
                    std::unique_ptr<storm::modelchecker::CheckResult> result = storm::api::checkRegionsWithSparseEngine<ValueType>(model, storm::api::createTask<ValueType>(formula, true), regions, engine, regionSettings.getHypothesis());
                    return result;
                };
            }

            postprocessingCallback = [&] (std::unique_ptr<storm::modelchecker::CheckResult> const& result) {
                if (parametricSettings.exportResultToFile()) {
                    storm::api::exportRegionCheckResultToFile<ValueType>(result, parametricSettings.exportResultPath());
                }
            };

            verifyProperties<ValueType>(input.properties, verificationCallback, postprocessingCallback);
        }

        template <typename ValueType>
        void verifyWithSparseEngine(std::shared_ptr<storm::models::sparse::Model<ValueType>> const& model, SymbolicInput const& input, std::vector<storm::storage::ParameterRegion<ValueType>> const& regions, SampleInformation<ValueType> const& samples, storm::api::MonotonicitySetting monotonicitySettings = storm::api::MonotonicitySetting(), boost::optional<std::pair<std::set<typename storm::storage::ParameterRegion<ValueType>::VariableType>, std::set<typename storm::storage::ParameterRegion<ValueType>::VariableType>>>& monotoneParameters = boost::none, uint64_t monThresh = 0, boost::optional<std::set<RationalFunctionVariable>> omittedParameters = boost::none) {
            auto derSettings = storm::settings::getModule<storm::settings::modules::DerivativeSettings>();
            if (derSettings.isFeasibleInstantiationSearchSet() || derSettings.getDerivativeAtInstantiation()) {
                    storm::pars::performGradientDescent<ValueType>(model, input, omittedParameters);
                    return;
            }

            if (regions.empty()) {
                storm::pars::verifyPropertiesWithSparseEngine(model, input, samples);
            } else {
                auto regionSettings = storm::settings::getModule<storm::settings::modules::RegionSettings>();
                auto monSettings = storm::settings::getModule<storm::settings::modules::MonotonicitySettings>();
                if (monSettings.isMonotonicityAnalysisSet()) {
                    storm::pars::analyzeMonotonicity(model, input, regions);
                } else if (regionSettings.isExtremumSet()) {
                    storm::pars::computeRegionExtremumWithSparseEngine(model, input, regions, monotonicitySettings, monotoneParameters);
                } else {
                    assert (monotoneParameters == boost::none);
                    assert (!monotonicitySettings.useOnlyGlobalMonotonicity);
                    assert (!monotonicitySettings.useBoundsFromPLA);
                    storm::pars::verifyRegionsWithSparseEngine(model, input, regions, monotonicitySettings, monThresh);
                }
            }
        }

        template <storm::dd::DdType DdType, typename ValueType>
        void verifyPropertiesWithSymbolicEngine(std::shared_ptr<storm::models::symbolic::Model<DdType, ValueType>> const& model, SymbolicInput const& input, SampleInformation<ValueType> const& samples) {
            if (samples.empty()) {
                verifyProperties<ValueType>(input.properties,
                                            [&model] (std::shared_ptr<storm::logic::Formula const> const& formula) {
                                                std::unique_ptr<storm::modelchecker::CheckResult> result = storm::api::verifyWithDdEngine<DdType, ValueType>(model, storm::api::createTask<ValueType>(formula, true));
                                                if (result) {
                                                    result->filter(storm::modelchecker::SymbolicQualitativeCheckResult<DdType>(model->getReachableStates(), model->getInitialStates()));
                                                }
                                                return result;
                                            },
                                            [&model] (std::unique_ptr<storm::modelchecker::CheckResult> const& result) {
                                                auto parametricSettings = storm::settings::getModule<storm::settings::modules::ParametricSettings>();
                                                if (parametricSettings.exportResultToFile() && model->isOfType(storm::models::ModelType::Dtmc)) {
                                                    //auto dtmc = model->template as<storm::models::symbolic::Dtmc<DdType, ValueType>>();
                                                    //boost::optional<ValueType> rationalFunction = result->asSymbolicQuantitativeCheckResult<DdType, ValueType>().sum();
                                                    //storm::api::exportParametricResultToFile(rationalFunction, storm::analysis::ConstraintCollector<ValueType>(*dtmc), parametricSettings.exportResultPath());
                                                }
                                            });
            } else {
                STORM_LOG_THROW(false, storm::exceptions::NotSupportedException, "Sampling is not supported in the symbolic engine.");
            }
        }

        template <storm::dd::DdType DdType, typename ValueType>
        void verifyWithDdEngine(std::shared_ptr<storm::models::symbolic::Model<DdType, ValueType>> const& model, SymbolicInput const& input, std::vector<storm::storage::ParameterRegion<ValueType>> const& regions, SampleInformation<ValueType> const& samples) {
            if (regions.empty()) {
                storm::pars::verifyPropertiesWithSymbolicEngine(model, input, samples);
            } else {
                STORM_LOG_THROW(false, storm::exceptions::NotSupportedException, "Region verification is not supported in the symbolic engine.");
            }
        }

        template <storm::dd::DdType DdType, typename ValueType>
        void verifyParametricModel(std::shared_ptr<storm::models::ModelBase> const& model, SymbolicInput const& input, std::vector<storm::storage::ParameterRegion<ValueType>> const& regions, SampleInformation<ValueType> const& samples, storm::api::MonotonicitySetting monotonicitySettings = storm::api::MonotonicitySetting(), boost::optional<std::pair<std::set<typename storm::storage::ParameterRegion<ValueType>::VariableType>, std::set<typename storm::storage::ParameterRegion<ValueType>::VariableType>>>& monotoneParameters = boost::none, uint64_t monThresh = 0, boost::optional<std::set<RationalFunctionVariable>> omittedParameters = boost::none) {
            if (model->isSparseModel()) {
                storm::pars::verifyWithSparseEngine<ValueType>(model->as<storm::models::sparse::Model<ValueType>>(), input, regions, samples, monotonicitySettings, monotoneParameters, monThresh, omittedParameters);
            } else {
                assert (!monotonicitySettings.useMonotonicity);
                assert (monotoneParameters == boost::none);
                storm::pars::verifyWithDdEngine<DdType, ValueType>(model->as<storm::models::symbolic::Model<DdType, ValueType>>(), input, regions, samples);
            }
        }

        template <storm::dd::DdType DdType, typename ValueType>
        void processInputWithValueTypeAndDdlib(SymbolicInput& input, storm::cli::ModelProcessingInformation const& mpi) {
            auto ioSettings = storm::settings::getModule<storm::settings::modules::IOSettings>();
            auto buildSettings = storm::settings::getModule<storm::settings::modules::BuildSettings>();
            auto parSettings = storm::settings::getModule<storm::settings::modules::ParametricSettings>();
            auto monSettings = storm::settings::getModule<storm::settings::modules::MonotonicitySettings>();

            STORM_LOG_THROW(mpi.engine == storm::utility::Engine::Sparse || mpi.engine == storm::utility::Engine::Hybrid || mpi.engine == storm::utility::Engine::Dd, storm::exceptions::InvalidSettingsException, "The selected engine is not supported for parametric models.");

            std::shared_ptr<storm::models::ModelBase> model;
            if (!buildSettings.isNoBuildModelSet()) {
                model = storm::cli::buildModel<DdType, ValueType>(input, ioSettings, mpi);
            }

            if (model) {
                model->printModelInformationToStream(std::cout);
            }

            STORM_LOG_THROW(model || input.properties.empty(), storm::exceptions::InvalidSettingsException, "No input model.");


            // If minimization is active and the model is parametric, parameters might be minimized away because they are inconsequential.
            // This is the set of all such inconsequential parameters.
            std::set<RationalFunctionVariable> omittedParameters;

            if (model) {
                auto preprocessingResult = storm::pars::preprocessModel<DdType, ValueType>(model, input, mpi);
                if (preprocessingResult.changed) {
                    if (model->isOfType(models::ModelType::Dtmc) || model->isOfType(models::ModelType::Mdp)) {
                        auto const previousParams = storm::models::sparse::getAllParameters(*model->template as<storm::models::sparse::Model<ValueType>>());
                        auto const currentParams = storm::models::sparse::getAllParameters(*(preprocessingResult.model)->template as<storm::models::sparse::Model<ValueType>>());
                        for (auto const& variable : previousParams) {
                            if (!currentParams.count(variable)) {
                                omittedParameters.insert(variable);
                            }
                        }
                    }
                    model = preprocessingResult.model;

                    if (preprocessingResult.formulas) {
                        std::vector<storm::jani::Property> newProperties;
                        for (size_t i = 0; i < preprocessingResult.formulas.get().size(); ++i) {
                            auto formula = preprocessingResult.formulas.get().at(i);
                            STORM_LOG_ASSERT(i < input.properties.size(), "Index " << i << " greater than number of properties.");
                            storm::jani::Property property = input.properties.at(i);
                            newProperties.push_back(storm::jani::Property(property.getName(), formula, property.getUndefinedConstants(), property.getComment()));
                        }
                        input.properties = newProperties;
                    }

                    model->printModelInformationToStream(std::cout);
                }
            }

            std::vector<storm::storage::ParameterRegion<ValueType>> regions = parseRegions<ValueType>(model);

            std::string samplesAsString = parSettings.getSamples();
            SampleInformation<ValueType> samples;
            if (!samplesAsString.empty()) {
                samples = parseSamples<ValueType>(model, samplesAsString,
                                                  parSettings.isSamplesAreGraphPreservingSet());
                samples.exact = parSettings.isSampleExactSet();
            }

            if (model) {
                storm::cli::exportModel<DdType, ValueType>(model, input);
            }

            if (parSettings.onlyObtainConstraints()) {
                STORM_LOG_THROW(parSettings.exportResultToFile(), storm::exceptions::InvalidSettingsException,
                                "When computing constraints, export path has to be specified.");
                storm::api::exportParametricResultToFile<ValueType>(boost::none,
                                                                    storm::analysis::ConstraintCollector<ValueType>(
                                                                            *(model->as<storm::models::sparse::Model<ValueType>>())),
                                                                    parSettings.exportResultPath());
                return;
            }

            if (model) {
                boost::optional<std::pair<std::set<storm::RationalFunctionVariable>, std::set<storm::RationalFunctionVariable>>> monotoneParameters;
                if (monSettings.isMonotoneParametersSet()) {
                    monotoneParameters = std::move(
                            storm::api::parseMonotoneParameters<ValueType>(monSettings.getMonotoneParameterFilename(),
                                    model->as<storm::models::sparse::Model<ValueType>>()));
                }
// TODO: is onlyGlobalSet was used here
                verifyParametricModel<DdType, ValueType>(model, input, regions, samples, storm::api::MonotonicitySetting(parSettings.isUseMonotonicitySet(), false, monSettings.isUsePLABoundsSet()), monotoneParameters, monSettings.getMonotonicityThreshold(), omittedParameters);
            }
        }

        void processOptions() {
            // Start by setting some urgent options (log levels, resources, etc.)
            storm::cli::setUrgentOptions();
            
            auto coreSettings = storm::settings::getModule<storm::settings::modules::CoreSettings>();
            auto engine = coreSettings.getEngine();
            STORM_LOG_WARN_COND(engine != storm::utility::Engine::Dd || engine != storm::utility::Engine::Hybrid || coreSettings.getDdLibraryType() == storm::dd::DdType::Sylvan, "The selected DD library does not support parametric models. Switching to Sylvan...");
            
            // Parse and preprocess symbolic input (PRISM, JANI, properties, etc.)
            auto symbolicInput = storm::cli::parseSymbolicInput();
            storm::cli::ModelProcessingInformation mpi;
            std::tie(symbolicInput, mpi) = storm::cli::preprocessSymbolicInput(symbolicInput);
            processInputWithValueTypeAndDdlib<storm::dd::DdType::Sylvan, storm::RationalFunction>(symbolicInput, mpi);
        }

    }
}


/*!
 * Main entry point of the executable storm-pars.
 */
int main(const int argc, const char** argv) {

    try {
        storm::utility::setUp();
        storm::cli::printHeader("Storm-pars", argc, argv);
        storm::settings::initializeParsSettings("Storm-pars", "storm-pars");

        storm::utility::Stopwatch totalTimer(true);
        if (!storm::cli::parseOptions(argc, argv)) {
            return -1;
        }

        storm::pars::processOptions();

        totalTimer.stop();
        if (storm::settings::getModule<storm::settings::modules::ResourceSettings>().isPrintTimeAndMemorySet()) {
            storm::cli::printTimeAndMemoryStatistics(totalTimer.getTimeInMilliseconds());
        }

        storm::utility::cleanUp();
        return 0;
    } catch (storm::exceptions::BaseException const& exception) {
        STORM_LOG_ERROR("An exception caused Storm-pars to terminate. The message of the exception is: " << exception.what());
        return 1;
    } catch (std::exception const& exception) {
        STORM_LOG_ERROR("An unexpected exception occurred and caused Storm-pars to terminate. The message of this exception is: " << exception.what());
        return 2;
    }
}<|MERGE_RESOLUTION|>--- conflicted
+++ resolved
@@ -597,15 +597,12 @@
                 }
             }
 
-<<<<<<< HEAD
-=======
             boost::optional<derivative::GradientDescentConstraintMethod> constraintMethod = derSettings.getConstraintMethod();
             if (!constraintMethod) {
                 STORM_LOG_ERROR("Unknown Gradient Descent Constraint method: " << derSettings.getConstraintMethodAsString());
                 return;
             }
 
->>>>>>> 95958d33
             boost::optional<derivative::GradientDescentMethod> method = derSettings.getGradientDescentMethod();
             if (!method) {
                 STORM_LOG_ERROR("Unknown Gradient Descent method: " << derSettings.getGradientDescentMethodAsString());
@@ -668,11 +665,7 @@
             } else if (derSettings.isFeasibleInstantiationSearchSet()) {
                 STORM_PRINT("Finding an extremum using Gradient Descent" << std::endl);
                 storm::utility::Stopwatch derivativeWatch(true);
-<<<<<<< HEAD
-                storm::derivative::GradientDescentInstantiationSearcher<storm::RationalFunction, double> derivativeChecker(*dtmc, *method, derSettings.getLearningRate(), derSettings.getAverageDecay(), derSettings.getSquaredAverageDecay(), derSettings.getMiniBatchSize(), derSettings.getTerminationEpsilon(), startPoint, derSettings.isPrintJsonSet());
-=======
                 storm::derivative::GradientDescentInstantiationSearcher<storm::RationalFunction, double> derivativeChecker(*dtmc, *method, derSettings.getLearningRate(), derSettings.getAverageDecay(), derSettings.getSquaredAverageDecay(), derSettings.getMiniBatchSize(), derSettings.getTerminationEpsilon(), startPoint, *constraintMethod, derSettings.isPrintJsonSet());
->>>>>>> 95958d33
                 storm::modelchecker::CheckTask<storm::logic::Formula, ValueType> checkTask(*formula);
                 derivativeChecker.specifyFormula(Environment(), checkTask);
                 auto instantiationAndValue = derivativeChecker.gradientDescent(Environment());
