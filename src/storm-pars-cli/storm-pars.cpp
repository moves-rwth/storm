--- conflicted
+++ resolved
@@ -28,19 +28,12 @@
 #include "storm-pars/settings/modules/PartitionSettings.h"
 
 
-<<<<<<< HEAD
+#include "storm-pars/transformer/BinaryDtmcTransformer.h"
 #include "storm-pars/transformer/SparseParametricMdpSimplifier.h"
 #include "storm-pars/transformer/SparseParametricDtmcSimplifier.h"
 
 
 #include "storm-pars/utility/parametric.h"
-
-=======
-#include "storm-pars/derivative/GradientDescentMethod.h"
-#include "storm-pars/transformer/BinaryDtmcTransformer.h"
-#include "storm-pars/transformer/SparseParametricDtmcSimplifier.h"
-#include "storm-pars/transformer/SparseParametricMdpSimplifier.h"
->>>>>>> b3e08d72
 
 #include "storm-parsers/parser/KeyValueParser.h"
 #include "storm/api/storm.h"
@@ -70,10 +63,7 @@
 #include "storm/settings/modules/BisimulationSettings.h"
 #include "storm/settings/modules/TransformationSettings.h"
 
-<<<<<<< HEAD
 // TODO reformat in a seperate PR
-=======
->>>>>>> b3e08d72
 namespace storm {
     namespace pars {
         struct PreprocessResult {
@@ -321,67 +311,6 @@
         }
 
 
-<<<<<<< HEAD
-=======
-                derivative::SparseDerivativeInstantiationModelChecker<ValueType, storm::RationalNumber> modelChecker(*dtmc);
-
-                modelchecker::CheckTask<storm::logic::Formula, storm::RationalNumber> referenceCheckTask(*formula);
-                std::shared_ptr<storm::logic::Formula> formulaWithoutBound;
-                if (!referenceCheckTask.isRewardModelSet()) {
-                    formulaWithoutBound = std::make_shared<storm::logic::ProbabilityOperatorFormula>(
-                        formulas[0]->asProbabilityOperatorFormula().getSubformula().asSharedPointer(), storm::logic::OperatorInformation(boost::none, boost::none));
-                } else {
-                    // No worries, this works as intended, the API is just weird.
-                    formulaWithoutBound = std::make_shared<storm::logic::RewardOperatorFormula>(
-                            formulas[0]->asRewardOperatorFormula().getSubformula().asSharedPointer());
-                }
-                const storm::modelchecker::CheckTask<storm::logic::Formula, ValueType> checkTask
-                    = storm::modelchecker::CheckTask<storm::logic::Formula, ValueType>(*formulaWithoutBound);
-                modelChecker.specifyFormula(Environment(), checkTask);
-
-                for (auto const& parameter : vars) {
-                    std::cout << "Derivative w.r.t. " << parameter << ": ";
-                    
-                    auto result = modelChecker.check(Environment(), instantiation, parameter);
-                    std::cout << *result << '\n';
-                }
-                return;
-            } else if (derSettings.isFeasibleInstantiationSearchSet()) {
-                STORM_PRINT("Finding an extremum using Gradient Descent\n");
-                storm::utility::Stopwatch derivativeWatch(true);
-                storm::derivative::GradientDescentInstantiationSearcher<storm::RationalFunction, double> derivativeChecker(*dtmc, *method, derSettings.getLearningRate(), derSettings.getAverageDecay(), derSettings.getSquaredAverageDecay(), derSettings.getMiniBatchSize(), derSettings.getTerminationEpsilon(), startPoint, *constraintMethod, derSettings.isPrintJsonSet());
-                storm::modelchecker::CheckTask<storm::logic::Formula, ValueType> checkTask(*formula);
-                derivativeChecker.specifyFormula(Environment(), checkTask);
-                auto instantiationAndValue = derivativeChecker.gradientDescent(Environment());
-                if (!derSettings.areInconsequentialParametersOmitted() && omittedParameters) {
-                    for (RationalFunctionVariable const& param : *omittedParameters) {
-                        if (startPoint) {
-                            instantiationAndValue.first[param] = startPoint->at(param);
-                        } else {
-                            instantiationAndValue.first[param] = utility::convertNumber<RationalFunction::CoeffType>(0.5);
-                        }
-                    }
-                }
-                derivativeWatch.stop();
-                if (derSettings.isPrintJsonSet()) {
-                    derivativeChecker.printRunAsJson();
-                } else {
-                    std::cout << "Found value " << instantiationAndValue.second << " at instantiation \n";
-                    bool isFirstLoop = true;
-                    for (auto const& p : instantiationAndValue.first) {
-                        if (!isFirstLoop) {
-                            std::cout << ",";
-                        }
-                        isFirstLoop = false;
-                        std::cout << p.first << "=" << p.second;
-                    }
-                    std::cout << '\n';
-                }
-                std::cout << "Finished in " << derivativeWatch << '\n';
-                return;
-            }
-        }
->>>>>>> b3e08d72
 
         template <typename ValueType>
         void verifyRegionWithSparseEngine(std::shared_ptr<storm::models::sparse::Model<ValueType>> const& model, cli::SymbolicInput const& input, std::vector<storm::storage::ParameterRegion<ValueType>> const& regions, storm::api::MonotonicitySetting monotonicitySettings = storm::api::MonotonicitySetting()) {
