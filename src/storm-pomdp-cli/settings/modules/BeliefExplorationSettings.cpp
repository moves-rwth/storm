#include "storm-pomdp-cli/settings/modules/BeliefExplorationSettings.h"

#include "storm/settings/SettingsManager.h"
#include "storm/settings/SettingMemento.h"
#include "storm/settings/Option.h"
#include "storm/settings/OptionBuilder.h"
#include "storm/settings/ArgumentBuilder.h"

#include "storm/utility/NumberTraits.h"
#include "storm/adapters/RationalNumberAdapter.h"
#include "storm-pomdp/modelchecker/BeliefExplorationPomdpModelCheckerOptions.h"

#include "storm/exceptions/InvalidArgumentException.h"


namespace storm {
    namespace settings {
        namespace modules {
            
            const std::string BeliefExplorationSettings::moduleName = "belexpl";

            const std::string beliefTypeOption = "belieftype";
            const std::string refineOption = "refine";
            const std::string explorationTimeLimitOption = "exploration-time";
            const std::string resolutionOption = "resolution";
            const std::string clipGridResolutionOption = "clip-resolution";
            const std::string sizeThresholdOption = "size-threshold";
            const std::string gapThresholdOption = "gap-threshold";
            const std::string schedulerThresholdOption = "scheduler-threshold";
            const std::string observationThresholdOption = "obs-threshold";
            const std::string clippingThresholdOption = "clipping-threshold";
            const std::string numericPrecisionOption = "numeric-precision";
            const std::string triangulationModeOption = "triangulationmode";
            const std::string explHeuristicOption = "expl-heuristic";
<<<<<<< HEAD
            const std::string clippingModeOption = "clipping-mode";
            const std::string disableClippingReductionOption = "disable-clipping-reduction";
            const std::string cutZeroGapOption = "cut-zero-gap";
            const std::string parametricPreprocessingOption = "par-preprocessing";
            const std::string explicitCutoffOption = "explicit-cutoff";
            const std::string preProcMinMaxMethodOption = "preproc-minmax";
=======
            const std::string clippingOption = "use-clipping";
            const std::string cutZeroGapOption = "cut-zero-gap";
            const std::string parametricPreprocessingOption = "par-preprocessing";
            const std::string stateEliminationCutoffOption = "state-elimination-cutoff";
            const std::string alphaVectorOption = "import-alphavec";
>>>>>>> ecd6af98

            BeliefExplorationSettings::BeliefExplorationSettings() : ModuleSettings(moduleName) {
                
                this->addOption(storm::settings::OptionBuilder(moduleName, refineOption, false,"Refines the result bounds until reaching either the goal precision or the refinement step limit").addArgument(storm::settings::ArgumentBuilder::createDoubleArgument("prec","The goal precision.").setDefaultValueDouble(1e-4).makeOptional().addValidatorDouble(storm::settings::ArgumentValidatorFactory::createDoubleGreaterEqualValidator(0.0)).build()).addArgument(storm::settings::ArgumentBuilder::createUnsignedIntegerArgument("steps","The number of allowed refinement steps (0 means no limit).").setDefaultValueUnsignedInteger(0).makeOptional().build()).build());
                
                this->addOption(storm::settings::OptionBuilder(moduleName, explorationTimeLimitOption, false, "Sets after which time no further states shall be explored.").addArgument(storm::settings::ArgumentBuilder::createUnsignedIntegerArgument("time","In seconds.").build()).build());
                
                this->addOption(storm::settings::OptionBuilder(moduleName, resolutionOption, false,"Sets the resolution of the discretization and how it is increased in case of refinement").setIsAdvanced().addArgument(storm::settings::ArgumentBuilder::createUnsignedIntegerArgument("init","the initial resolution (higher means more precise)").setDefaultValueUnsignedInteger(3).addValidatorUnsignedInteger(storm::settings::ArgumentValidatorFactory::createUnsignedGreaterValidator(0)).build()).addArgument(storm::settings::ArgumentBuilder::createDoubleArgument("factor","Multiplied to the resolution of refined observations (higher means more precise).").setDefaultValueDouble(2).makeOptional().addValidatorDouble(storm::settings::ArgumentValidatorFactory::createDoubleGreaterValidator(1)).build()).build());

                this->addOption(storm::settings::OptionBuilder(moduleName, clipGridResolutionOption, false, "Sets the resolution of the clipping grid").addArgument(storm::settings::ArgumentBuilder::createUnsignedIntegerArgument("resolution", "the resolution (higher means more precise)").setDefaultValueUnsignedInteger(2).addValidatorUnsignedInteger(storm::settings::ArgumentValidatorFactory::createUnsignedGreaterValidator(0)).build()).build());

                this->addOption(storm::settings::OptionBuilder(moduleName, observationThresholdOption, false,"Only observations whose score is below this threshold will be refined.").setIsAdvanced().addArgument(storm::settings::ArgumentBuilder::createDoubleArgument("init","initial threshold (higher means more precise").setDefaultValueDouble(0.1).addValidatorDouble(storm::settings::ArgumentValidatorFactory::createDoubleRangeValidatorIncluding(0,1)).build()).addArgument(storm::settings::ArgumentBuilder::createDoubleArgument("factor","Controlls how fast the threshold is increased in each refinement step (higher means more precise).").setDefaultValueDouble(0.1).makeOptional().addValidatorDouble(storm::settings::ArgumentValidatorFactory::createDoubleRangeValidatorIncluding(0,1)).build()).build());
                
                this->addOption(storm::settings::OptionBuilder(moduleName, sizeThresholdOption, false,"Sets how many new states are explored or rewired in a refinement step and how this value is increased in case of refinement.").setIsAdvanced().addArgument(storm::settings::ArgumentBuilder::createUnsignedIntegerArgument("init","initial limit (higher means more precise, 0 means automatic choice)").setDefaultValueUnsignedInteger(0).build()).addArgument(storm::settings::ArgumentBuilder::createDoubleArgument("factor","Before each step the new threshold is set to the current state count times this number (higher means more precise).").setDefaultValueDouble(4).makeOptional().addValidatorDouble(storm::settings::ArgumentValidatorFactory::createDoubleGreaterEqualValidator(1)).build()).build());
                
                this->addOption(storm::settings::OptionBuilder(moduleName, gapThresholdOption, false,"Sets how large the gap between known lower- and upper bounds at a beliefstate needs to be in order to explore").setIsAdvanced().addArgument(storm::settings::ArgumentBuilder::createDoubleArgument("init","initial threshold (higher means less precise").setDefaultValueDouble(0.1).addValidatorDouble(storm::settings::ArgumentValidatorFactory::createDoubleGreaterEqualValidator(0)).build()).addArgument(storm::settings::ArgumentBuilder::createDoubleArgument("factor","Multiplied to the gap in each refinement step (higher means less precise).").setDefaultValueDouble(0.25).makeOptional().addValidatorDouble(storm::settings::ArgumentValidatorFactory::createDoubleRangeValidatorIncluding(0,1)).build()).build());

<<<<<<< HEAD
                this->addOption(storm::settings::OptionBuilder(moduleName, clippingThresholdOption, false, "Sets how large the delta values are allowed to be for clipping to be applied.").setIsAdvanced().addArgument(storm::settings::ArgumentBuilder::createDoubleArgument("init", "initial threshold").setDefaultValueDouble(0.0).addValidatorDouble(storm::settings::ArgumentValidatorFactory::createDoubleGreaterEqualValidator(0)).build()).build());

=======
>>>>>>> ecd6af98
                this->addOption(storm::settings::OptionBuilder(moduleName, schedulerThresholdOption, false,"Sets how much worse a sub-optimal choice can be in order to be included in the relevant explored fragment").setIsAdvanced().addArgument(storm::settings::ArgumentBuilder::createDoubleArgument("init","initial threshold (higher means more precise").setDefaultValueDouble(1e-3).addValidatorDouble(storm::settings::ArgumentValidatorFactory::createDoubleGreaterEqualValidator(0)).build()).addArgument(storm::settings::ArgumentBuilder::createDoubleArgument("factor","Multiplied to the threshold in each refinement step (higher means more precise).").setDefaultValueDouble(1).makeOptional().addValidatorDouble(storm::settings::ArgumentValidatorFactory::createDoubleGreaterEqualValidator(1)).build()).build());
                
                this->addOption(storm::settings::OptionBuilder(moduleName, numericPrecisionOption, false,"Sets the precision used to determine whether two belief-states are equal.").setIsAdvanced().addArgument(
                        storm::settings::ArgumentBuilder::createDoubleArgument("value","the precision").setDefaultValueDouble(1e-9).makeOptional().addValidatorDouble(storm::settings::ArgumentValidatorFactory::createDoubleRangeValidatorIncluding(0, 1)).build()).build());
                
                this->addOption(storm::settings::OptionBuilder(moduleName, triangulationModeOption, false,"Sets how to triangulate beliefs when discretizing.").setIsAdvanced().addArgument(
                        storm::settings::ArgumentBuilder::createStringArgument("value","the triangulation mode").setDefaultValueString("dynamic").addValidatorString(storm::settings::ArgumentValidatorFactory::createMultipleChoiceValidator({"dynamic", "static"})).build()).build());
<<<<<<< HEAD
                this->addOption(storm::settings::OptionBuilder(moduleName, clippingModeOption, false, "Sets how to clip beliefs after the size-threshold was reached").setIsAdvanced().addArgument(
                        storm::settings::ArgumentBuilder::createStringArgument("value","the clipping mode").setDefaultValueString("classic").addValidatorString(storm::settings::ArgumentValidatorFactory::createMultipleChoiceValidator({"classic", "grid"})).build()).build());
                this->addOption(storm::settings::OptionBuilder(moduleName, explHeuristicOption, false,"Sets how to sort the states into the exploration queue.").setIsAdvanced().addArgument(
                        storm::settings::ArgumentBuilder::createStringArgument("value","the exploration heuristic").setDefaultValueString("bfs").addValidatorString(storm::settings::ArgumentValidatorFactory::createMultipleChoiceValidator({"bfs", "lowerBound", "upperBound", "gap", "prob"})).build()).build());
                this->addOption(storm::settings::OptionBuilder(moduleName, disableClippingReductionOption, false, "Disable the reduction of clipping candidate sets by difference 1-norm heuristic").build());
=======
                this->addOption(storm::settings::OptionBuilder(moduleName, clippingOption, false, "If this is set, unfolding will use  (grid) clipping instead of cut-offs only.").build());
                this->addOption(storm::settings::OptionBuilder(moduleName, explHeuristicOption, false,"Sets how to sort the states into the exploration queue.").setIsAdvanced().addArgument(
                        storm::settings::ArgumentBuilder::createStringArgument("value","the exploration heuristic").setDefaultValueString("bfs").addValidatorString(storm::settings::ArgumentValidatorFactory::createMultipleChoiceValidator({"bfs", "lowerBound", "upperBound", "gap", "prob"})).build()).build());
>>>>>>> ecd6af98
                this->addOption(storm::settings::OptionBuilder(moduleName, beliefTypeOption, false,"Sets number type used to handle probabilities in beliefs").setIsAdvanced().addArgument(
                        storm::settings::ArgumentBuilder::createStringArgument("value","the number type. 'default' is the POMDP datatype").setDefaultValueString("default").addValidatorString(storm::settings::ArgumentValidatorFactory::createMultipleChoiceValidator({"default", "float", "rational"})).build()).build());
                this->addOption(storm::settings::OptionBuilder(moduleName, cutZeroGapOption, false,"Cut beliefs where the gap between over- and underapproximation is 0.").build());
                this->addOption(storm::settings::OptionBuilder(moduleName, parametricPreprocessingOption, false, "If this is set, the POMDP will be transformed to a pMC for preprocessing steps.").addArgument(storm::settings::ArgumentBuilder::createUnsignedIntegerArgument("memoryBound", "number of memory states").setDefaultValueUnsignedInteger(0).addValidatorUnsignedInteger(storm::settings::ArgumentValidatorFactory::createUnsignedGreaterEqualValidator(0)).build()).addArgument(storm::settings::ArgumentBuilder::createDoubleArgument("gd-eps", "epsilon for gradient descent").setDefaultValueDouble(1e-6).addValidatorDouble(storm::settings::ArgumentValidatorFactory::createDoubleGreaterEqualValidator(0)).build()).addArgument(storm::settings::ArgumentBuilder::createUnsignedIntegerArgument("maxInstantiations", "max. number of initial instantiations to use for gradient descent").setDefaultValueUnsignedInteger(1).addValidatorUnsignedInteger(storm::settings::ArgumentValidatorFactory::createUnsignedGreaterEqualValidator(1)).build()).build());

<<<<<<< HEAD
                this->addOption(storm::settings::OptionBuilder(moduleName, explicitCutoffOption, false, "If this is set, the additional unfolding step for cut-off beliefs is skipped.").build());
                this->addOption(storm::settings::OptionBuilder(moduleName, preProcMinMaxMethodOption, false,"Sets the method to be used for model checking during pre-processing.").setIsAdvanced().addArgument(
                                                                                                                                                                                     storm::settings::ArgumentBuilder::createStringArgument("method","the method to use").setDefaultValueString("svi").addValidatorString(storm::settings::ArgumentValidatorFactory::createMultipleChoiceValidator({"svi", "pi"})).build()).build());
=======
                this->addOption(storm::settings::OptionBuilder(moduleName, stateEliminationCutoffOption, false, "If this is set, an additional unfolding step for cut-off beliefs is performed.").build());
                this->addOption(storm::settings::OptionBuilder(moduleName, alphaVectorOption, false, "Loads a set of alpha vectors that is used for preprocessing.").addArgument(storm::settings::ArgumentBuilder::createStringArgument("filename", "The name of the file containing the alpha vectors").build()).build());
>>>>>>> ecd6af98
            }

            bool BeliefExplorationSettings::isRefineSet() const {
                return this->getOption(refineOption).getHasOptionBeenSet();
            }

<<<<<<< HEAD
            bool BeliefExplorationSettings::isExplicitCutoffSet() const {
                return this->getOption(explicitCutoffOption).getHasOptionBeenSet();
=======
            bool BeliefExplorationSettings::isStateEliminationCutoffSet() const {
                return this->getOption(stateEliminationCutoffOption).getHasOptionBeenSet();
>>>>>>> ecd6af98
            }

            double BeliefExplorationSettings::getRefinePrecision() const {
                return this->getOption(refineOption).getArgumentByName("prec").getValueAsDouble();
            }
            
            bool BeliefExplorationSettings::isRefineStepLimitSet() const {
                return this->getOption(refineOption).getArgumentByName("steps").getValueAsUnsignedInteger() != 0;
            }
            
            uint64_t BeliefExplorationSettings::getRefineStepLimit() const {
                assert(isRefineStepLimitSet());
                return this->getOption(refineOption).getArgumentByName("steps").getValueAsUnsignedInteger();
            }
            
            bool BeliefExplorationSettings::isExplorationTimeLimitSet() const {
                return this->getOption(explorationTimeLimitOption).getHasOptionBeenSet();
            }
            
            uint64_t BeliefExplorationSettings::getExplorationTimeLimit() const {
                return this->getOption(explorationTimeLimitOption).getArgumentByName("time").getValueAsUnsignedInteger();
            }
            
            uint64_t BeliefExplorationSettings::getResolutionInit() const {
                return this->getOption(resolutionOption).getArgumentByName("init").getValueAsUnsignedInteger();
            }

            uint64_t BeliefExplorationSettings::getClippingGridResolution() const {
                return this->getOption(clipGridResolutionOption).getArgumentByName("resolution").getValueAsUnsignedInteger();
            }

            double BeliefExplorationSettings::getResolutionFactor() const {
                return this->getOption(resolutionOption).getArgumentByName("factor").getValueAsDouble();
            }
            
            uint64_t BeliefExplorationSettings::getSizeThresholdInit() const {
                return this->getOption(sizeThresholdOption).getArgumentByName("init").getValueAsUnsignedInteger();
            }
            
            double BeliefExplorationSettings::getSizeThresholdFactor() const {
                return this->getOption(sizeThresholdOption).getArgumentByName("factor").getValueAsDouble();
            }
            
            double BeliefExplorationSettings::getGapThresholdInit() const {
                return this->getOption(gapThresholdOption).getArgumentByName("init").getValueAsDouble();
            }
            
            double BeliefExplorationSettings::getGapThresholdFactor() const {
                return this->getOption(gapThresholdOption).getArgumentByName("factor").getValueAsDouble();
            }

            double BeliefExplorationSettings::getClippingThresholdInit() const {
                return this->getOption(clippingThresholdOption).getArgumentByName("init").getValueAsDouble();
            }
            
            double BeliefExplorationSettings::getOptimalChoiceValueThresholdInit() const {
                return this->getOption(schedulerThresholdOption).getArgumentByName("init").getValueAsDouble();
            }
            
            double BeliefExplorationSettings::getOptimalChoiceValueThresholdFactor() const {
                return this->getOption(schedulerThresholdOption).getArgumentByName("factor").getValueAsDouble();
            }
            
            double BeliefExplorationSettings::getObservationScoreThresholdInit() const {
                return this->getOption(observationThresholdOption).getArgumentByName("init").getValueAsDouble();
            }
            
            double BeliefExplorationSettings::getObservationScoreThresholdFactor() const {
                return this->getOption(observationThresholdOption).getArgumentByName("factor").getValueAsDouble();
            }
            
            bool BeliefExplorationSettings::isNumericPrecisionSetFromDefault() const {
                return !this->getOption(numericPrecisionOption).getHasOptionBeenSet() || this->getOption(numericPrecisionOption).getArgumentByName("value").wasSetFromDefaultValue();
            }
            
            double BeliefExplorationSettings::getNumericPrecision() const {
                return this->getOption(numericPrecisionOption).getArgumentByName("value").getValueAsDouble();
            }
            
            bool BeliefExplorationSettings::isDynamicTriangulationModeSet() const {
                return this->getOption(triangulationModeOption).getArgumentByName("value").getValueAsString() == "dynamic";
                
            }
            bool BeliefExplorationSettings::isStaticTriangulationModeSet() const {
                return this->getOption(triangulationModeOption).getArgumentByName("value").getValueAsString() == "static";
            }

<<<<<<< HEAD
            bool BeliefExplorationSettings::isClassicClippingModeSet() const {
                return this->getOption(clippingModeOption).getArgumentByName("value").getValueAsString() == "classic";
            }

            bool BeliefExplorationSettings::isGridClippingModeSet() const {
                return this->getOption(clippingModeOption).getArgumentByName("value").getValueAsString() == "grid";
=======
            bool BeliefExplorationSettings::isUseClippingSet() const {
                return this->getOption(clippingOption).getHasOptionBeenSet();
>>>>>>> ecd6af98
            }

            storm::builder::ExplorationHeuristic BeliefExplorationSettings::getExplorationHeuristic() const {
                if(this->getOption(explHeuristicOption).getArgumentByName("value").getValueAsString() == "bfs") {
                    return storm::builder::ExplorationHeuristic::BreadthFirst;
                }
                if(this->getOption(explHeuristicOption).getArgumentByName("value").getValueAsString() == "lowerBound") {
                    return storm::builder::ExplorationHeuristic::LowerBoundPrio;
                }
                if(this->getOption(explHeuristicOption).getArgumentByName("value").getValueAsString() == "upperBound") {
                    return storm::builder::ExplorationHeuristic::UpperBoundPrio;
                }
                if(this->getOption(explHeuristicOption).getArgumentByName("value").getValueAsString() == "gap") {
                    return storm::builder::ExplorationHeuristic::GapPrio;
                }
                if(this->getOption(explHeuristicOption).getArgumentByName("value").getValueAsString() == "prob") {
                    return storm::builder::ExplorationHeuristic::ProbabilityPrio;
                }
                return storm::builder::ExplorationHeuristic::BreadthFirst;
            }

<<<<<<< HEAD
            bool BeliefExplorationSettings::isDisableClippingReductionSet() const {
                return this->getOption(disableClippingReductionOption).getHasOptionBeenSet();
            }

=======
>>>>>>> ecd6af98
            bool BeliefExplorationSettings::isCutZeroGapSet() const {
                return this->getOption(cutZeroGapOption).getHasOptionBeenSet();
            }

            bool BeliefExplorationSettings::isParametricPreprocessingSet() const {
                return this->getOption(parametricPreprocessingOption).getArgumentByName("memoryBound").getValueAsUnsignedInteger() > 0;
            }

            uint64_t BeliefExplorationSettings::getParametricPreprocessingMemoryBound() const {
                return this->getOption(parametricPreprocessingOption).getArgumentByName("memoryBound").getValueAsUnsignedInteger();
            }

            uint64_t BeliefExplorationSettings::getParametricGDMaxInstantiations() const {
                return this->getOption(parametricPreprocessingOption).getArgumentByName("maxInstantiations").getValueAsUnsignedInteger();
            }

            double BeliefExplorationSettings::getParametricGDEpsilon() const {
                return this->getOption(parametricPreprocessingOption).getArgumentByName("gd-eps").getValueAsDouble();
            }
<<<<<<< HEAD

            storm::solver::MinMaxMethod BeliefExplorationSettings::getPreProcMinMaxMethod() const {
                if(this->getOption(preProcMinMaxMethodOption).getArgumentByName("method").getValueAsString() == "svi") {
                    return storm::solver::MinMaxMethod::SoundValueIteration;
                }
                if(this->getOption(preProcMinMaxMethodOption).getArgumentByName("method").getValueAsString() == "pi") {
                    return storm::solver::MinMaxMethod::PolicyIteration;
                }
            }
=======
>>>>>>> ecd6af98
            
            template<typename ValueType>
            void BeliefExplorationSettings::setValuesInOptionsStruct(storm::pomdp::modelchecker::BeliefExplorationPomdpModelCheckerOptions<ValueType>& options) const {
                options.refine = isRefineSet();
                options.refinePrecision = storm::utility::convertNumber<ValueType>(getRefinePrecision());
                if (isRefineStepLimitSet()) {
                    options.refineStepLimit = getRefineStepLimit();
                } else {
                    options.refineStepLimit = boost::none;
                }
                if (isExplorationTimeLimitSet()) {
                    options.explorationTimeLimit = getExplorationTimeLimit();
                } else {
                    options.explorationTimeLimit = boost::none;
                }
                options.clippingGridRes = getClippingGridResolution();
                options.resolutionInit = getResolutionInit();
                options.resolutionFactor = storm::utility::convertNumber<ValueType>(getResolutionFactor());
                options.sizeThresholdInit = getSizeThresholdInit();
                options.sizeThresholdFactor = storm::utility::convertNumber<ValueType>(getSizeThresholdFactor());
                options.gapThresholdInit = storm::utility::convertNumber<ValueType>(getGapThresholdInit());
                options.gapThresholdFactor = storm::utility::convertNumber<ValueType>(getGapThresholdFactor());
                options.optimalChoiceValueThresholdInit = storm::utility::convertNumber<ValueType>(getOptimalChoiceValueThresholdInit());
                options.optimalChoiceValueThresholdFactor = storm::utility::convertNumber<ValueType>(getOptimalChoiceValueThresholdFactor());
                options.obsThresholdInit = storm::utility::convertNumber<ValueType>(getObservationScoreThresholdInit());
                options.obsThresholdIncrementFactor = storm::utility::convertNumber<ValueType>(getObservationScoreThresholdFactor());
<<<<<<< HEAD
                options.useGridClipping = isGridClippingModeSet();
                options.useExplicitCutoff = isExplicitCutoffSet();
=======
                options.useGridClipping = isUseClippingSet();
                options.useStateEliminationCutoff = isStateEliminationCutoffSet();
>>>>>>> ecd6af98

                options.useParametricPreprocessing = isParametricPreprocessingSet();
                options.paramMemBound = getParametricPreprocessingMemoryBound();
                options.paramGDEps = getParametricGDEpsilon();
                options.paramGDMaxInstantiations = getParametricGDMaxInstantiations();
<<<<<<< HEAD

                options.disableClippingReduction = isDisableClippingReductionSet();

                options.clippingThresholdInit = storm::utility::convertNumber<ValueType>(getClippingThresholdInit());
=======
>>>>>>> ecd6af98
                
                options.numericPrecision = storm::utility::convertNumber<ValueType>(getNumericPrecision());
                if (storm::NumberTraits<ValueType>::IsExact) {
                    if (isNumericPrecisionSetFromDefault()) {
                        STORM_LOG_WARN_COND(storm::utility::isZero(options.numericPrecision), "Setting numeric precision to zero because exact arithmethic is used.");
                        options.numericPrecision = storm::utility::zero<ValueType>();
                    } else {
                        STORM_LOG_WARN_COND(storm::utility::isZero(options.numericPrecision), "A non-zero numeric precision was set although exact arithmethic is used. Results might be inexact.");
                    }
                }
                options.dynamicTriangulation = isDynamicTriangulationModeSet();

                options.explorationHeuristic = getExplorationHeuristic();

                options.cutZeroGap = isCutZeroGapSet();
<<<<<<< HEAD

                options.preProcMinMaxMethod = getPreProcMinMaxMethod();
=======
>>>>>>> ecd6af98
            }

            bool BeliefExplorationSettings::isBeliefTypeSetFromDefault() const {
                return this->getOption(beliefTypeOption).getArgumentByName("value").getValueAsString() != "default";
            }

            storm::pomdp::BeliefNumberType BeliefExplorationSettings::getBeliefType() const {
                if(this->getOption(beliefTypeOption).getArgumentByName("value").getValueAsString() == "default") {
                    return storm::pomdp::Default;
                }
                if(this->getOption(beliefTypeOption).getArgumentByName("value").getValueAsString() == "float") {
                    return storm::pomdp::Float;
                }
                if(this->getOption(beliefTypeOption).getArgumentByName("value").getValueAsString() == "rational") {
                    return storm::pomdp::Rational;
                }
                STORM_LOG_WARN("Number Type for belief unknown, use default.");
                return storm::pomdp::Default;
            }

<<<<<<< HEAD
=======
            bool BeliefExplorationSettings::isAlphaVectorProcessingSet() const {
                return this->getOption(alphaVectorOption).getHasOptionBeenSet();
            }
            std::string BeliefExplorationSettings::getAlphaVectorFileName() const {
                return this->getOption(alphaVectorOption).getArgumentByName("filename").getValueAsString();
            }

>>>>>>> ecd6af98
            template void BeliefExplorationSettings::setValuesInOptionsStruct<double>(storm::pomdp::modelchecker::BeliefExplorationPomdpModelCheckerOptions<double>& options) const;
            template void BeliefExplorationSettings::setValuesInOptionsStruct<storm::RationalNumber>(storm::pomdp::modelchecker::BeliefExplorationPomdpModelCheckerOptions<storm::RationalNumber>& options) const;

            
            
        } // namespace modules
    } // namespace settings
} // namespace storm<|MERGE_RESOLUTION|>--- conflicted
+++ resolved
@@ -28,24 +28,15 @@
             const std::string gapThresholdOption = "gap-threshold";
             const std::string schedulerThresholdOption = "scheduler-threshold";
             const std::string observationThresholdOption = "obs-threshold";
-            const std::string clippingThresholdOption = "clipping-threshold";
             const std::string numericPrecisionOption = "numeric-precision";
             const std::string triangulationModeOption = "triangulationmode";
             const std::string explHeuristicOption = "expl-heuristic";
-<<<<<<< HEAD
-            const std::string clippingModeOption = "clipping-mode";
-            const std::string disableClippingReductionOption = "disable-clipping-reduction";
-            const std::string cutZeroGapOption = "cut-zero-gap";
-            const std::string parametricPreprocessingOption = "par-preprocessing";
-            const std::string explicitCutoffOption = "explicit-cutoff";
-            const std::string preProcMinMaxMethodOption = "preproc-minmax";
-=======
             const std::string clippingOption = "use-clipping";
             const std::string cutZeroGapOption = "cut-zero-gap";
             const std::string parametricPreprocessingOption = "par-preprocessing";
             const std::string stateEliminationCutoffOption = "state-elimination-cutoff";
             const std::string alphaVectorOption = "import-alphavec";
->>>>>>> ecd6af98
+            const std::string preProcMinMaxMethodOption = "preproc-minmax";
 
             BeliefExplorationSettings::BeliefExplorationSettings() : ModuleSettings(moduleName) {
                 
@@ -63,11 +54,6 @@
                 
                 this->addOption(storm::settings::OptionBuilder(moduleName, gapThresholdOption, false,"Sets how large the gap between known lower- and upper bounds at a beliefstate needs to be in order to explore").setIsAdvanced().addArgument(storm::settings::ArgumentBuilder::createDoubleArgument("init","initial threshold (higher means less precise").setDefaultValueDouble(0.1).addValidatorDouble(storm::settings::ArgumentValidatorFactory::createDoubleGreaterEqualValidator(0)).build()).addArgument(storm::settings::ArgumentBuilder::createDoubleArgument("factor","Multiplied to the gap in each refinement step (higher means less precise).").setDefaultValueDouble(0.25).makeOptional().addValidatorDouble(storm::settings::ArgumentValidatorFactory::createDoubleRangeValidatorIncluding(0,1)).build()).build());
 
-<<<<<<< HEAD
-                this->addOption(storm::settings::OptionBuilder(moduleName, clippingThresholdOption, false, "Sets how large the delta values are allowed to be for clipping to be applied.").setIsAdvanced().addArgument(storm::settings::ArgumentBuilder::createDoubleArgument("init", "initial threshold").setDefaultValueDouble(0.0).addValidatorDouble(storm::settings::ArgumentValidatorFactory::createDoubleGreaterEqualValidator(0)).build()).build());
-
-=======
->>>>>>> ecd6af98
                 this->addOption(storm::settings::OptionBuilder(moduleName, schedulerThresholdOption, false,"Sets how much worse a sub-optimal choice can be in order to be included in the relevant explored fragment").setIsAdvanced().addArgument(storm::settings::ArgumentBuilder::createDoubleArgument("init","initial threshold (higher means more precise").setDefaultValueDouble(1e-3).addValidatorDouble(storm::settings::ArgumentValidatorFactory::createDoubleGreaterEqualValidator(0)).build()).addArgument(storm::settings::ArgumentBuilder::createDoubleArgument("factor","Multiplied to the threshold in each refinement step (higher means more precise).").setDefaultValueDouble(1).makeOptional().addValidatorDouble(storm::settings::ArgumentValidatorFactory::createDoubleGreaterEqualValidator(1)).build()).build());
                 
                 this->addOption(storm::settings::OptionBuilder(moduleName, numericPrecisionOption, false,"Sets the precision used to determine whether two belief-states are equal.").setIsAdvanced().addArgument(
@@ -75,43 +61,25 @@
                 
                 this->addOption(storm::settings::OptionBuilder(moduleName, triangulationModeOption, false,"Sets how to triangulate beliefs when discretizing.").setIsAdvanced().addArgument(
                         storm::settings::ArgumentBuilder::createStringArgument("value","the triangulation mode").setDefaultValueString("dynamic").addValidatorString(storm::settings::ArgumentValidatorFactory::createMultipleChoiceValidator({"dynamic", "static"})).build()).build());
-<<<<<<< HEAD
-                this->addOption(storm::settings::OptionBuilder(moduleName, clippingModeOption, false, "Sets how to clip beliefs after the size-threshold was reached").setIsAdvanced().addArgument(
-                        storm::settings::ArgumentBuilder::createStringArgument("value","the clipping mode").setDefaultValueString("classic").addValidatorString(storm::settings::ArgumentValidatorFactory::createMultipleChoiceValidator({"classic", "grid"})).build()).build());
-                this->addOption(storm::settings::OptionBuilder(moduleName, explHeuristicOption, false,"Sets how to sort the states into the exploration queue.").setIsAdvanced().addArgument(
-                        storm::settings::ArgumentBuilder::createStringArgument("value","the exploration heuristic").setDefaultValueString("bfs").addValidatorString(storm::settings::ArgumentValidatorFactory::createMultipleChoiceValidator({"bfs", "lowerBound", "upperBound", "gap", "prob"})).build()).build());
-                this->addOption(storm::settings::OptionBuilder(moduleName, disableClippingReductionOption, false, "Disable the reduction of clipping candidate sets by difference 1-norm heuristic").build());
-=======
                 this->addOption(storm::settings::OptionBuilder(moduleName, clippingOption, false, "If this is set, unfolding will use  (grid) clipping instead of cut-offs only.").build());
                 this->addOption(storm::settings::OptionBuilder(moduleName, explHeuristicOption, false,"Sets how to sort the states into the exploration queue.").setIsAdvanced().addArgument(
                         storm::settings::ArgumentBuilder::createStringArgument("value","the exploration heuristic").setDefaultValueString("bfs").addValidatorString(storm::settings::ArgumentValidatorFactory::createMultipleChoiceValidator({"bfs", "lowerBound", "upperBound", "gap", "prob"})).build()).build());
->>>>>>> ecd6af98
                 this->addOption(storm::settings::OptionBuilder(moduleName, beliefTypeOption, false,"Sets number type used to handle probabilities in beliefs").setIsAdvanced().addArgument(
                         storm::settings::ArgumentBuilder::createStringArgument("value","the number type. 'default' is the POMDP datatype").setDefaultValueString("default").addValidatorString(storm::settings::ArgumentValidatorFactory::createMultipleChoiceValidator({"default", "float", "rational"})).build()).build());
                 this->addOption(storm::settings::OptionBuilder(moduleName, cutZeroGapOption, false,"Cut beliefs where the gap between over- and underapproximation is 0.").build());
                 this->addOption(storm::settings::OptionBuilder(moduleName, parametricPreprocessingOption, false, "If this is set, the POMDP will be transformed to a pMC for preprocessing steps.").addArgument(storm::settings::ArgumentBuilder::createUnsignedIntegerArgument("memoryBound", "number of memory states").setDefaultValueUnsignedInteger(0).addValidatorUnsignedInteger(storm::settings::ArgumentValidatorFactory::createUnsignedGreaterEqualValidator(0)).build()).addArgument(storm::settings::ArgumentBuilder::createDoubleArgument("gd-eps", "epsilon for gradient descent").setDefaultValueDouble(1e-6).addValidatorDouble(storm::settings::ArgumentValidatorFactory::createDoubleGreaterEqualValidator(0)).build()).addArgument(storm::settings::ArgumentBuilder::createUnsignedIntegerArgument("maxInstantiations", "max. number of initial instantiations to use for gradient descent").setDefaultValueUnsignedInteger(1).addValidatorUnsignedInteger(storm::settings::ArgumentValidatorFactory::createUnsignedGreaterEqualValidator(1)).build()).build());
 
-<<<<<<< HEAD
-                this->addOption(storm::settings::OptionBuilder(moduleName, explicitCutoffOption, false, "If this is set, the additional unfolding step for cut-off beliefs is skipped.").build());
-                this->addOption(storm::settings::OptionBuilder(moduleName, preProcMinMaxMethodOption, false,"Sets the method to be used for model checking during pre-processing.").setIsAdvanced().addArgument(
-                                                                                                                                                                                     storm::settings::ArgumentBuilder::createStringArgument("method","the method to use").setDefaultValueString("svi").addValidatorString(storm::settings::ArgumentValidatorFactory::createMultipleChoiceValidator({"svi", "pi"})).build()).build());
-=======
                 this->addOption(storm::settings::OptionBuilder(moduleName, stateEliminationCutoffOption, false, "If this is set, an additional unfolding step for cut-off beliefs is performed.").build());
                 this->addOption(storm::settings::OptionBuilder(moduleName, alphaVectorOption, false, "Loads a set of alpha vectors that is used for preprocessing.").addArgument(storm::settings::ArgumentBuilder::createStringArgument("filename", "The name of the file containing the alpha vectors").build()).build());
->>>>>>> ecd6af98
+                this->addOption(storm::settings::OptionBuilder(moduleName, preProcMinMaxMethodOption, false,"Sets the method to be used for model checking during pre-processing.").setIsAdvanced().addArgument(storm::settings::ArgumentBuilder::createStringArgument("method","the method to use").setDefaultValueString("svi").addValidatorString(storm::settings::ArgumentValidatorFactory::createMultipleChoiceValidator({"svi", "pi"})).build()).build());
             }
 
             bool BeliefExplorationSettings::isRefineSet() const {
                 return this->getOption(refineOption).getHasOptionBeenSet();
             }
 
-<<<<<<< HEAD
-            bool BeliefExplorationSettings::isExplicitCutoffSet() const {
-                return this->getOption(explicitCutoffOption).getHasOptionBeenSet();
-=======
             bool BeliefExplorationSettings::isStateEliminationCutoffSet() const {
                 return this->getOption(stateEliminationCutoffOption).getHasOptionBeenSet();
->>>>>>> ecd6af98
             }
 
             double BeliefExplorationSettings::getRefinePrecision() const {
@@ -162,10 +130,6 @@
             double BeliefExplorationSettings::getGapThresholdFactor() const {
                 return this->getOption(gapThresholdOption).getArgumentByName("factor").getValueAsDouble();
             }
-
-            double BeliefExplorationSettings::getClippingThresholdInit() const {
-                return this->getOption(clippingThresholdOption).getArgumentByName("init").getValueAsDouble();
-            }
             
             double BeliefExplorationSettings::getOptimalChoiceValueThresholdInit() const {
                 return this->getOption(schedulerThresholdOption).getArgumentByName("init").getValueAsDouble();
@@ -199,17 +163,8 @@
                 return this->getOption(triangulationModeOption).getArgumentByName("value").getValueAsString() == "static";
             }
 
-<<<<<<< HEAD
-            bool BeliefExplorationSettings::isClassicClippingModeSet() const {
-                return this->getOption(clippingModeOption).getArgumentByName("value").getValueAsString() == "classic";
-            }
-
-            bool BeliefExplorationSettings::isGridClippingModeSet() const {
-                return this->getOption(clippingModeOption).getArgumentByName("value").getValueAsString() == "grid";
-=======
             bool BeliefExplorationSettings::isUseClippingSet() const {
                 return this->getOption(clippingOption).getHasOptionBeenSet();
->>>>>>> ecd6af98
             }
 
             storm::builder::ExplorationHeuristic BeliefExplorationSettings::getExplorationHeuristic() const {
@@ -231,13 +186,6 @@
                 return storm::builder::ExplorationHeuristic::BreadthFirst;
             }
 
-<<<<<<< HEAD
-            bool BeliefExplorationSettings::isDisableClippingReductionSet() const {
-                return this->getOption(disableClippingReductionOption).getHasOptionBeenSet();
-            }
-
-=======
->>>>>>> ecd6af98
             bool BeliefExplorationSettings::isCutZeroGapSet() const {
                 return this->getOption(cutZeroGapOption).getHasOptionBeenSet();
             }
@@ -257,7 +205,6 @@
             double BeliefExplorationSettings::getParametricGDEpsilon() const {
                 return this->getOption(parametricPreprocessingOption).getArgumentByName("gd-eps").getValueAsDouble();
             }
-<<<<<<< HEAD
 
             storm::solver::MinMaxMethod BeliefExplorationSettings::getPreProcMinMaxMethod() const {
                 if(this->getOption(preProcMinMaxMethodOption).getArgumentByName("method").getValueAsString() == "svi") {
@@ -267,9 +214,7 @@
                     return storm::solver::MinMaxMethod::PolicyIteration;
                 }
             }
-=======
->>>>>>> ecd6af98
-            
+
             template<typename ValueType>
             void BeliefExplorationSettings::setValuesInOptionsStruct(storm::pomdp::modelchecker::BeliefExplorationPomdpModelCheckerOptions<ValueType>& options) const {
                 options.refine = isRefineSet();
@@ -295,25 +240,13 @@
                 options.optimalChoiceValueThresholdFactor = storm::utility::convertNumber<ValueType>(getOptimalChoiceValueThresholdFactor());
                 options.obsThresholdInit = storm::utility::convertNumber<ValueType>(getObservationScoreThresholdInit());
                 options.obsThresholdIncrementFactor = storm::utility::convertNumber<ValueType>(getObservationScoreThresholdFactor());
-<<<<<<< HEAD
-                options.useGridClipping = isGridClippingModeSet();
-                options.useExplicitCutoff = isExplicitCutoffSet();
-=======
                 options.useGridClipping = isUseClippingSet();
                 options.useStateEliminationCutoff = isStateEliminationCutoffSet();
->>>>>>> ecd6af98
 
                 options.useParametricPreprocessing = isParametricPreprocessingSet();
                 options.paramMemBound = getParametricPreprocessingMemoryBound();
                 options.paramGDEps = getParametricGDEpsilon();
                 options.paramGDMaxInstantiations = getParametricGDMaxInstantiations();
-<<<<<<< HEAD
-
-                options.disableClippingReduction = isDisableClippingReductionSet();
-
-                options.clippingThresholdInit = storm::utility::convertNumber<ValueType>(getClippingThresholdInit());
-=======
->>>>>>> ecd6af98
                 
                 options.numericPrecision = storm::utility::convertNumber<ValueType>(getNumericPrecision());
                 if (storm::NumberTraits<ValueType>::IsExact) {
@@ -329,11 +262,8 @@
                 options.explorationHeuristic = getExplorationHeuristic();
 
                 options.cutZeroGap = isCutZeroGapSet();
-<<<<<<< HEAD
 
                 options.preProcMinMaxMethod = getPreProcMinMaxMethod();
-=======
->>>>>>> ecd6af98
             }
 
             bool BeliefExplorationSettings::isBeliefTypeSetFromDefault() const {
@@ -354,8 +284,6 @@
                 return storm::pomdp::Default;
             }
 
-<<<<<<< HEAD
-=======
             bool BeliefExplorationSettings::isAlphaVectorProcessingSet() const {
                 return this->getOption(alphaVectorOption).getHasOptionBeenSet();
             }
@@ -363,7 +291,6 @@
                 return this->getOption(alphaVectorOption).getArgumentByName("filename").getValueAsString();
             }
 
->>>>>>> ecd6af98
             template void BeliefExplorationSettings::setValuesInOptionsStruct<double>(storm::pomdp::modelchecker::BeliefExplorationPomdpModelCheckerOptions<double>& options) const;
             template void BeliefExplorationSettings::setValuesInOptionsStruct<storm::RationalNumber>(storm::pomdp::modelchecker::BeliefExplorationPomdpModelCheckerOptions<storm::RationalNumber>& options) const;
 
