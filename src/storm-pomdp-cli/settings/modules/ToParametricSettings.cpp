#include "storm-pomdp-cli/settings/modules/ToParametricSettings.h"

#include "storm/settings/SettingsManager.h"
#include "storm/settings/SettingMemento.h"
#include "storm/settings/Option.h"
#include "storm/settings/OptionBuilder.h"
#include "storm/settings/ArgumentBuilder.h"

#include "storm/exceptions/InvalidArgumentException.h"

namespace storm {
    namespace settings {
        namespace modules {

            const std::string ToParametricSettings::moduleName = "toparametric";
            const std::string mecReductionOption = "mecreduction";
            const std::string selfloopReductionOption = "selfloopreduction";
            const std::string fscmode = "fscmode";
            std::vector<std::string> fscModes = {"standard", "simple-linear", "simple-linear-inverse"};
            const std::string transformBinaryOption = "transformbinary";
            const std::string transformSimpleOption = "transformsimple";
<<<<<<< HEAD
            const std::string constantRewardsOption = "constant-reward";
=======
            const std::string constantRewardsOption = "ensure-constant-reward";
>>>>>>> 6de01c93
            const std::string allowSimplificationOption = "simplify-pmc";

            ToParametricSettings::ToParametricSettings() : ModuleSettings(moduleName) {
                this->addOption(storm::settings::OptionBuilder(moduleName, mecReductionOption, false, "Reduces the model size by analyzing maximal end components").build());
                this->addOption(storm::settings::OptionBuilder(moduleName, fscmode, false, "Sets the way the pMC is obtained").addArgument(storm::settings::ArgumentBuilder::createStringArgument("type", "type name").addValidatorString(ArgumentValidatorFactory::createMultipleChoiceValidator(fscModes)).setDefaultValueString("standard").build()).build());
                this->addOption(storm::settings::OptionBuilder(moduleName, transformBinaryOption, false, "Transforms the pomdp to a binary pomdp.").build());
                this->addOption(storm::settings::OptionBuilder(moduleName, transformSimpleOption, false, "Transforms the pomdp to a binary and simple pomdp.").build());
                this->addOption(storm::settings::OptionBuilder(moduleName, constantRewardsOption, false, "Transforms the resulting pMC to a pMC with constant rewards.").build());
                this->addOption(storm::settings::OptionBuilder(moduleName, allowSimplificationOption, false, "After obtaining a pMC, should further simplifications be applied?.").build());

            }


            bool ToParametricSettings::isMecReductionSet() const {
                return this->getOption(mecReductionOption).getHasOptionBeenSet();
            }

            std::string ToParametricSettings::getFscApplicationTypeString() const {
                return this->getOption(fscmode).getArgumentByName("type").getValueAsString();
            }

            bool ToParametricSettings::isTransformBinarySet() const {
                return this->getOption(transformBinaryOption).getHasOptionBeenSet();
            }

            bool ToParametricSettings::isTransformSimpleSet() const {
                return this->getOption(transformSimpleOption).getHasOptionBeenSet();
            }

            bool ToParametricSettings::isConstantRewardsSet() const {
                return this->getOption(constantRewardsOption).getHasOptionBeenSet();
            }

            bool ToParametricSettings::allowPostSimplifications() const {
                return this->getOption(allowSimplificationOption).getHasOptionBeenSet();
            }

            void ToParametricSettings::finalize() {
            }

            bool ToParametricSettings::check() const {
                return true;
            }

        } // namespace modules
    } // namespace settings
} // namespace storm<|MERGE_RESOLUTION|>--- conflicted
+++ resolved
@@ -1,3 +1,4 @@
+
 #include "storm-pomdp-cli/settings/modules/ToParametricSettings.h"
 
 #include "storm/settings/SettingsManager.h"
@@ -19,11 +20,7 @@
             std::vector<std::string> fscModes = {"standard", "simple-linear", "simple-linear-inverse"};
             const std::string transformBinaryOption = "transformbinary";
             const std::string transformSimpleOption = "transformsimple";
-<<<<<<< HEAD
-            const std::string constantRewardsOption = "constant-reward";
-=======
             const std::string constantRewardsOption = "ensure-constant-reward";
->>>>>>> 6de01c93
             const std::string allowSimplificationOption = "simplify-pmc";
 
             ToParametricSettings::ToParametricSettings() : ModuleSettings(moduleName) {
