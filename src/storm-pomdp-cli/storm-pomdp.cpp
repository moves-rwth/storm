--- conflicted
+++ resolved
@@ -45,7 +45,7 @@
 namespace storm {
     namespace pomdp {
         namespace cli {
-            
+
             /// Perform preprocessings based on the graph structure (if requested or necessary). Return true, if some preprocessing has been done
             template<typename ValueType, storm::dd::DdType DdType>
             bool performPreprocessing(std::shared_ptr<storm::models::sparse::Pomdp<ValueType>>& pomdp, storm::pomdp::analysis::FormulaInformation& formulaInfo, storm::logic::Formula const& formula) {
@@ -81,7 +81,7 @@
                 }
                 return preprocessingPerformed;
             }
-            
+
             template<typename ValueType>
             void printResult(ValueType const& lowerBound, ValueType const& upperBound) {
                 if (lowerBound == upperBound) {
@@ -143,426 +143,345 @@
 
             template<typename ValueType>
             void performQualitativeAnalysis(std::shared_ptr<storm::models::sparse::Pomdp<ValueType>> const& origpomdp, storm::pomdp::analysis::FormulaInformation const& formulaInfo, storm::logic::Formula const& formula) {
-                auto const& qualSettings = storm::settings::getModule<storm::settings::modules::QualitativePOMDPAnalysisSettings>();
-                auto const& coreSettings = storm::settings::getModule<storm::settings::modules::CoreSettings>();
-                std::stringstream sstr;
-                origpomdp->printModelInformationToStream(sstr);
-                STORM_LOG_INFO(sstr.str());
-                STORM_LOG_THROW(formulaInfo.isNonNestedReachabilityProbability(), storm::exceptions::NotSupportedException, "Qualitative memoryless scheduler search is not implemented for this property type.");
-                STORM_LOG_TRACE("Run qualitative preprocessing...");
-                storm::models::sparse::Pomdp<ValueType> pomdp(*origpomdp);
-                storm::analysis::QualitativeAnalysisOnGraphs<ValueType> qualitativeAnalysis(pomdp);
-                // After preprocessing, this might be done cheaper.
-                storm::storage::BitVector surelyNotAlmostSurelyReachTarget = qualitativeAnalysis.analyseProbSmaller1(
-                        formula.asProbabilityOperatorFormula());
-                pomdp.getTransitionMatrix().makeRowGroupsAbsorbing(surelyNotAlmostSurelyReachTarget);
-                storm::storage::BitVector targetStates = qualitativeAnalysis.analyseProb1(formula.asProbabilityOperatorFormula());
-                bool computedSomething = false;
-                if (qualSettings.isMemlessSearchSet()) {
-                    computedSomething = true;
-                    std::shared_ptr<storm::utility::solver::SmtSolverFactory> smtSolverFactory = std::make_shared<storm::utility::solver::Z3SmtSolverFactory>();
-                    uint64_t lookahead = qualSettings.getLookahead();
-                    if (lookahead == 0) {
-                        lookahead = pomdp.getNumberOfStates();
-                    }
-                    if (qualSettings.getMemlessSearchMethod() == "one-shot") {
-                        storm::pomdp::OneShotPolicySearch<ValueType> memlessSearch(pomdp, targetStates,
-                                                                                   surelyNotAlmostSurelyReachTarget,
-                                                                                   smtSolverFactory);
-                        if (qualSettings.isWinningRegionSet()) {
-                            STORM_LOG_ERROR("Computing winning regions is not supported by the one-shot method.");
-                        } else {
-                            bool result = memlessSearch.analyzeForInitialStates(lookahead);
-                            if (result) {
-                                STORM_PRINT_AND_LOG("From initial state, one can almost-surely reach the target.\n");
-                            } else {
-                                STORM_PRINT_AND_LOG("From initial state, one may not almost-surely reach the target .\n");
-                            }
-                        }
-                    } else if (qualSettings.getMemlessSearchMethod() == "iterative") {
-                        storm::pomdp::MemlessSearchOptions options = fillMemlessSearchOptionsFromSettings();
-                        storm::pomdp::IterativePolicySearch<ValueType> search(pomdp, targetStates,
-                                                                              surelyNotAlmostSurelyReachTarget,
-                                                                              smtSolverFactory, options);
-                        if (qualSettings.isWinningRegionSet()) {
-                            search.computeWinningRegion(lookahead);
-                        } else {
-                            bool result = search.analyzeForInitialStates(lookahead);
-                            if (result) {
-                                STORM_PRINT_AND_LOG("From initial state, one can almost-surely reach the target.");
-                            } else {
-                                // TODO consider adding check for end components to improve this message.
-                                STORM_PRINT_AND_LOG("From initial state, one may not almost-surely reach the target.");
-                            }
-                        }
-
-                        if (qualSettings.isPrintWinningRegionSet()) {
-                            search.getLastWinningRegion().print();
-                            std::cout << '\n';
-                        }
-                        if (qualSettings.isExportWinningRegionSet()) {
-                            std::size_t hash = pomdp.hash();
-                            search.getLastWinningRegion().storeToFile(qualSettings.exportWinningRegionPath(),
-                                                                      "model hash: " + std::to_string(hash));
-                        }
-
-                        search.finalizeStatistics();
-                        if (pomdp.getInitialStates().getNumberOfSetBits() == 1) {
-                            uint64_t initialState = pomdp.getInitialStates().getNextSetIndex(0);
-                            uint64_t initialObservation = pomdp.getObservation(initialState);
-                            // TODO this is inefficient.
-                            uint64_t offset = 0;
-                            for (uint64_t state = 0; state < pomdp.getNumberOfStates(); ++state) {
-                                if (state == initialState) {
-                                    break;
-                                }
-                                if (pomdp.getObservation(state) == initialObservation) {
-                                    ++offset;
-                                }
-                            }
-
-                            if (search.getLastWinningRegion().isWinning(initialObservation,
-                                                                        offset)) {
-                                STORM_PRINT_AND_LOG("Initial state is safe!\n");
-                            } else {
-                                STORM_PRINT_AND_LOG("Initial state may not be safe.\n");
-                            }
-                        } else {
-                            STORM_LOG_WARN("Output for multiple initial states is incomplete");
-                        }
-
-                        if (coreSettings.isShowStatisticsSet()) {
-                            STORM_PRINT_AND_LOG("#STATS Number of belief support states: "
-                                                        << search.getLastWinningRegion().beliefSupportStates() << '\n');
-                            if (qualSettings.computeExpensiveStats()) {
-                                auto wbss = search.getLastWinningRegion().computeNrWinningBeliefs();
-                                STORM_PRINT_AND_LOG(
-                                        "#STATS Number of winning belief support states: [" << wbss.first << "," << wbss.second
-                                                                                     << "]");
-                            }
-                            search.getStatistics().print();
-                        }
-
-                    } else {
-                        STORM_LOG_ERROR("This method is not implemented.");
-                    }
-                }
-                if (qualSettings.isComputeOnBeliefSupportSet()) {
-                    computedSomething = true;
-                    storm::pomdp::qualitative::JaniBeliefSupportMdpGenerator<ValueType> janicreator(pomdp);
-                    janicreator.generate(targetStates, surelyNotAlmostSurelyReachTarget);
-                    bool initialOnly = !qualSettings.isWinningRegionSet();
-                    janicreator.verifySymbolic(initialOnly);
-                    STORM_PRINT_AND_LOG("Initial state is safe: " <<  janicreator.isInitialWinning() << "\n");
-                }
-                STORM_LOG_THROW(computedSomething, storm::exceptions::InvalidSettingsException, "Nothing to be done, did you forget to set a method?");
-
-            }
-            
-            template<typename ValueType, storm::dd::DdType DdType>
-            bool performAnalysis(std::shared_ptr<storm::models::sparse::Pomdp<ValueType>> const& pomdp, storm::pomdp::analysis::FormulaInformation const& formulaInfo, storm::logic::Formula const& formula) {
-                auto const& pomdpSettings = storm::settings::getModule<storm::settings::modules::POMDPSettings>();
-                bool analysisPerformed = false;
-                if (pomdpSettings.isBeliefExplorationSet()) {
-                    STORM_PRINT_AND_LOG("Exploring the belief MDP... ");
-                    auto options = storm::pomdp::modelchecker::BeliefExplorationPomdpModelCheckerOptions<ValueType>(pomdpSettings.isBeliefExplorationDiscretizeSet(), pomdpSettings.isBeliefExplorationUnfoldSet());
-                    auto const& beliefExplorationSettings = storm::settings::getModule<storm::settings::modules::BeliefExplorationSettings>();
-                    beliefExplorationSettings.setValuesInOptionsStruct(options);
-                    storm::pomdp::modelchecker::BeliefExplorationPomdpModelChecker<storm::models::sparse::Pomdp<ValueType>> checker(pomdp, options);
-                    auto result = checker.check(formula);
-                    checker.printStatisticsToStream(std::cout);
-                    if (storm::utility::resources::isTerminate()) {
-                        STORM_PRINT_AND_LOG("\nResult till abort: ")
-                    } else {
-                        STORM_PRINT_AND_LOG("\nResult: ")
-                    }
-                    printResult(result.lowerBound, result.upperBound);
-                    STORM_PRINT_AND_LOG('\n');
-                    analysisPerformed = true;
-                }
-                if (pomdpSettings.isQualitativeAnalysisSet()) {
-                    performQualitativeAnalysis(pomdp, formulaInfo, formula);
-                    analysisPerformed = true;
-
-                }
-                if (pomdpSettings.isCheckFullyObservableSet()) {
-                    STORM_PRINT_AND_LOG("Analyzing the formula on the fully observable MDP ... ");
-                    auto resultPtr = storm::api::verifyWithSparseEngine<ValueType>(pomdp->template as<storm::models::sparse::Mdp<ValueType>>(), storm::api::createTask<ValueType>(formula.asSharedPointer(), true));
-                    if (resultPtr) {
-                        auto result = resultPtr->template asExplicitQuantitativeCheckResult<ValueType>();
-                        result.filter(storm::modelchecker::ExplicitQualitativeCheckResult(pomdp->getInitialStates()));
-                        if (storm::utility::resources::isTerminate()) {
-                            STORM_PRINT_AND_LOG("\nResult till abort: ")
-                        } else {
-                            STORM_PRINT_AND_LOG("\nResult: ")
-                        }
-                        printResult(result.getMin(), result.getMax());
-                        STORM_PRINT_AND_LOG('\n');
-                    } else {
-                        STORM_PRINT_AND_LOG("\nResult: Not available.\n");
-                    }
-                    analysisPerformed = true;
-                }
-                return analysisPerformed;
-            }
-
-<<<<<<< HEAD
-            template<typename ValueType, storm::dd::DdType DdType>
-            std::shared_ptr<storm::models::sparse::Model<storm::RationalFunction>> makeRewardsConstant( std::shared_ptr<storm::models::sparse::Model<storm::RationalFunction>> pMC) {
-                STORM_LOG_THROW(pMC->hasUniqueRewardModel(), storm::exceptions::IllegalArgumentException, "pMC need to have a rewqrad model");
-                storm::storage::sparse::ModelComponents<storm::RationalFunction> modelComponents;
-
-                uint64_t nrStates = pMC->getTransitionMatrix().getColumnCount();
-                uint_fast64_t nrOfNewStates = 0;
-                auto rewardModel = pMC->getUniqueRewardModel();
-                for (uint64_t state = 0; state < nrStates; ++state) {
-                    if (rewardModel.hasStateActionRewards() && !rewardModel.getStateActionReward(state).isConstant()) {
-                        nrOfNewStates = nrOfNewStates + 2;
-                    } else if (rewardModel.hasStateRewards() && !rewardModel.getStateReward(state).isConstant()) {
-                        nrOfNewStates = nrOfNewStates + 2;
-                    }
-                }
-
-                storm::storage::SparseMatrixBuilder<storm::RationalFunction> smb(nrStates + nrOfNewStates, nrStates + nrOfNewStates, 0, true);
-
-                uint64_t offset = 0;
-                std::vector<storm::RationalFunction> stateRewards(nrStates + nrOfNewStates, storm::RationalFunction(0));
-                storm::models::sparse::StateLabeling stateLabeling(nrStates + nrOfNewStates);
-                STORM_LOG_THROW(!pMC->getOptionalStateValuations(), storm::exceptions::NotImplementedException, "Keeping rewards constant while having state valuations is not implemented");
-                for (uint64_t state = 0; state < nrStates; ++state) {
-                    storm::RationalFunction reward = storm::RationalFunction(0);
-                    if (rewardModel.hasStateActionRewards()) {
-                        reward = rewardModel.getStateActionReward(state);
-                    } else {
-                        STORM_LOG_ASSERT(rewardModel.hasStateRewards(), "Expecting model to have either state rewards or state action rewards");
-                        reward = rewardModel.getStateReward(state);
-                    }
-                    for (auto& label : pMC->getStateLabeling().getLabelsOfState(state)) {
-                        if (!stateLabeling.containsLabel(label)) {
-                            stateLabeling.addLabel(label);
-                        }
-                        stateLabeling.addLabelToState(label, state + offset);
-                    }
-
-                    if (!reward.isConstant()) {
-                        stateRewards[state + offset] = storm::RationalFunction(0);
-                        stateRewards[state + offset + 1] = storm::RationalFunction(1);
-                        stateRewards[state + offset + 2] = storm::RationalFunction(0);
-
-                        smb.addNextValue(state + offset, state + 1, reward);
-                        smb.addNextValue(state + offset, state + 2, storm::RationalFunction(1) - reward);
-                        auto row = pMC->getTransitionMatrix().getRow(state);
-                        for (auto const& entry : row) {
-                            smb.addNextValue(state + offset + 1, entry.getColumn(), entry.getValue());
-                        }
-                        for (auto const& entry : row) {
-                            smb.addNextValue(state + offset + 2, entry.getColumn(), entry.getValue());
-                        }
-                        offset += 2;
-                    } else {
-                        stateRewards[state + offset] = reward;
-                        for (auto const& entry : pMC->getTransitionMatrix().getRow(state)) {
-                            smb.addNextValue(state + offset, entry.getColumn(), entry.getValue());
-                        }
-                    }
-
-
-                }
-                modelComponents.transitionMatrix = smb.build();
-                modelComponents.rewardModels.emplace(pMC->getUniqueRewardModelName(), std::move(stateRewards)) ;
-
-                modelComponents.stateLabeling = std::move(stateLabeling);
-                modelComponents.stateValuations = pMC->getOptionalStateValuations();
-                return std::make_shared<storm::models::sparse::Dtmc<storm::RationalFunction>>(modelComponents);
-            }
-
-=======
->>>>>>> 6de01c93
-            template<typename ValueType, storm::dd::DdType DdType>
-            bool performTransformation(std::shared_ptr<storm::models::sparse::Pomdp<ValueType>>& pomdp, storm::logic::Formula const& formula) {
-                auto const& pomdpSettings = storm::settings::getModule<storm::settings::modules::POMDPSettings>();
-                auto const& ioSettings = storm::settings::getModule<storm::settings::modules::IOSettings>();
-                auto const& transformSettings = storm::settings::getModule<storm::settings::modules::ToParametricSettings>();
-                bool transformationPerformed = false;
-                bool memoryUnfolded = false;
-                if (pomdpSettings.getMemoryBound() > 1) {
-                    STORM_PRINT_AND_LOG("Computing the unfolding for memory bound " << pomdpSettings.getMemoryBound() << " and memory pattern '" << storm::storage::toString(pomdpSettings.getMemoryPattern()) << "' ...");
-                    storm::storage::PomdpMemory memory = storm::storage::PomdpMemoryBuilder().build(pomdpSettings.getMemoryPattern(), pomdpSettings.getMemoryBound());
-                    std::cout << memory.toString() << '\n';
-                    storm::transformer::PomdpMemoryUnfolder<ValueType> memoryUnfolder(*pomdp, memory);
-                    pomdp = memoryUnfolder.transform();
-                    STORM_PRINT_AND_LOG(" done.\n");
-                    pomdp->printModelInformationToStream(std::cout);
-                    transformationPerformed = true;
-                    memoryUnfolded = true;
-                }
-        
-                // From now on the pomdp is considered memoryless
-        
-                if (transformSettings.isMecReductionSet()) {
-                    STORM_PRINT_AND_LOG("Eliminating mec choices ...");
-                    // Note: Elimination of mec choices only preserves memoryless schedulers.
-                    uint64_t oldChoiceCount = pomdp->getNumberOfChoices();
-                    storm::transformer::GlobalPomdpMecChoiceEliminator<ValueType> mecChoiceEliminator(*pomdp);
-                    pomdp = mecChoiceEliminator.transform(formula);
-                    STORM_PRINT_AND_LOG(" done.\n");
-                    STORM_PRINT_AND_LOG(oldChoiceCount - pomdp->getNumberOfChoices() << " choices eliminated through MEC choice elimination.\n");
-                    pomdp->printModelInformationToStream(std::cout);
-                    transformationPerformed = true;
-                }
-        
-                if (transformSettings.isTransformBinarySet() || transformSettings.isTransformSimpleSet()) {
-                    if (transformSettings.isTransformSimpleSet()) {
-                        STORM_PRINT_AND_LOG("Transforming the POMDP to a simple POMDP.");
-                        pomdp = storm::transformer::BinaryPomdpTransformer<ValueType>().transform(*pomdp, true);
-                    } else {
-                        STORM_PRINT_AND_LOG("Transforming the POMDP to a binary POMDP.");
-                        pomdp = storm::transformer::BinaryPomdpTransformer<ValueType>().transform(*pomdp, false);
-                    }
-                    pomdp->printModelInformationToStream(std::cout);
-                    STORM_PRINT_AND_LOG(" done.\n");
-                    transformationPerformed = true;
-                }
-        
-                if (pomdpSettings.isExportToParametricSet()) {
-                    STORM_PRINT_AND_LOG("Transforming memoryless POMDP to pMC...");
-                    storm::transformer::ApplyFiniteSchedulerToPomdp<ValueType> toPMCTransformer(*pomdp);
-                    std::string transformMode = transformSettings.getFscApplicationTypeString();
-                    auto pmc = toPMCTransformer.transform(storm::transformer::parsePomdpFscApplicationMode(transformMode));
-                    STORM_PRINT_AND_LOG(" done.\n");
-<<<<<<< HEAD
-                    uint_fast64_t numberOfStates = pmc->getTransitionMatrix().getColumnCount();
-                    if (transformSettings.isConstantRewardsSet()) {
-                        pmc = makeRewardsConstant<ValueType, DdType>(pmc);
-                    }
-                    pmc->printModelInformationToStream(std::cout);
-
-=======
->>>>>>> 6de01c93
-                    if (transformSettings.allowPostSimplifications()) {
-                        STORM_PRINT_AND_LOG("Simplifying pMC...");
-                        pmc = storm::api::performBisimulationMinimization<storm::RationalFunction>(pmc->template as<storm::models::sparse::Dtmc<storm::RationalFunction>>(),{formula.asSharedPointer()}, storm::storage::BisimulationType::Strong)->template as<storm::models::sparse::Dtmc<storm::RationalFunction>>();
-                        STORM_PRINT_AND_LOG(" done.\n");
-                        pmc->printModelInformationToStream(std::cout);
-                    }
-                    if (pmc->hasRewardModel() && transformSettings.isConstantRewardsSet()) {
-                        STORM_PRINT_AND_LOG("Ensuring constant rewards...");
-                        pmc = storm::transformer::makeRewardsConstant(*(pmc->template as<storm::models::sparse::Dtmc<storm::RationalFunction>>()));
-                        STORM_PRINT_AND_LOG(" done.\n");
-                        pmc->printModelInformationToStream(std::cout);
-                    }
-                    STORM_PRINT_AND_LOG("Exporting pMC...");
-                    storm::analysis::ConstraintCollector<storm::RationalFunction> constraints(*pmc);
-                    auto const& parameterSet = constraints.getVariables();
-                    std::vector<storm::RationalFunctionVariable> parameters(parameterSet.begin(), parameterSet.end());
-                    std::vector<std::string> parameterNames;
-                    for (auto const& parameter : parameters) {
-                        parameterNames.push_back(parameter.name());
-                    }
-                    storm::api::exportSparseModelAsDrn(pmc, pomdpSettings.getExportToParametricFilename(), parameterNames, !ioSettings.isExplicitExportPlaceholdersDisabled());
-                    STORM_PRINT_AND_LOG(" done.\n");
-                    transformationPerformed = true;
-                }
-                if (transformationPerformed && !memoryUnfolded) {
-                    STORM_PRINT_AND_LOG("Implicitly assumed restriction to memoryless schedulers for at least one transformation.\n");
-                }
-                return transformationPerformed;
-            }
-            
-            template<typename ValueType, storm::dd::DdType DdType>
-            void processOptionsWithValueTypeAndDdLib(storm::cli::SymbolicInput const& symbolicInput, storm::cli::ModelProcessingInformation const& mpi) {
-                auto const& pomdpSettings = storm::settings::getModule<storm::settings::modules::POMDPSettings>();
-                
-                auto model = storm::cli::buildPreprocessExportModelWithValueTypeAndDdlib<DdType, ValueType>(symbolicInput, mpi);
-                if (!model) {
-                    STORM_PRINT_AND_LOG("No input model given.\n");
-                    return;
-                }
-                STORM_LOG_THROW(model->getType() == storm::models::ModelType::Pomdp && model->isSparseModel(), storm::exceptions::WrongFormatException, "Expected a POMDP in sparse representation.");
-            
-                std::shared_ptr<storm::models::sparse::Pomdp<ValueType>> pomdp = model->template as<storm::models::sparse::Pomdp<ValueType>>();
-                if (!pomdpSettings.isNoCanonicSet()) {
-                    storm::transformer::MakePOMDPCanonic<ValueType> makeCanonic(*pomdp);
-                    pomdp = makeCanonic.transform();
-                }
-                
-                std::shared_ptr<storm::logic::Formula const> formula;
-                if (!symbolicInput.properties.empty()) {
-                    formula = symbolicInput.properties.front().getRawFormula();
-                    STORM_PRINT_AND_LOG("Analyzing property '" << *formula << "'\n");
-                    STORM_LOG_WARN_COND(symbolicInput.properties.size() == 1, "There is currently no support for multiple properties. All other properties will be ignored.");
-                }
-            
-                if (pomdpSettings.isAnalyzeUniqueObservationsSet()) {
-                    STORM_PRINT_AND_LOG("Analyzing states with unique observation ...\n");
-                    storm::analysis::UniqueObservationStates<ValueType> uniqueAnalysis(*pomdp);
-                    std::cout << uniqueAnalysis.analyse() << '\n';
-                }
-            
-                if (formula) {
-                    auto formulaInfo = storm::pomdp::analysis::getFormulaInformation(*pomdp, *formula);
-                    STORM_LOG_THROW(!formulaInfo.isUnsupported(), storm::exceptions::InvalidPropertyException, "The formula '" << *formula << "' is not supported by storm-pomdp.");
-                    
-                    storm::utility::Stopwatch sw(true);
-                    // Note that formulaInfo contains state-based information which potentially needs to be updated during preprocessing
-                    if (performPreprocessing<ValueType, DdType>(pomdp, formulaInfo, *formula)) {
-                        sw.stop();
-                        STORM_PRINT_AND_LOG("Time for graph-based POMDP (pre-)processing: " << sw << ".\n");
-                        pomdp->printModelInformationToStream(std::cout);
-                    }
-
-                    sw.restart();
-                    if (performTransformation<ValueType, DdType>(pomdp, *formula)) {
-                        sw.stop();
-                        STORM_PRINT_AND_LOG("Time for POMDP transformation(s): " << sw << "s.\n");
-                    }
-                    
-                    sw.restart();
-                    if (performAnalysis<ValueType, DdType>(pomdp, formulaInfo, *formula)) {
-                        sw.stop();
-                        STORM_PRINT_AND_LOG("Time for POMDP analysis: " << sw << "s.\n");
-                    }
-                    
-
-                } else {
-                    STORM_LOG_WARN("Nothing to be done. Did you forget to specify a formula?");
-                }
-            
-            }
-            
-            template <storm::dd::DdType DdType>
-            void processOptionsWithDdLib(storm::cli::SymbolicInput const& symbolicInput, storm::cli::ModelProcessingInformation const& mpi) {
-                STORM_LOG_ERROR_COND(mpi.buildValueType == mpi.verificationValueType, "Build value type differs from verification value type. Will ignore Verification value type.");
-                switch (mpi.buildValueType) {
-                    case storm::cli::ModelProcessingInformation::ValueType::FinitePrecision:
-                        processOptionsWithValueTypeAndDdLib<double, DdType>(symbolicInput, mpi);
-                        break;
-                    case storm::cli::ModelProcessingInformation::ValueType::Exact:
-                        STORM_LOG_THROW(DdType == storm::dd::DdType::Sylvan, storm::exceptions::UnexpectedException, "Exact arithmetic is only supported with Dd library Sylvan.");
-                        processOptionsWithValueTypeAndDdLib<storm::RationalNumber, storm::dd::DdType::Sylvan>(symbolicInput, mpi);
-                        break;
-                    default:
-                        STORM_LOG_THROW(false, storm::exceptions::UnexpectedException, "Unexpected ValueType for model building.");
-                }
-            }
-            
-            void processOptions() {
-                auto symbolicInput = storm::cli::parseSymbolicInput();
-                storm::cli::ModelProcessingInformation mpi;
-                std::tie(symbolicInput, mpi) = storm::cli::preprocessSymbolicInput(symbolicInput);
-                switch (mpi.ddType) {
-                    case storm::dd::DdType::CUDD:
-                        processOptionsWithDdLib<storm::dd::DdType::CUDD>(symbolicInput, mpi);
-                        break;
-                    case storm::dd::DdType::Sylvan:
-                        processOptionsWithDdLib<storm::dd::DdType::Sylvan>(symbolicInput, mpi);
-                        break;
-                    default:
-                        STORM_LOG_THROW(false, storm::exceptions::UnexpectedException, "Unexpected Dd Type.");
-                }
-            }
-        }
-    }
+            auto const& qualSettings = storm::settings::getModule<storm::settings::modules::QualitativePOMDPAnalysisSettings>();
+            auto const& coreSettings = storm::settings::getModule<storm::settings::modules::CoreSettings>();
+            std::stringstream sstr;
+            origpomdp->printModelInformationToStream(sstr);
+            STORM_LOG_INFO(sstr.str());
+            STORM_LOG_THROW(formulaInfo.isNonNestedReachabilityProbability(), storm::exceptions::NotSupportedException, "Qualitative memoryless scheduler search is not implemented for this property type.");
+            STORM_LOG_TRACE("Run qualitative preprocessing...");
+            storm::models::sparse::Pomdp<ValueType> pomdp(*origpomdp);
+            storm::analysis::QualitativeAnalysisOnGraphs<ValueType> qualitativeAnalysis(pomdp);
+            // After preprocessing, this might be done cheaper.
+            storm::storage::BitVector surelyNotAlmostSurelyReachTarget = qualitativeAnalysis.analyseProbSmaller1(
+                    formula.asProbabilityOperatorFormula());
+            pomdp.getTransitionMatrix().makeRowGroupsAbsorbing(surelyNotAlmostSurelyReachTarget);
+            storm::storage::BitVector targetStates = qualitativeAnalysis.analyseProb1(formula.asProbabilityOperatorFormula());
+            bool computedSomething = false;
+            if (qualSettings.isMemlessSearchSet()) {
+            computedSomething = true;
+            std::shared_ptr<storm::utility::solver::SmtSolverFactory> smtSolverFactory = std::make_shared<storm::utility::solver::Z3SmtSolverFactory>();
+            uint64_t lookahead = qualSettings.getLookahead();
+            if (lookahead == 0) {
+            lookahead = pomdp.getNumberOfStates();
+        }
+        if (qualSettings.getMemlessSearchMethod() == "one-shot") {
+        storm::pomdp::OneShotPolicySearch<ValueType> memlessSearch(pomdp, targetStates,
+                                                                   surelyNotAlmostSurelyReachTarget,
+                                                                   smtSolverFactory);
+        if (qualSettings.isWinningRegionSet()) {
+        STORM_LOG_ERROR("Computing winning regions is not supported by the one-shot method.");
+    } else {
+    bool result = memlessSearch.analyzeForInitialStates(lookahead);
+    if (result) {
+    STORM_PRINT_AND_LOG("From initial state, one can almost-surely reach the target.\n");
+} else {
+STORM_PRINT_AND_LOG("From initial state, one may not almost-surely reach the target .\n");
+}
+}
+} else if (qualSettings.getMemlessSearchMethod() == "iterative") {
+storm::pomdp::MemlessSearchOptions options = fillMemlessSearchOptionsFromSettings();
+storm::pomdp::IterativePolicySearch<ValueType> search(pomdp, targetStates,
+                                                      surelyNotAlmostSurelyReachTarget,
+                                                      smtSolverFactory, options);
+if (qualSettings.isWinningRegionSet()) {
+search.computeWinningRegion(lookahead);
+} else {
+bool result = search.analyzeForInitialStates(lookahead);
+if (result) {
+STORM_PRINT_AND_LOG("From initial state, one can almost-surely reach the target.");
+} else {
+// TODO consider adding check for end components to improve this message.
+STORM_PRINT_AND_LOG("From initial state, one may not almost-surely reach the target.");
+}
+}
+
+if (qualSettings.isPrintWinningRegionSet()) {
+search.getLastWinningRegion().print();
+std::cout << '\n';
+}
+if (qualSettings.isExportWinningRegionSet()) {
+std::size_t hash = pomdp.hash();
+search.getLastWinningRegion().storeToFile(qualSettings.exportWinningRegionPath(),
+"model hash: " + std::to_string(hash));
+}
+
+search.finalizeStatistics();
+if (pomdp.getInitialStates().getNumberOfSetBits() == 1) {
+uint64_t initialState = pomdp.getInitialStates().getNextSetIndex(0);
+uint64_t initialObservation = pomdp.getObservation(initialState);
+// TODO this is inefficient.
+uint64_t offset = 0;
+for (uint64_t state = 0; state < pomdp.getNumberOfStates(); ++state) {
+if (state == initialState) {
+break;
+}
+if (pomdp.getObservation(state) == initialObservation) {
+++offset;
+}
+}
+
+if (search.getLastWinningRegion().isWinning(initialObservation,
+        offset)) {
+STORM_PRINT_AND_LOG("Initial state is safe!\n");
+} else {
+STORM_PRINT_AND_LOG("Initial state may not be safe.\n");
+}
+} else {
+STORM_LOG_WARN("Output for multiple initial states is incomplete");
+}
+
+if (coreSettings.isShowStatisticsSet()) {
+STORM_PRINT_AND_LOG("#STATS Number of belief support states: "
+<< search.getLastWinningRegion().beliefSupportStates() << '\n');
+if (qualSettings.computeExpensiveStats()) {
+auto wbss = search.getLastWinningRegion().computeNrWinningBeliefs();
+STORM_PRINT_AND_LOG(
+"#STATS Number of winning belief support states: [" << wbss.first << "," << wbss.second
+<< "]");
+}
+search.getStatistics().print();
+}
+
+} else {
+STORM_LOG_ERROR("This method is not implemented.");
+}
+}
+if (qualSettings.isComputeOnBeliefSupportSet()) {
+computedSomething = true;
+storm::pomdp::qualitative::JaniBeliefSupportMdpGenerator<ValueType> janicreator(pomdp);
+janicreator.generate(targetStates, surelyNotAlmostSurelyReachTarget);
+bool initialOnly = !qualSettings.isWinningRegionSet();
+janicreator.verifySymbolic(initialOnly);
+STORM_PRINT_AND_LOG("Initial state is safe: " <<  janicreator.isInitialWinning() << "\n");
+}
+STORM_LOG_THROW(computedSomething, storm::exceptions::InvalidSettingsException, "Nothing to be done, did you forget to set a method?");
+
+}
+
+template<typename ValueType, storm::dd::DdType DdType>
+bool performAnalysis(std::shared_ptr<storm::models::sparse::Pomdp<ValueType>> const& pomdp, storm::pomdp::analysis::FormulaInformation const& formulaInfo, storm::logic::Formula const& formula) {
+auto const& pomdpSettings = storm::settings::getModule<storm::settings::modules::POMDPSettings>();
+bool analysisPerformed = false;
+if (pomdpSettings.isBeliefExplorationSet()) {
+STORM_PRINT_AND_LOG("Exploring the belief MDP... ");
+auto options = storm::pomdp::modelchecker::BeliefExplorationPomdpModelCheckerOptions<ValueType>(pomdpSettings.isBeliefExplorationDiscretizeSet(), pomdpSettings.isBeliefExplorationUnfoldSet());
+auto const& beliefExplorationSettings = storm::settings::getModule<storm::settings::modules::BeliefExplorationSettings>();
+beliefExplorationSettings.setValuesInOptionsStruct(options);
+storm::pomdp::modelchecker::BeliefExplorationPomdpModelChecker<storm::models::sparse::Pomdp<ValueType>> checker(pomdp, options);
+auto result = checker.check(formula);
+checker.printStatisticsToStream(std::cout);
+if (storm::utility::resources::isTerminate()) {
+STORM_PRINT_AND_LOG("\nResult till abort: ")
+} else {
+STORM_PRINT_AND_LOG("\nResult: ")
+}
+printResult(result.lowerBound, result.upperBound);
+STORM_PRINT_AND_LOG('\n');
+analysisPerformed = true;
+}
+if (pomdpSettings.isQualitativeAnalysisSet()) {
+performQualitativeAnalysis(pomdp, formulaInfo, formula);
+analysisPerformed = true;
+
+}
+if (pomdpSettings.isCheckFullyObservableSet()) {
+STORM_PRINT_AND_LOG("Analyzing the formula on the fully observable MDP ... ");
+auto resultPtr = storm::api::verifyWithSparseEngine<ValueType>(pomdp->template as<storm::models::sparse::Mdp<ValueType>>(), storm::api::createTask<ValueType>(formula.asSharedPointer(), true));
+if (resultPtr) {
+auto result = resultPtr->template asExplicitQuantitativeCheckResult<ValueType>();
+result.filter(storm::modelchecker::ExplicitQualitativeCheckResult(pomdp->getInitialStates()));
+if (storm::utility::resources::isTerminate()) {
+STORM_PRINT_AND_LOG("\nResult till abort: ")
+} else {
+STORM_PRINT_AND_LOG("\nResult: ")
+}
+printResult(result.getMin(), result.getMax());
+STORM_PRINT_AND_LOG('\n');
+} else {
+STORM_PRINT_AND_LOG("\nResult: Not available.\n");
+}
+analysisPerformed = true;
+}
+return analysisPerformed;
+}
+
+template<typename ValueType, storm::dd::DdType DdType>
+bool performTransformation(std::shared_ptr<storm::models::sparse::Pomdp<ValueType>>& pomdp, storm::logic::Formula const& formula) {
+    auto const& pomdpSettings = storm::settings::getModule<storm::settings::modules::POMDPSettings>();
+    auto const& ioSettings = storm::settings::getModule<storm::settings::modules::IOSettings>();
+    auto const& transformSettings = storm::settings::getModule<storm::settings::modules::ToParametricSettings>();
+    bool transformationPerformed = false;
+    bool memoryUnfolded = false;
+    if (pomdpSettings.getMemoryBound() > 1) {
+        STORM_PRINT_AND_LOG("Computing the unfolding for memory bound " << pomdpSettings.getMemoryBound() << " and memory pattern '" << storm::storage::toString(pomdpSettings.getMemoryPattern()) << "' ...");
+        storm::storage::PomdpMemory memory = storm::storage::PomdpMemoryBuilder().build(pomdpSettings.getMemoryPattern(), pomdpSettings.getMemoryBound());
+        std::cout << memory.toString() << '\n';
+        storm::transformer::PomdpMemoryUnfolder<ValueType> memoryUnfolder(*pomdp, memory);
+        pomdp = memoryUnfolder.transform();
+        STORM_PRINT_AND_LOG(" done.\n");
+        pomdp->printModelInformationToStream(std::cout);
+        transformationPerformed = true;
+        memoryUnfolded = true;
+    }
+
+    // From now on the pomdp is considered memoryless
+
+    if (transformSettings.isMecReductionSet()) {
+        STORM_PRINT_AND_LOG("Eliminating mec choices ...");
+        // Note: Elimination of mec choices only preserves memoryless schedulers.
+        uint64_t oldChoiceCount = pomdp->getNumberOfChoices();
+        storm::transformer::GlobalPomdpMecChoiceEliminator<ValueType> mecChoiceEliminator(*pomdp);
+        pomdp = mecChoiceEliminator.transform(formula);
+        STORM_PRINT_AND_LOG(" done.\n");
+        STORM_PRINT_AND_LOG(oldChoiceCount - pomdp->getNumberOfChoices() << " choices eliminated through MEC choice elimination.\n");
+        pomdp->printModelInformationToStream(std::cout);
+        transformationPerformed = true;
+    }
+
+    if (transformSettings.isTransformBinarySet() || transformSettings.isTransformSimpleSet()) {
+        if (transformSettings.isTransformSimpleSet()) {
+            STORM_PRINT_AND_LOG("Transforming the POMDP to a simple POMDP.");
+            pomdp = storm::transformer::BinaryPomdpTransformer<ValueType>().transform(*pomdp, true);
+        } else {
+            STORM_PRINT_AND_LOG("Transforming the POMDP to a binary POMDP.");
+            pomdp = storm::transformer::BinaryPomdpTransformer<ValueType>().transform(*pomdp, false);
+        }
+        pomdp->printModelInformationToStream(std::cout);
+        STORM_PRINT_AND_LOG(" done.\n");
+        transformationPerformed = true;
+    }
+
+    if (pomdpSettings.isExportToParametricSet()) {
+        STORM_PRINT_AND_LOG("Transforming memoryless POMDP to pMC...");
+        storm::transformer::ApplyFiniteSchedulerToPomdp<ValueType> toPMCTransformer(*pomdp);
+        std::string transformMode = transformSettings.getFscApplicationTypeString();
+        auto pmc = toPMCTransformer.transform(storm::transformer::parsePomdpFscApplicationMode(transformMode));
+        STORM_PRINT_AND_LOG(" done.\n");
+        if (transformSettings.allowPostSimplifications()) {
+            STORM_PRINT_AND_LOG("Simplifying pMC...");
+            pmc = storm::api::performBisimulationMinimization<storm::RationalFunction>(pmc->template as<storm::models::sparse::Dtmc<storm::RationalFunction>>(),{formula.asSharedPointer()}, storm::storage::BisimulationType::Strong)->template as<storm::models::sparse::Dtmc<storm::RationalFunction>>();
+            STORM_PRINT_AND_LOG(" done.\n");
+            pmc->printModelInformationToStream(std::cout);
+        }
+        if (pmc->hasRewardModel() && transformSettings.isConstantRewardsSet()) {
+            STORM_PRINT_AND_LOG("Ensuring constant rewards...");
+            pmc = storm::transformer::makeRewardsConstant(*(pmc->template as<storm::models::sparse::Dtmc<storm::RationalFunction>>()));
+            STORM_PRINT_AND_LOG(" done.\n");
+            pmc->printModelInformationToStream(std::cout);
+        }
+        STORM_PRINT_AND_LOG("Exporting pMC...");
+        storm::analysis::ConstraintCollector<storm::RationalFunction> constraints(*pmc);
+        auto const& parameterSet = constraints.getVariables();
+        std::vector<storm::RationalFunctionVariable> parameters(parameterSet.begin(), parameterSet.end());
+        std::vector<std::string> parameterNames;
+        for (auto const& parameter : parameters) {
+            parameterNames.push_back(parameter.name());
+        }
+        storm::api::exportSparseModelAsDrn(pmc, pomdpSettings.getExportToParametricFilename(), parameterNames, !ioSettings.isExplicitExportPlaceholdersDisabled());
+        STORM_PRINT_AND_LOG(" done.\n");
+        transformationPerformed = true;
+    }
+    if (transformationPerformed && !memoryUnfolded) {
+        STORM_PRINT_AND_LOG("Implicitly assumed restriction to memoryless schedulers for at least one transformation.\n");
+    }
+    return transformationPerformed;
+}
+
+template<typename ValueType, storm::dd::DdType DdType>
+void processOptionsWithValueTypeAndDdLib(storm::cli::SymbolicInput const& symbolicInput, storm::cli::ModelProcessingInformation const& mpi) {
+    auto const& pomdpSettings = storm::settings::getModule<storm::settings::modules::POMDPSettings>();
+
+    auto model = storm::cli::buildPreprocessExportModelWithValueTypeAndDdlib<DdType, ValueType>(symbolicInput, mpi);
+    if (!model) {
+        STORM_PRINT_AND_LOG("No input model given.\n");
+        return;
+    }
+    STORM_LOG_THROW(model->getType() == storm::models::ModelType::Pomdp && model->isSparseModel(), storm::exceptions::WrongFormatException, "Expected a POMDP in sparse representation.");
+
+    std::shared_ptr<storm::models::sparse::Pomdp<ValueType>> pomdp = model->template as<storm::models::sparse::Pomdp<ValueType>>();
+    if (!pomdpSettings.isNoCanonicSet()) {
+        storm::transformer::MakePOMDPCanonic<ValueType> makeCanonic(*pomdp);
+        pomdp = makeCanonic.transform();
+    }
+
+    std::shared_ptr<storm::logic::Formula const> formula;
+    if (!symbolicInput.properties.empty()) {
+        formula = symbolicInput.properties.front().getRawFormula();
+        STORM_PRINT_AND_LOG("Analyzing property '" << *formula << "'\n");
+        STORM_LOG_WARN_COND(symbolicInput.properties.size() == 1, "There is currently no support for multiple properties. All other properties will be ignored.");
+    }
+
+    if (pomdpSettings.isAnalyzeUniqueObservationsSet()) {
+        STORM_PRINT_AND_LOG("Analyzing states with unique observation ...\n");
+        storm::analysis::UniqueObservationStates<ValueType> uniqueAnalysis(*pomdp);
+        std::cout << uniqueAnalysis.analyse() << '\n';
+    }
+
+    if (formula) {
+        auto formulaInfo = storm::pomdp::analysis::getFormulaInformation(*pomdp, *formula);
+        STORM_LOG_THROW(!formulaInfo.isUnsupported(), storm::exceptions::InvalidPropertyException, "The formula '" << *formula << "' is not supported by storm-pomdp.");
+
+        storm::utility::Stopwatch sw(true);
+        // Note that formulaInfo contains state-based information which potentially needs to be updated during preprocessing
+        if (performPreprocessing<ValueType, DdType>(pomdp, formulaInfo, *formula)) {
+            sw.stop();
+            STORM_PRINT_AND_LOG("Time for graph-based POMDP (pre-)processing: " << sw << ".\n");
+            pomdp->printModelInformationToStream(std::cout);
+        }
+
+        sw.restart();
+        if (performTransformation<ValueType, DdType>(pomdp, *formula)) {
+            sw.stop();
+            STORM_PRINT_AND_LOG("Time for POMDP transformation(s): " << sw << "s.\n");
+        }
+
+        sw.restart();
+        if (performAnalysis<ValueType, DdType>(pomdp, formulaInfo, *formula)) {
+            sw.stop();
+            STORM_PRINT_AND_LOG("Time for POMDP analysis: " << sw << "s.\n");
+        }
+
+
+    } else {
+        STORM_LOG_WARN("Nothing to be done. Did you forget to specify a formula?");
+    }
+
+}
+
+template <storm::dd::DdType DdType>
+void processOptionsWithDdLib(storm::cli::SymbolicInput const& symbolicInput, storm::cli::ModelProcessingInformation const& mpi) {
+    STORM_LOG_ERROR_COND(mpi.buildValueType == mpi.verificationValueType, "Build value type differs from verification value type. Will ignore Verification value type.");
+    switch (mpi.buildValueType) {
+        case storm::cli::ModelProcessingInformation::ValueType::FinitePrecision:
+            processOptionsWithValueTypeAndDdLib<double, DdType>(symbolicInput, mpi);
+            break;
+        case storm::cli::ModelProcessingInformation::ValueType::Exact:
+            STORM_LOG_THROW(DdType == storm::dd::DdType::Sylvan, storm::exceptions::UnexpectedException, "Exact arithmetic is only supported with Dd library Sylvan.");
+            processOptionsWithValueTypeAndDdLib<storm::RationalNumber, storm::dd::DdType::Sylvan>(symbolicInput, mpi);
+            break;
+        default:
+            STORM_LOG_THROW(false, storm::exceptions::UnexpectedException, "Unexpected ValueType for model building.");
+    }
+}
+
+void processOptions() {
+    auto symbolicInput = storm::cli::parseSymbolicInput();
+    storm::cli::ModelProcessingInformation mpi;
+    std::tie(symbolicInput, mpi) = storm::cli::preprocessSymbolicInput(symbolicInput);
+    switch (mpi.ddType) {
+        case storm::dd::DdType::CUDD:
+            processOptionsWithDdLib<storm::dd::DdType::CUDD>(symbolicInput, mpi);
+            break;
+        case storm::dd::DdType::Sylvan:
+            processOptionsWithDdLib<storm::dd::DdType::Sylvan>(symbolicInput, mpi);
+            break;
+        default:
+            STORM_LOG_THROW(false, storm::exceptions::UnexpectedException, "Unexpected Dd Type.");
+    }
+}
+}
+}
 }
 
 /*!
@@ -574,28 +493,28 @@
  */
 int main(const int argc, const char** argv) {
     //try {
-        storm::utility::setUp();
-        storm::cli::printHeader("Storm-pomdp", argc, argv);
-        storm::settings::initializePomdpSettings("Storm-POMDP", "storm-pomdp");
-
-        bool optionsCorrect = storm::cli::parseOptions(argc, argv);
-        if (!optionsCorrect) {
-            return -1;
-        }
-        storm::utility::Stopwatch totalTimer(true);
-        storm::cli::setUrgentOptions();
-
-        // Invoke storm-pomdp with obtained settings
-        storm::pomdp::cli::processOptions();
-
-        totalTimer.stop();
-        if (storm::settings::getModule<storm::settings::modules::ResourceSettings>().isPrintTimeAndMemorySet()) {
-            storm::cli::printTimeAndMemoryStatistics(totalTimer.getTimeInMilliseconds());
-        }
+    storm::utility::setUp();
+    storm::cli::printHeader("Storm-pomdp", argc, argv);
+    storm::settings::initializePomdpSettings("Storm-POMDP", "storm-pomdp");
+
+    bool optionsCorrect = storm::cli::parseOptions(argc, argv);
+    if (!optionsCorrect) {
+        return -1;
+    }
+    storm::utility::Stopwatch totalTimer(true);
+    storm::cli::setUrgentOptions();
+
+    // Invoke storm-pomdp with obtained settings
+    storm::pomdp::cli::processOptions();
+
+    totalTimer.stop();
+    if (storm::settings::getModule<storm::settings::modules::ResourceSettings>().isPrintTimeAndMemorySet()) {
+        storm::cli::printTimeAndMemoryStatistics(totalTimer.getTimeInMilliseconds());
+    }
 
     // All operations have now been performed, so we clean up everything and terminate.
-        storm::utility::cleanUp();
-        return 0;
+    storm::utility::cleanUp();
+    return 0;
     // } catch (storm::exceptions::BaseException const &exception) {
     //    STORM_LOG_ERROR("An exception caused Storm-pomdp to terminate. The message of the exception is: " << exception.what());
     //    return 1;
