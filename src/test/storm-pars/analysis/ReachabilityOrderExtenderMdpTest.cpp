#include <storm-pars/analysis/OrderExtender.h>
#include <storm-pars/analysis/ReachabilityOrderExtenderMdp.h>
#include "storm-config.h"

#include "storm-pars/api/storm-pars.h"
#include "storm-pars/transformer/SparseParametricDtmcSimplifier.h"

#include "storm-parsers/api/storm-parsers.h"
#include "storm-parsers/parser/AutoParser.h"
#include "storm-parsers/parser/PrismParser.h"

#include "storm/api/builder.h"
#include "storm/api/storm.h"
#include "storm/logic/Formulas.h"
#include "storm/modelchecker/prctl/SparseDtmcPrctlModelChecker.h"
#include "storm/modelchecker/results/ExplicitQualitativeCheckResult.h"
#include "storm/models/sparse/StandardRewardModel.h"

#include "test/storm_gtest.h"
#include "storm-pars/transformer/SparseParametricMdpSimplifier.h"

TEST(ReachabilityOrderExtenderMdpTest, Brp_with_bisimulation_on_model) {
    ASSERT_TRUE(false);
//    EXPECT_TRUE(false, "NOT YET IMPLEMENTED");
}

<<<<<<< HEAD
TEST(ReachabilityOrderExtenderMdpTest, SimpleCaseCheck1) {
    std::string programFile = STORM_TEST_RESOURCES_DIR "/pmdp/simpleCaseTest1.pm";
    std::string formulaAsString = "P=? [F s=5]";
=======
TEST(ReachabilityOrderExtenderMdpTest, SimpleCaseCheck) {
    std::string programFile = STORM_TEST_RESOURCES_DIR "/pmdp/simpleCaseTest.pm";
    std::string formulaAsString = "Pmax=? [F s=5]";
>>>>>>> 36d6c2c0
    std::string constantsAsString = "";

    // Program and formula
    storm::prism::Program program = storm::api::parseProgram(programFile);
    program = storm::utility::prism::preprocess(program, constantsAsString);
    std::vector<std::shared_ptr<const storm::logic::Formula>> formulas = storm::api::extractFormulasFromProperties(storm::api::parsePropertiesForPrismProgram(formulaAsString, program));
    std::shared_ptr<storm::models::sparse::Mdp<storm::RationalFunction>> model = storm::api::buildSparseModel<storm::RationalFunction>(program, formulas)->as<storm::models::sparse::Mdp<storm::RationalFunction>>();

    ASSERT_EQ(7, model->getNumberOfStates());
    auto vars = storm::models::sparse::getProbabilityParameters(*model);
    auto region = storm::api::parseRegion<storm::RationalFunction>("0.00001 <= p <= 0.999999, 0.00001 <= q <= 0.999999", vars);
    std::vector<storm::storage::ParameterRegion<storm::RationalFunction>> regions = {region};

    auto extender = storm::analysis::ReachabilityOrderExtenderMdp<storm::RationalFunction, double>(model, formulas[0], true);

    auto monRes = new storm::analysis::MonotonicityResult<typename storm::analysis::ReachabilityOrderExtenderMdp<storm::RationalFunction, double>::VariableType>;
    auto criticalTuple = extender.toOrder(region, false, make_shared<storm::analysis::MonotonicityResult<typename storm::analysis::ReachabilityOrderExtenderMdp<storm::RationalFunction, double>::VariableType>>(*monRes));
    EXPECT_EQ(model->getNumberOfStates(), std::get<1>(criticalTuple));
    EXPECT_EQ(model->getNumberOfStates(), std::get<2>(criticalTuple));

    auto order = std::get<0>(criticalTuple);
    for (uint_fast64_t i = 0; i < model->getNumberOfStates(); ++i) {
        EXPECT_TRUE(order->contains(i));
    }

    // Check nodes
    EXPECT_TRUE(order->isTopState(5));
    EXPECT_TRUE(order->isBottomState(6));

    EXPECT_EQ(storm::analysis::Order::NodeComparison::ABOVE, order->compare(5, 1));
    EXPECT_EQ(storm::analysis::Order::NodeComparison::ABOVE, order->compare(1, 0));
    EXPECT_EQ(storm::analysis::Order::NodeComparison::ABOVE, order->compare(0, 2));
    EXPECT_EQ(storm::analysis::Order::NodeComparison::ABOVE, order->compare(2, 3));
    EXPECT_EQ(storm::analysis::Order::NodeComparison::ABOVE, order->compare(3, 4));
    EXPECT_EQ(storm::analysis::Order::NodeComparison::ABOVE, order->compare(4, 6));

}

TEST(ReachabilityOrderExtenderMdpTest, SimpleCaseChecWithPLA) {
    std::string programFile = STORM_TEST_RESOURCES_DIR "/pmdp/simpleCaseTest2.pm";
    std::string formulaAsString = "P=? [F s=5]";
    std::string constantsAsString = "";

    // Program and formula
    storm::prism::Program program = storm::api::parseProgram(programFile);
    program = storm::utility::prism::preprocess(program, constantsAsString);
    std::vector<std::shared_ptr<const storm::logic::Formula>> formulas = storm::api::extractFormulasFromProperties(storm::api::parsePropertiesForPrismProgram(formulaAsString, program));
    std::shared_ptr<storm::models::sparse::Mdp<storm::RationalFunction>> model = storm::api::buildSparseModel<storm::RationalFunction>(program, formulas)->as<storm::models::sparse::Mdp<storm::RationalFunction>>();

    ASSERT_EQ(7, model->getNumberOfStates());
    auto vars = storm::models::sparse::getProbabilityParameters(*model);
    auto region = storm::api::parseRegion<storm::RationalFunction>("0.00001 <= p <= 0.999999, 0.00001 <= q <= 0.999999", vars);
    std::vector<storm::storage::ParameterRegion<storm::RationalFunction>> regions = {region};

    auto extender = storm::analysis::ReachabilityOrderExtenderMdp<storm::RationalFunction, double>(model, formulas[0]);
    extender.initializeMinMaxValues(region);

    auto monRes = new storm::analysis::MonotonicityResult<typename storm::analysis::ReachabilityOrderExtenderMdp<storm::RationalFunction, double>::VariableType>;
    auto criticalTuple = extender.toOrder(region, make_shared<storm::analysis::MonotonicityResult<typename storm::analysis::ReachabilityOrderExtenderMdp<storm::RationalFunction, double>::VariableType>>(*monRes));
    EXPECT_EQ(model->getNumberOfStates(), std::get<1>(criticalTuple));
    EXPECT_EQ(model->getNumberOfStates(), std::get<2>(criticalTuple));

    auto order = std::get<0>(criticalTuple);
    for (uint_fast64_t i = 0; i < model->getNumberOfStates(); ++i) {
        EXPECT_TRUE(order->contains(i));
    }

    // Check nodes
    EXPECT_TRUE(order->isTopState(5));
    EXPECT_TRUE(order->isBottomState(6));

    EXPECT_EQ(storm::analysis::Order::NodeComparison::ABOVE, order->compare(5, 1));
    EXPECT_EQ(storm::analysis::Order::NodeComparison::ABOVE, order->compare(1, 0));
    EXPECT_EQ(storm::analysis::Order::NodeComparison::ABOVE, order->compare(0, 2));
    EXPECT_EQ(storm::analysis::Order::NodeComparison::ABOVE, order->compare(2, 3));
    EXPECT_EQ(storm::analysis::Order::NodeComparison::ABOVE, order->compare(3, 4));
    EXPECT_EQ(storm::analysis::Order::NodeComparison::ABOVE, order->compare(4, 6));

}

TEST(ReachabilityOrderExtenderMdpTest, SmtInvolvedChecking) {
    std::string programFile = STORM_TEST_RESOURCES_DIR "/pmdp/test1.pm"; // TODO Write this
    std::string formulaAsString = "P=? [F s=5]";
    std::string constantsAsString = "";

    // Program and formula
    storm::prism::Program program = storm::api::parseProgram(programFile);
    program = storm::utility::prism::preprocess(program, constantsAsString);
    std::vector<std::shared_ptr<const storm::logic::Formula>> formulas = storm::api::extractFormulasFromProperties(storm::api::parsePropertiesForPrismProgram(formulaAsString, program));
    std::shared_ptr<storm::models::sparse::Mdp<storm::RationalFunction>> model = storm::api::buildSparseModel<storm::RationalFunction>(program, formulas)->as<storm::models::sparse::Mdp<storm::RationalFunction>>();

    ASSERT_EQ(6, model->getNumberOfStates());
    auto vars = storm::models::sparse::getProbabilityParameters(*model);
    auto region = storm::api::parseRegion<storm::RationalFunction>("0.00001 <= p <= 0.999999, 0.00001 <= q <= 0.999999", vars);
    std::vector<storm::storage::ParameterRegion<storm::RationalFunction>> regions = {region};

    auto extender = storm::analysis::ReachabilityOrderExtenderMdp<storm::RationalFunction, double>(model, formulas[0]);

    auto monRes = new storm::analysis::MonotonicityResult<typename storm::analysis::ReachabilityOrderExtenderMdp<storm::RationalFunction, double>::VariableType>;
    auto criticalTuple = extender.toOrder(region, make_shared<storm::analysis::MonotonicityResult<typename storm::analysis::ReachabilityOrderExtenderMdp<storm::RationalFunction, double>::VariableType>>(*monRes));
    EXPECT_EQ(model->getNumberOfStates(), std::get<1>(criticalTuple));
    EXPECT_EQ(model->getNumberOfStates(), std::get<2>(criticalTuple));

    auto order = std::get<0>(criticalTuple);
    for (uint_fast64_t i = 0; i < model->getNumberOfStates(); ++i) {
        EXPECT_TRUE(order->contains(i));
    }

    // Check nodes
    EXPECT_TRUE(order->isTopState(4));
    EXPECT_TRUE(order->isBottomState(5));

    EXPECT_EQ(storm::analysis::Order::NodeComparison::ABOVE, order->compare(4, 1));
    EXPECT_EQ(storm::analysis::Order::NodeComparison::ABOVE, order->compare(1, 3));
    EXPECT_EQ(storm::analysis::Order::NodeComparison::ABOVE, order->compare(1, 0));
    EXPECT_EQ(storm::analysis::Order::NodeComparison::ABOVE, order->compare(0, 2));
    EXPECT_EQ(storm::analysis::Order::NodeComparison::ABOVE, order->compare(3, 5));
    EXPECT_EQ(storm::analysis::Order::NodeComparison::ABOVE, order->compare(2, 5));
    EXPECT_EQ(storm::analysis::Order::NodeComparison::UNKNOWN, order->compare(3, 0));
    EXPECT_EQ(storm::analysis::Order::NodeComparison::UNKNOWN, order->compare(3, 2));
}<|MERGE_RESOLUTION|>--- conflicted
+++ resolved
@@ -24,15 +24,9 @@
 //    EXPECT_TRUE(false, "NOT YET IMPLEMENTED");
 }
 
-<<<<<<< HEAD
 TEST(ReachabilityOrderExtenderMdpTest, SimpleCaseCheck1) {
     std::string programFile = STORM_TEST_RESOURCES_DIR "/pmdp/simpleCaseTest1.pm";
     std::string formulaAsString = "P=? [F s=5]";
-=======
-TEST(ReachabilityOrderExtenderMdpTest, SimpleCaseCheck) {
-    std::string programFile = STORM_TEST_RESOURCES_DIR "/pmdp/simpleCaseTest.pm";
-    std::string formulaAsString = "Pmax=? [F s=5]";
->>>>>>> 36d6c2c0
     std::string constantsAsString = "";
 
     // Program and formula
