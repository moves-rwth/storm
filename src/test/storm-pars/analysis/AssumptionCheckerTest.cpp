--- conflicted
+++ resolved
@@ -118,13 +118,8 @@
     model = simplifier.getSimplifiedModel();
     dtmc = model->as<storm::models::sparse::Dtmc<storm::RationalFunction>>();
 
-<<<<<<< HEAD
-    ASSERT_EQ(5ul,dtmc->getNumberOfStates());
-    ASSERT_EQ(8ul,dtmc->getNumberOfTransitions());
-=======
     ASSERT_EQ(5ul, dtmc->getNumberOfStates());
     ASSERT_EQ(8ul, dtmc->getNumberOfTransitions());
->>>>>>> 2d514f1e
 
     // Create the region
     auto vars = storm::models::sparse::getProbabilityParameters(*dtmc);
@@ -359,11 +354,7 @@
     dtmc = model->as<storm::models::sparse::Dtmc<storm::RationalFunction>>();
 
     ASSERT_EQ(5ul, dtmc->getNumberOfStates());
-<<<<<<< HEAD
-    ASSERT_EQ(8ul,dtmc->getNumberOfTransitions());
-=======
     ASSERT_EQ(8ul, dtmc->getNumberOfTransitions());
->>>>>>> 2d514f1e
 
     // Create the region
     auto vars = storm::models::sparse::getProbabilityParameters(*dtmc);
