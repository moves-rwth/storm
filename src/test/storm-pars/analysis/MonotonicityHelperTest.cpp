--- conflicted
+++ resolved
@@ -136,11 +136,7 @@
     storm::analysis::MonotonicityHelper<storm::RationalFunction, double> MonotonicityHelper = storm::analysis::MonotonicityHelper<storm::RationalFunction, double>(model, formulas, regions, true);
     // Check if correct result size
     auto result = MonotonicityHelper.checkMonotonicityInBuild(std::cout, false);
-<<<<<<< HEAD
     EXPECT_EQ(1ul, result.size());
-=======
-    EXPECT_EQ(1ul , result.size());
->>>>>>> 2d514f1e
 
     // Check if the order and general monotonicity result is correct.
     auto order = result.begin()->first;
@@ -229,13 +225,8 @@
     }
 
     model = storm::api::performBisimulationMinimization<storm::RationalFunction>(model, formulas, bisimType)->as<storm::models::sparse::Dtmc<storm::RationalFunction>>();
-<<<<<<< HEAD
-    ASSERT_EQ(7ul,model->getNumberOfStates());
-    ASSERT_EQ(12ul,model->getNumberOfTransitions());
-=======
     ASSERT_EQ(7ul, model->getNumberOfStates());
     ASSERT_EQ(12ul, model->getNumberOfTransitions());
->>>>>>> 2d514f1e
 
     // Create region
     auto modelParameters = storm::models::sparse::getProbabilityParameters(*model);
@@ -439,13 +430,8 @@
     auto region=storm::api::parseRegion<storm::RationalFunction>("0.1<=p<=0.49", modelParameters);
     std::vector<storm::storage::ParameterRegion<storm::RationalFunction>> regions = {region};
 
-<<<<<<< HEAD
-    ASSERT_EQ(5ul,model->getNumberOfStates());
-    ASSERT_EQ(8ul,model->getNumberOfTransitions());
-=======
     ASSERT_EQ(5ul, model->getNumberOfStates());
-    ASSERT_EQ( 8ul, model->getNumberOfTransitions());
->>>>>>> 2d514f1e
+    ASSERT_EQ(8ul, model->getNumberOfTransitions());
 
     auto MonotonicityHelper = storm::analysis::MonotonicityHelper<storm::RationalFunction, double>(model, formulas, regions, 10);
     auto result = MonotonicityHelper.checkMonotonicityInBuild(std::cout, false);
