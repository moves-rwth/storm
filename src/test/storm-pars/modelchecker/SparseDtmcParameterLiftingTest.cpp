--- conflicted
+++ resolved
@@ -499,12 +499,7 @@
 
         // Reachability order, as it is already done building we don't need to recreate the order for each region
         auto monHelper = new storm::analysis::MonotonicityHelper<storm::RationalFunction, ValueType>(model, formulas, regions);
-<<<<<<< HEAD
-        // TODO @Jip set usePLA to true or to false?
-        auto order = monHelper->checkMonotonicityInBuild(std::cout, false).begin()->first;
-=======
         auto order = monHelper->checkMonotonicityInBuild(std::cout).begin()->first;
->>>>>>> 9d440dc4
         ASSERT_EQ(order->getNumberOfAddedStates(), model->getTransitionMatrix().getColumnCount());
         ASSERT_TRUE(order->getDoneBuilding());
 
@@ -568,11 +563,7 @@
         modelParameters.insert(rewParameters.begin(), rewParameters.end());
 
         // Reachability order, as it is already done building we don't need to recreate the order for each region
-<<<<<<< HEAD
         auto o = new storm::analysis::OrderExtenderDtmc<storm::RationalFunction, ValueType>(model, formulas[0], storm::api::parseRegion<storm::RationalFunction>("0.01<=pL<=0.99,0.01<=pK<=0.99", modelParameters));
-=======
-        auto o = new storm::analysis::ReachabilityOrderExtender<storm::RationalFunction, ValueType>(model, formulas[0]);
->>>>>>> 9d440dc4
         auto res = o->extendOrder(nullptr, storm::api::parseRegion<storm::RationalFunction>("0.01<=pL<=0.99,0.01<=pK<=0.99", modelParameters));
         auto order = std::get<0>(res);
         ASSERT_EQ(order->getNumberOfAddedStates(), model->getTransitionMatrix().getColumnCount());
@@ -639,12 +630,7 @@
 
         // Reachability order, as it is already done building we don't need to recreate the order for each region
         auto monHelper = new storm::analysis::MonotonicityHelper<storm::RationalFunction, ValueType>(model, formulas, regions);
-<<<<<<< HEAD
-        // TODO @Jip set usePLA to true or to false?
-        auto order = monHelper->checkMonotonicityInBuild(std::cout, false).begin()->first;
-=======
         auto order = monHelper->checkMonotonicityInBuild(std::cout).begin()->first;
->>>>>>> 9d440dc4
         ASSERT_EQ(order->getNumberOfAddedStates(), model->getTransitionMatrix().getColumnCount());
         ASSERT_TRUE(order->getDoneBuilding());
 
@@ -708,11 +694,7 @@
         modelParameters.insert(rewParameters.begin(), rewParameters.end());
 
         // Reachability order, as it is already done building we don't need to recreate the order for each region
-<<<<<<< HEAD
         auto o = new storm::analysis::OrderExtenderDtmc<storm::RationalFunction, ValueType>(model, formulas[0], storm::api::parseRegion<storm::RationalFunction>("0.01<=pL<=0.99,0.01<=pK<=0.99", modelParameters));
-=======
-        auto o = new storm::analysis::ReachabilityOrderExtender<storm::RationalFunction, ValueType>(model, formulas[0]);
->>>>>>> 9d440dc4
         auto res = o->extendOrder(nullptr, storm::api::parseRegion<storm::RationalFunction>("0.01<=pL<=0.99,0.01<=pK<=0.99", modelParameters));
         auto order = std::get<0>(res);
 
@@ -784,11 +766,7 @@
 
         // Start testing
         auto allSatRegion = storm::api::parseRegion<storm::RationalFunction>("0.1<=p<=0.2,0.8<=q<=0.9", modelParameters);
-<<<<<<< HEAD
         auto o = new storm::analysis::OrderExtenderDtmc<storm::RationalFunction, ValueType>(model, formulas[0], allSatRegion);
-=======
-        auto o = new storm::analysis::ReachabilityOrderExtender<storm::RationalFunction, ValueType>(model, formulas[0]);
->>>>>>> 9d440dc4
         auto res = o->extendOrder(nullptr, allSatRegion);
         auto order = std::get<0>(res);
         auto monRes = std::make_shared<storm::analysis::LocalMonotonicityResult<storm::RationalFunctionVariable>>(order->getNumberOfStates());
@@ -797,10 +775,6 @@
         EXPECT_EQ(regionChecker->analyzeRegion(this->env(), allSatRegion, storm::modelchecker::RegionResultHypothesis::Unknown, storm::modelchecker::RegionResult::Unknown, true), regionCheckerMon->analyzeRegion(this->env(), allSatRegion, storm::modelchecker::RegionResultHypothesis::Unknown, storm::modelchecker::RegionResult::Unknown, true, order, monRes));
 
         auto exBothRegion = storm::api::parseRegion<storm::RationalFunction>("0.1<=p<=0.9,0.1<=q<=0.9", modelParameters);
-<<<<<<< HEAD
-        o = new storm::analysis::OrderExtenderDtmc<storm::RationalFunction, ValueType>(model, formulas[0], exBothRegion);
-=======
->>>>>>> 9d440dc4
         res = o->extendOrder(nullptr, exBothRegion);
         order = std::get<0>(res);
         monRes = std::make_shared<storm::analysis::LocalMonotonicityResult<storm::RationalFunctionVariable>>(order->getNumberOfStates());
@@ -809,10 +783,6 @@
         EXPECT_EQ(regionChecker->analyzeRegion(this->env(), exBothRegion, storm::modelchecker::RegionResultHypothesis::Unknown,storm::modelchecker::RegionResult::Unknown, true), regionCheckerMon->analyzeRegion(this->env(), exBothRegion, storm::modelchecker::RegionResultHypothesis::Unknown,storm::modelchecker::RegionResult::Unknown, true, order, monRes));
 
         auto allVioRegion = storm::api::parseRegion<storm::RationalFunction>("0.8<=p<=0.9,0.1<=q<=0.2", modelParameters);
-<<<<<<< HEAD
-        o = new storm::analysis::OrderExtenderDtmc<storm::RationalFunction, ValueType>(model, formulas[0], allVioRegion);
-=======
->>>>>>> 9d440dc4
         res = o->extendOrder(nullptr, allVioRegion);
         order = std::get<0>(res);
         monRes = std::make_shared<storm::analysis::LocalMonotonicityResult<storm::RationalFunctionVariable>>(order->getNumberOfStates());
@@ -845,11 +815,7 @@
 
         // Start testing
         auto allSatRegion=storm::api::parseRegion<storm::RationalFunction>("0.4<=p<=0.6", modelParameters);
-<<<<<<< HEAD
         auto o = new storm::analysis::OrderExtenderDtmc<storm::RationalFunction, ValueType>(model, formulas[0], allSatRegion);
-=======
-        auto o = new storm::analysis::ReachabilityOrderExtender<storm::RationalFunction, ValueType>(model, formulas[0]);
->>>>>>> 9d440dc4
         auto res = o->extendOrder(nullptr, allSatRegion);
         auto order = std::get<0>(res);
         auto monRes = std::make_shared<storm::analysis::LocalMonotonicityResult<storm::RationalFunctionVariable>>(order->getNumberOfStates());
@@ -858,10 +824,6 @@
         EXPECT_EQ(regionChecker->analyzeRegion(this->env(), allSatRegion, storm::modelchecker::RegionResultHypothesis::Unknown, storm::modelchecker::RegionResult::Unknown, true), regionCheckerMon->analyzeRegion(this->env(), allSatRegion, storm::modelchecker::RegionResultHypothesis::Unknown, storm::modelchecker::RegionResult::Unknown, true, order, monRes));
 
         auto exBothRegion=storm::api::parseRegion<storm::RationalFunction>("0.1<=p<=0.9", modelParameters);
-<<<<<<< HEAD
-        o = new storm::analysis::OrderExtenderDtmc<storm::RationalFunction, ValueType>(model, formulas[0], exBothRegion);
-=======
->>>>>>> 9d440dc4
         res = o->extendOrder(nullptr, exBothRegion);
         order = std::get<0>(res);
         monRes = std::make_shared<storm::analysis::LocalMonotonicityResult<storm::RationalFunctionVariable>>(order->getNumberOfStates());
@@ -870,10 +832,6 @@
         EXPECT_EQ(regionChecker->analyzeRegion(this->env(), exBothRegion, storm::modelchecker::RegionResultHypothesis::Unknown, storm::modelchecker::RegionResult::Unknown, true), regionCheckerMon->analyzeRegion(this->env(), exBothRegion, storm::modelchecker::RegionResultHypothesis::Unknown,storm::modelchecker::RegionResult::Unknown, true, order, monRes));
 
         auto allVioRegion=storm::api::parseRegion<storm::RationalFunction>("0.05<=p<=0.1", modelParameters);
-<<<<<<< HEAD
-        o = new storm::analysis::OrderExtenderDtmc<storm::RationalFunction, ValueType>(model, formulas[0], allVioRegion);
-=======
->>>>>>> 9d440dc4
         res = o->extendOrder(nullptr, allVioRegion);
         order = std::get<0>(res);
         monRes = std::make_shared<storm::analysis::LocalMonotonicityResult<storm::RationalFunctionVariable>>(order->getNumberOfStates());
@@ -907,11 +865,7 @@
 
         // Start testing
         auto allSatRegion=storm::api::parseRegion<storm::RationalFunction>("0.1<=p<=0.5", modelParameters);
-<<<<<<< HEAD
         auto o = new storm::analysis::OrderExtenderDtmc<storm::RationalFunction, ValueType>(model, formulas[0], allSatRegion);
-=======
-        auto o = new storm::analysis::ReachabilityOrderExtender<storm::RationalFunction, ValueType>(model, formulas[0]);
->>>>>>> 9d440dc4
         auto res = o->extendOrder(nullptr, allSatRegion);
         auto order = std::get<0>(res);
         auto monRes = std::make_shared<storm::analysis::LocalMonotonicityResult<storm::RationalFunctionVariable>>(order->getNumberOfStates());
@@ -920,10 +874,6 @@
         EXPECT_EQ(regionChecker->analyzeRegion(this->env(), allSatRegion, storm::modelchecker::RegionResultHypothesis::Unknown, storm::modelchecker::RegionResult::Unknown, true), regionCheckerMon->analyzeRegion(this->env(), allSatRegion, storm::modelchecker::RegionResultHypothesis::Unknown, storm::modelchecker::RegionResult::Unknown, true, order, monRes));
 
         auto exBothRegion=storm::api::parseRegion<storm::RationalFunction>("0.4<=p<=0.8", modelParameters);
-<<<<<<< HEAD
-        o = new storm::analysis::OrderExtenderDtmc<storm::RationalFunction, ValueType>(model, formulas[0], exBothRegion);
-=======
->>>>>>> 9d440dc4
         res = o->extendOrder(nullptr, exBothRegion);
         order = std::get<0>(res);
         monRes = std::make_shared<storm::analysis::LocalMonotonicityResult<storm::RationalFunctionVariable>>(order->getNumberOfStates());
@@ -932,10 +882,6 @@
         EXPECT_EQ(regionChecker->analyzeRegion(this->env(), exBothRegion, storm::modelchecker::RegionResultHypothesis::Unknown, storm::modelchecker::RegionResult::Unknown, true), regionCheckerMon->analyzeRegion(this->env(), exBothRegion, storm::modelchecker::RegionResultHypothesis::Unknown,storm::modelchecker::RegionResult::Unknown, true, order, monRes));
 
         auto allVioRegion=storm::api::parseRegion<storm::RationalFunction>("0.7<=p<=0.9", modelParameters);
-<<<<<<< HEAD
-        o = new storm::analysis::OrderExtenderDtmc<storm::RationalFunction, ValueType>(model, formulas[0], allVioRegion);
-=======
->>>>>>> 9d440dc4
         res = o->extendOrder(nullptr, allVioRegion);
         order = std::get<0>(res);
         monRes = std::make_shared<storm::analysis::LocalMonotonicityResult<storm::RationalFunctionVariable>>(order->getNumberOfStates());
@@ -968,11 +914,7 @@
 
         // Start testing
         auto allSatRegion=storm::api::parseRegion<storm::RationalFunction>("0.1<=p<=0.4", modelParameters);
-<<<<<<< HEAD
         auto o = new storm::analysis::OrderExtenderDtmc<storm::RationalFunction, ValueType>(model, formulas[0], allSatRegion);
-=======
-        auto o = new storm::analysis::ReachabilityOrderExtender<storm::RationalFunction, ValueType>(model, formulas[0]);
->>>>>>> 9d440dc4
         auto res = o->extendOrder(nullptr, allSatRegion);
         auto order = std::get<0>(res);
         auto monRes = std::make_shared<storm::analysis::LocalMonotonicityResult<storm::RationalFunctionVariable>>(order->getNumberOfStates());
@@ -981,10 +923,6 @@
         EXPECT_EQ(regionChecker->analyzeRegion(this->env(), allSatRegion, storm::modelchecker::RegionResultHypothesis::Unknown, storm::modelchecker::RegionResult::Unknown, true), regionCheckerMon->analyzeRegion(this->env(), allSatRegion, storm::modelchecker::RegionResultHypothesis::Unknown, storm::modelchecker::RegionResult::Unknown, true, order, monRes));
 
         auto exBothRegion=storm::api::parseRegion<storm::RationalFunction>("0.4<=p<=0.9", modelParameters);
-<<<<<<< HEAD
-        o = new storm::analysis::OrderExtenderDtmc<storm::RationalFunction, ValueType>(model, formulas[0], exBothRegion);
-=======
->>>>>>> 9d440dc4
         res = o->extendOrder(nullptr, exBothRegion);
         order = std::get<0>(res);
         monRes = std::make_shared<storm::analysis::LocalMonotonicityResult<storm::RationalFunctionVariable>>(order->getNumberOfStates());
@@ -993,10 +931,6 @@
         EXPECT_EQ(regionChecker->analyzeRegion(this->env(), exBothRegion, storm::modelchecker::RegionResultHypothesis::Unknown, storm::modelchecker::RegionResult::Unknown, true), regionCheckerMon->analyzeRegion(this->env(), exBothRegion, storm::modelchecker::RegionResultHypothesis::Unknown,storm::modelchecker::RegionResult::Unknown, true, order, monRes));
 
         auto allVioRegion=storm::api::parseRegion<storm::RationalFunction>("0.8<=p<=0.9", modelParameters);
-<<<<<<< HEAD
-        o = new storm::analysis::OrderExtenderDtmc<storm::RationalFunction, ValueType>(model, formulas[0], allVioRegion);
-=======
->>>>>>> 9d440dc4
         res = o->extendOrder(nullptr, allVioRegion);
         order = std::get<0>(res);
         monRes = std::make_shared<storm::analysis::LocalMonotonicityResult<storm::RationalFunctionVariable>>(order->getNumberOfStates());
@@ -1030,11 +964,7 @@
 
         // Start testing
         auto allSatRegion=storm::api::parseRegion<storm::RationalFunction>("0.6<=p<=0.9", modelParameters);
-<<<<<<< HEAD
         auto o = new storm::analysis::OrderExtenderDtmc<storm::RationalFunction, ValueType>(model, formulas[0], allSatRegion);
-=======
-        auto o = new storm::analysis::ReachabilityOrderExtender<storm::RationalFunction, ValueType>(model, formulas[0]);
->>>>>>> 9d440dc4
         auto res = o->extendOrder(nullptr, allSatRegion);
         auto order = std::get<0>(res);
         auto monRes = std::make_shared<storm::analysis::LocalMonotonicityResult<storm::RationalFunctionVariable>>(order->getNumberOfStates());
@@ -1044,10 +974,6 @@
         EXPECT_EQ(regionChecker->analyzeRegion(this->env(), allSatRegion, storm::modelchecker::RegionResultHypothesis::Unknown, storm::modelchecker::RegionResult::Unknown, true), regionCheckerMon->analyzeRegion(this->env(), allSatRegion, storm::modelchecker::RegionResultHypothesis::Unknown, storm::modelchecker::RegionResult::Unknown, true, order, monRes));
 
         auto exBothRegion=storm::api::parseRegion<storm::RationalFunction>("0.3<=p<=0.7", modelParameters);
-<<<<<<< HEAD
-        o = new storm::analysis::OrderExtenderDtmc<storm::RationalFunction, ValueType>(model, formulas[0], exBothRegion);
-=======
->>>>>>> 9d440dc4
         res = o->extendOrder(nullptr, exBothRegion);
         order = std::get<0>(res);
         monRes = std::make_shared<storm::analysis::LocalMonotonicityResult<storm::RationalFunctionVariable>>(order->getNumberOfStates());
@@ -1057,10 +983,6 @@
         EXPECT_EQ(regionChecker->analyzeRegion(this->env(), exBothRegion, storm::modelchecker::RegionResultHypothesis::Unknown, storm::modelchecker::RegionResult::Unknown, true), regionCheckerMon->analyzeRegion(this->env(), exBothRegion, storm::modelchecker::RegionResultHypothesis::Unknown, storm::modelchecker::RegionResult::Unknown, true, order, monRes));
 
         auto allVioRegion=storm::api::parseRegion<storm::RationalFunction>("0.1<=p<=0.4", modelParameters);
-<<<<<<< HEAD
-        o = new storm::analysis::OrderExtenderDtmc<storm::RationalFunction, ValueType>(model, formulas[0], allVioRegion);
-=======
->>>>>>> 9d440dc4
         res = o->extendOrder(nullptr, allVioRegion);
         order = std::get<0>(res);
         monRes = std::make_shared<storm::analysis::LocalMonotonicityResult<storm::RationalFunctionVariable>>(order->getNumberOfStates());
