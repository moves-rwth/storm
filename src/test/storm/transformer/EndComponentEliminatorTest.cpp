#include "gtest/gtest.h"

#include "storm/transformer/EndComponentEliminator.h"


TEST(NeutralECRemover, SimpleModelTest) {
    
    
    storm::storage::SparseMatrixBuilder<double> builder(12, 5, 19, true, true, 5);
    ASSERT_NO_THROW(builder.newRowGroup(0)); // Transitions for state 0:
    ASSERT_NO_THROW(builder.addNextValue(0, 0, 1.0));
    ASSERT_NO_THROW(builder.addNextValue(1, 1, 0.3));
    ASSERT_NO_THROW(builder.addNextValue(1, 2, 0.1));
    ASSERT_NO_THROW(builder.addNextValue(1, 3, 0.4));
    ASSERT_NO_THROW(builder.addNextValue(1, 4, 0.2));
    ASSERT_NO_THROW(builder.newRowGroup(2)); // Transitions for state 1:
    ASSERT_NO_THROW(builder.addNextValue(2, 1, 0.7));
    ASSERT_NO_THROW(builder.addNextValue(2, 3, 0.3));
    ASSERT_NO_THROW(builder.addNextValue(3, 1, 0.1));
    ASSERT_NO_THROW(builder.addNextValue(3, 4, 0.9));
    ASSERT_NO_THROW(builder.addNextValue(4, 1, 0.2));
    ASSERT_NO_THROW(builder.addNextValue(4, 4, 0.8));
    ASSERT_NO_THROW(builder.newRowGroup(5)); // Transitions for state 2:
    ASSERT_NO_THROW(builder.addNextValue(5, 2, 1.0));
    ASSERT_NO_THROW(builder.newRowGroup(6)); // Transitions for state 3:
    ASSERT_NO_THROW(builder.addNextValue(6, 1, 1.0));
    ASSERT_NO_THROW(builder.addNextValue(7, 2, 1.0));
    ASSERT_NO_THROW(builder.addNextValue(8, 3, 1.0));
    ASSERT_NO_THROW(builder.newRowGroup(9)); // Transitions for state 4:
    ASSERT_NO_THROW(builder.addNextValue(9, 4, 1.0));
    ASSERT_NO_THROW(builder.addNextValue(10, 1, 0.4));
    ASSERT_NO_THROW(builder.addNextValue(10, 4, 0.6));
    ASSERT_NO_THROW(builder.addNextValue(11, 3, 1));
    storm::storage::SparseMatrix<double> matrix;
    ASSERT_NO_THROW(matrix = builder.build());
    
    storm::storage::BitVector subsystem(5, true);
    subsystem.set(2, false);
    
    storm::storage::BitVector possibleEcRows(12, true);
    possibleEcRows.set(3, false);
    possibleEcRows.set(6, false);
    possibleEcRows.set(7, false);
    possibleEcRows.set(8, false);
    possibleEcRows.set(11, false);
    
    storm::storage::BitVector allowEmptyRows(5, true);
    allowEmptyRows.set(1, false);
    allowEmptyRows.set(4, false);
    
    auto res = storm::transformer::EndComponentEliminator<double>::transform(matrix, subsystem, possibleEcRows, allowEmptyRows);
    

    // Expected data
    // State 0 is a singleton EC that is replaced by state 2
    // States 1,4 build an EC that will be eliminated and replaced by state 1.
    // State 2 is not part of the subsystem and thus disregarded
    // State 3 is the only state that is kept as it is (except of the transition to 2) and will now be represented by state 0
    storm::storage::SparseMatrixBuilder<double> expectedBuilder(8, 3, 8, true, true, 3);
    ASSERT_NO_THROW(expectedBuilder.newRowGroup(0));
    ASSERT_NO_THROW(expectedBuilder.addNextValue(0, 1, 1.0));
    ASSERT_NO_THROW(expectedBuilder.addNextValue(2, 0, 1.0));
    ASSERT_NO_THROW(expectedBuilder.newRowGroup(3));
    ASSERT_NO_THROW(expectedBuilder.addNextValue(3, 0, 0.3));
    ASSERT_NO_THROW(expectedBuilder.addNextValue(3, 1, 0.7));
    ASSERT_NO_THROW(expectedBuilder.addNextValue(4, 1, 1.0));
    ASSERT_NO_THROW(expectedBuilder.addNextValue(5, 0, 1.0));
    ASSERT_NO_THROW(expectedBuilder.newRowGroup(6));
    ASSERT_NO_THROW(expectedBuilder.addNextValue(6, 0, 0.4));
    ASSERT_NO_THROW(expectedBuilder.addNextValue(6, 1, 0.5));
    storm::storage::SparseMatrix<double> expectedMatrix;
    ASSERT_NO_THROW(expectedMatrix = expectedBuilder.build());
    std::vector<uint_fast64_t> expectedNewToOldRowMapping = {6,7,8,2,3,11,1,0};
    std::vector<uint_fast64_t> expectedOldToNewStateMapping = {2,1,std::numeric_limits<uint_fast64_t>::max(), 0, 1};
    
<<<<<<< HEAD
    std::vector<uint_fast64_t> expectedNewToOldRowMapping = {6,7,8,2,3,11,1,0};
    
    std::vector<uint_fast64_t> expectedOldToNewStateMapping = {2,1,std::numeric_limits<uint_fast64_t>::max(), 0, 1};
=======
    //std::cout << "Original matrix:" << std::endl << matrix << std::endl << std::endl << "Computation Result: " << std::endl << res.matrix << std::endl<< std::endl << "expected Matrix" << std::endl<< expectedMatrix << std::endl;
>>>>>>> b1b429e8
    
    // Note that there are other possible solutions that yield equivalent matrices / vectors.
    // In particular, the ordering within the row groups depends on the MEC decomposition implementation.
    // Hence, we can not do this:
    // EXPECT_EQ(expectedMatrix, res.matrix);
    // EXPECT_EQ(expectedNewToOldRowMapping, res.newToOldRowMapping);
    // EXPECT_EQ(expectedOldToNewStateMapping, res.oldToNewStateMapping);
    
    // Instead, we try to find a mapping from the actual solution to the expected solution
    EXPECT_EQ(expectedMatrix.getRowCount(), res.matrix.getRowCount());
    EXPECT_EQ(expectedMatrix.getRowGroupCount(), res.matrix.getRowGroupCount());
    EXPECT_EQ(expectedMatrix.getColumnCount(), res.matrix.getColumnCount());
    EXPECT_EQ(expectedNewToOldRowMapping.size(), res.newToOldRowMapping.size());
    EXPECT_EQ(expectedOldToNewStateMapping.size(), res.oldToNewStateMapping.size());
    
    std::vector<uint64_t> actualToExpectedStateMapping(res.matrix.getRowGroupCount());
    for (uint64_t oldState = 0; oldState < expectedOldToNewStateMapping.size(); ++oldState) {
        uint64_t expectedNewState = expectedOldToNewStateMapping[oldState];
        uint64_t actualNewState = res.oldToNewStateMapping[oldState];
        ASSERT_EQ(actualNewState < std::numeric_limits<uint_fast64_t>::max(), expectedNewState < std::numeric_limits<uint_fast64_t>::max()) << " Mapping does not match for oldState " << oldState;
        actualToExpectedStateMapping[actualNewState] = expectedNewState;
    }
    std::vector<uint64_t> actualToExpectedRowMapping;
    for (uint64_t actualRow = 0; actualRow < res.matrix.getRowCount(); ++actualRow) {
        bool found = false;
        for (uint64_t expectedRow = 0; expectedRow < expectedMatrix.getRowCount(); ++expectedRow) {
            if (res.newToOldRowMapping[actualRow] == expectedNewToOldRowMapping[expectedRow]) {
                actualToExpectedRowMapping.push_back(expectedRow);
                EXPECT_FALSE(found) << "Found multiple matching rows";
                found = true;
            }
        }
        EXPECT_TRUE(found) << "Could not find matching expected row for result row " << actualRow;
    }
    
    for (uint64_t oldState = 0; oldState < expectedOldToNewStateMapping.size(); ++oldState) {
        uint64_t expectedNewState = expectedOldToNewStateMapping[oldState];
        uint64_t actualNewState = res.oldToNewStateMapping[oldState];
        if (actualNewState < std::numeric_limits<uint_fast64_t>::max()) {
            for (uint64_t actualRow = res.matrix.getRowGroupIndices()[actualNewState]; actualRow < res.matrix.getRowGroupIndices()[actualNewState + 1]; ++actualRow) {
                uint64_t expectedRow = actualToExpectedRowMapping[actualRow];
                EXPECT_EQ(res.newToOldRowMapping[actualRow], expectedNewToOldRowMapping[expectedRow]);
                // Check whether the expectedRow belongs to the row group of the expectedState
                EXPECT_GE(expectedRow, expectedMatrix.getRowGroupIndices()[expectedNewState]);
                EXPECT_LT(expectedRow, expectedMatrix.getRowGroupIndices()[expectedNewState + 1]);
                // Check whether the two rows are equal
                EXPECT_EQ(expectedMatrix.getRow(expectedRow).getNumberOfEntries(), res.matrix.getRow(actualRow).getNumberOfEntries());
                for (auto const& expectedEntry : expectedMatrix.getRow(expectedRow)) {
                    bool foundEqualEntry = false;
                    for (auto const& actualEntry : res.matrix.getRow(actualRow)) {
                        if (expectedEntry.getValue() == actualEntry.getValue() && expectedEntry.getColumn() == actualToExpectedStateMapping[actualEntry.getColumn()]) {
                            EXPECT_FALSE(foundEqualEntry) << "Found multiple equal entries.";
                            foundEqualEntry = true;
                        }
                    }
                    EXPECT_TRUE(foundEqualEntry) << "Could not matching entry for expected entry'" << expectedEntry.getValue() << " (row " << expectedRow << ", column " << expectedEntry.getColumn() << "). Was searching at row " << actualRow << " of actual matrix " << std::endl << res.matrix << ".";
                }
            }
        }
        
    }
    
    
}<|MERGE_RESOLUTION|>--- conflicted
+++ resolved
@@ -7,26 +7,26 @@
     
     
     storm::storage::SparseMatrixBuilder<double> builder(12, 5, 19, true, true, 5);
-    ASSERT_NO_THROW(builder.newRowGroup(0)); // Transitions for state 0:
+    ASSERT_NO_THROW(builder.newRowGroup(0));
     ASSERT_NO_THROW(builder.addNextValue(0, 0, 1.0));
     ASSERT_NO_THROW(builder.addNextValue(1, 1, 0.3));
     ASSERT_NO_THROW(builder.addNextValue(1, 2, 0.1));
     ASSERT_NO_THROW(builder.addNextValue(1, 3, 0.4));
     ASSERT_NO_THROW(builder.addNextValue(1, 4, 0.2));
-    ASSERT_NO_THROW(builder.newRowGroup(2)); // Transitions for state 1:
+    ASSERT_NO_THROW(builder.newRowGroup(2));
     ASSERT_NO_THROW(builder.addNextValue(2, 1, 0.7));
     ASSERT_NO_THROW(builder.addNextValue(2, 3, 0.3));
     ASSERT_NO_THROW(builder.addNextValue(3, 1, 0.1));
     ASSERT_NO_THROW(builder.addNextValue(3, 4, 0.9));
     ASSERT_NO_THROW(builder.addNextValue(4, 1, 0.2));
     ASSERT_NO_THROW(builder.addNextValue(4, 4, 0.8));
-    ASSERT_NO_THROW(builder.newRowGroup(5)); // Transitions for state 2:
+    ASSERT_NO_THROW(builder.newRowGroup(5));
     ASSERT_NO_THROW(builder.addNextValue(5, 2, 1.0));
-    ASSERT_NO_THROW(builder.newRowGroup(6)); // Transitions for state 3:
+    ASSERT_NO_THROW(builder.newRowGroup(6));
     ASSERT_NO_THROW(builder.addNextValue(6, 1, 1.0));
     ASSERT_NO_THROW(builder.addNextValue(7, 2, 1.0));
     ASSERT_NO_THROW(builder.addNextValue(8, 3, 1.0));
-    ASSERT_NO_THROW(builder.newRowGroup(9)); // Transitions for state 4:
+    ASSERT_NO_THROW(builder.newRowGroup(9));
     ASSERT_NO_THROW(builder.addNextValue(9, 4, 1.0));
     ASSERT_NO_THROW(builder.addNextValue(10, 1, 0.4));
     ASSERT_NO_THROW(builder.addNextValue(10, 4, 0.6));
@@ -47,6 +47,7 @@
     storm::storage::BitVector allowEmptyRows(5, true);
     allowEmptyRows.set(1, false);
     allowEmptyRows.set(4, false);
+    
     
     auto res = storm::transformer::EndComponentEliminator<double>::transform(matrix, subsystem, possibleEcRows, allowEmptyRows);
     
@@ -73,13 +74,7 @@
     std::vector<uint_fast64_t> expectedNewToOldRowMapping = {6,7,8,2,3,11,1,0};
     std::vector<uint_fast64_t> expectedOldToNewStateMapping = {2,1,std::numeric_limits<uint_fast64_t>::max(), 0, 1};
     
-<<<<<<< HEAD
-    std::vector<uint_fast64_t> expectedNewToOldRowMapping = {6,7,8,2,3,11,1,0};
-    
-    std::vector<uint_fast64_t> expectedOldToNewStateMapping = {2,1,std::numeric_limits<uint_fast64_t>::max(), 0, 1};
-=======
     //std::cout << "Original matrix:" << std::endl << matrix << std::endl << std::endl << "Computation Result: " << std::endl << res.matrix << std::endl<< std::endl << "expected Matrix" << std::endl<< expectedMatrix << std::endl;
->>>>>>> b1b429e8
     
     // Note that there are other possible solutions that yield equivalent matrices / vectors.
     // In particular, the ordering within the row groups depends on the MEC decomposition implementation.
