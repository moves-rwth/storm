#include "src/utility/constants.h"

#include "src/storage/sparse/StateType.h"
#include "src/storage/SparseMatrix.h"
#include "src/settings/SettingsManager.h"
#include "src/settings/modules/GeneralSettings.h"

#include "src/exceptions/InvalidArgumentException.h"

#include "src/adapters/CarlAdapter.h"
#include "src/utility/macros.h"

namespace storm {
    namespace utility {
        
        template<typename ValueType>
        ValueType one() {
            return ValueType(1);
        }

        template<typename ValueType>
        ValueType zero() {
            return ValueType(0);
        }

        template<typename ValueType>
        ValueType infinity() {
            return std::numeric_limits<ValueType>::infinity();
        }

        template<typename ValueType>
        bool isOne(ValueType const& a) {
            return a == one<ValueType>();
        }

        template<typename ValueType>
        bool isZero(ValueType const& a) {
            return a == zero<ValueType>();
        }

        template<typename ValueType>
        bool isConstant(ValueType const& a) {
            return true;
        }

        template<typename ValueType>
        bool isInteger(ValueType const& number) {
            ValueType iPart;
            ValueType result = std::modf(number, &iPart);
            return result = zero<ValueType>();
        }
        
        template<typename ValueType>
        bool isInfinity(ValueType const& a) {
            return a == infinity<ValueType>();
        }

        template<>
        bool isInteger(int const& number) {
            return true;
        }

        template<>
        bool isInteger(uint_fast64_t const& number) {
            return true;
        }
        
        template<typename ValueType>
        std::string to_string(ValueType const& value) {
            std::stringstream ss;
            ss << value;
            return ss.str();
        }
        
        template<>
        std::string to_string(RationalFunction const& f) {
            std::stringstream ss;
            if (f.isConstant())  {
                if (f.denominator().isOne()) {
                    ss << f.nominatorAsNumber();
                } else {
                    ss << f.nominatorAsNumber() << "/" << f.denominatorAsNumber();
                }
            } else if (f.denominator().isOne()) {
                ss << f.nominatorAsPolynomial().coefficient() * f.nominatorAsPolynomial().polynomial();
            } else {
                ss << "(" << f.nominatorAsPolynomial() << ")/(" << f.denominatorAsPolynomial() << ")";
            }
            return ss.str();
        }
 
#ifdef STORM_HAVE_CARL
        template<>
        bool isOne(storm::RationalNumber const& a) {
            return carl::isOne(a);
        }

        template<>
        bool isZero(storm::RationalNumber const& a) {
            return carl::isZero(a);
        }
        template<>
        bool isOne(storm::RationalFunction const& a) {
            return a.isOne();
        }

        template<>
        bool isZero(storm::RationalFunction const& a) {
            return a.isZero();
        }

        template<>
        bool isConstant(storm::RationalFunction const& a) {
            return a.isConstant();
        }

        template<>
        bool isOne(storm::Polynomial const& a) {
            return a.isOne();
        }

        template<>
        bool isZero(storm::Polynomial const& a) {
            return a.isZero();
        }

        template<>
        bool isConstant(storm::Polynomial const& a) {
            return a.isConstant();
        }

        template<>
        storm::RationalFunction infinity() {
            // FIXME: this should be treated more properly.
            return storm::RationalFunction(-1.0);
        }

        template<>
        bool isInfinity(storm::RationalFunction const& a) {
            // FIXME: this should be treated more properly.
            return a == infinity<storm::RationalFunction>();
        }

        template<>
        storm::RationalNumber infinity() {
        	// FIXME: this should be treated more properly.
        	return storm::RationalNumber(-1);
        }
        
        template<>
        bool isInteger(storm::RationalNumber const& number) {
            return carl::isInteger(number);
        }

        template<>
        bool isInteger(storm::RationalFunction const& func) {
            return storm::utility::isConstant(func) && storm::utility::isOne(func.denominator());
        }
#endif
        
        template<typename ValueType>
        ValueType pow(ValueType const& value, uint_fast64_t exponent) {
            return std::pow(value, exponent);
        }

        template<typename ValueType>
        ValueType simplify(ValueType value) {
            // In the general case, we don't do anything here, but merely return the value. If something else is
            // supposed to happen here, the templated function can be specialized for this particular type.
            return value;
        }
        
        template<>
        double convertNumber(double const& number){
            return number;
        }
<<<<<<< HEAD

=======
        
        template<>
        uint_fast64_t convertNumber(double const& number){
            return std::llround(number);
        }
        
        template<>
        double convertNumber(uint_fast64_t const& number){
            return number;
        }
        
        template<typename ValueType>
        ValueType sqrt(ValueType const& number) {
            return std::sqrt(number);
        }
        
>>>>>>> 48b82e7b
        template<typename ValueType>
        ValueType abs(ValueType const& number) {
            return std::fabs(number);
        }
        
        template<>
        storm::RationalFunction minimum(std::vector<storm::RationalFunction> const& values)
        {
            STORM_LOG_THROW(false, storm::exceptions::InvalidArgumentException, "Minimum for rational functions is not defined");
        }
        
        template<typename ValueType>
        ValueType minimum(std::vector<ValueType> const& values) {
            assert(!values.empty());
            ValueType min = values.front();
            for (auto const& vt : values) {
                if (vt < min) {
                    min = vt;
                }
            }
            return min;
        }
        
        template<>
        storm::RationalFunction maximum(std::vector<storm::RationalFunction> const& values)
        {
            STORM_LOG_THROW(false, storm::exceptions::InvalidArgumentException, "Maximum for rational functions is not defined");
        }
        
        
        template<typename ValueType>
        ValueType maximum(std::vector<ValueType> const& values) {
            assert(!values.empty());
            ValueType max = values.front();
            for (auto const& vt : values) {
                if (vt > max) {
                    max = vt;
                }
            }
            return max;
        }
        
        template<>
        storm::RationalFunction minimum(std::map<uint64_t, storm::RationalFunction> const& values)
        {
            STORM_LOG_THROW(false, storm::exceptions::InvalidArgumentException, "Minimum for rational functions is not defined");
        }
        
        template< typename K, typename ValueType>
        ValueType minimum(std::map<K, ValueType> const& values) {
            assert(!values.empty());
            ValueType min = values.begin()->second;
            for (auto const& vt : values) {
                if (vt.second < min) {
                    min = vt.second;
                }
            }
            return min;
        }
        
        template<>
        storm::RationalFunction maximum(std::map<uint64_t, storm::RationalFunction> const& values)
        {
            STORM_LOG_THROW(false, storm::exceptions::InvalidArgumentException, "Maximum for rational functions is not defined");
        }
        
        
        template<typename K, typename ValueType>
        ValueType maximum(std::map<K, ValueType> const& values) {
            assert(!values.empty());
            ValueType max = values.begin()->second;
            for (auto const& vt : values) {
                if (vt.second > max) {
                    max = vt.second;
                }
            }
            return max;
        }
        
#ifdef STORM_HAVE_CARL
        template<>
        RationalFunction& simplify(RationalFunction& value);

        template<>
        RationalFunction&& simplify(RationalFunction&& value);

        template<>
        RationalFunction pow(RationalFunction const& value, uint_fast64_t exponent) {
            return carl::pow(value, exponent);
        }

        template<>
        RationalFunction simplify(RationalFunction value) {
            value.simplify();
            return value;
        }

        template<>
        RationalFunction& simplify(RationalFunction& value) {
            value.simplify();
            return value;
        }

        template<>
        RationalFunction&& simplify(RationalFunction&& value) {
            value.simplify();
            return std::move(value);
        }

        template<>
        double convertNumber(RationalNumber const& number){
            return carl::toDouble(number);
        }

        template<>
        uint_fast64_t convertNumber(RationalNumber const& number){
            return carl::toInt<unsigned long>(number);
        }

        template<>
        RationalNumber convertNumber(RationalNumber const& number){
            return number;
        }
        
        template<>
        RationalNumber convertNumber(double const& number){
            return carl::rationalize<RationalNumber>(number);
        }
        
        template<>
        RationalNumber convertNumber(uint_fast64_t const& number){
            return RationalNumber(number);
        }

        template<>
        RationalFunction convertNumber(double const& number){
            return RationalFunction(carl::rationalize<RationalNumber>(number));
        }

        template<>
        RationalNumber convertNumber(std::string const& number) {
            return carl::rationalize<RationalNumber>(number);
        }

        template<>
        RationalFunction convertNumber(RationalNumber const& number) {
            return RationalFunction(number);
        }

        template<>
        uint_fast64_t convertNumber(RationalFunction const& func) {
            return carl::toInt<unsigned long>(func.nominatorAsNumber());
        }

        template<>
        RationalNumber sqrt(RationalNumber const& number) {
            return carl::sqrt(number);
        }

        template<>
        RationalNumber abs(storm::RationalNumber const& number) {
            return carl::abs(number);
        }
        
        template<>
        RationalNumber pow(RationalNumber const& value, uint_fast64_t exponent) {
            return carl::pow(value, exponent);
        }

#endif

        template<typename IndexType, typename ValueType>
        storm::storage::MatrixEntry<IndexType, ValueType> simplify(storm::storage::MatrixEntry<IndexType, ValueType> matrixEntry) {
            simplify(matrixEntry.getValue());
            return matrixEntry;
        }

        template<typename IndexType, typename ValueType>
        storm::storage::MatrixEntry<IndexType, ValueType>& simplify(storm::storage::MatrixEntry<IndexType, ValueType>& matrixEntry) {
            simplify(matrixEntry.getValue());
            return matrixEntry;
        }

        template<typename IndexType, typename ValueType>
        storm::storage::MatrixEntry<IndexType, ValueType>&& simplify(storm::storage::MatrixEntry<IndexType, ValueType>&& matrixEntry) {
            simplify(matrixEntry.getValue());
            return std::move(matrixEntry);
        }
        
        // Explicit instantiations.
        template bool isOne(double const& value);
        template bool isZero(double const& value);
        template bool isConstant(double const& value);
        template bool isInfinity(double const& value);

		template double one();
		template double zero();
		template double infinity();

        template double pow(double const& value, uint_fast64_t exponent);

        template double simplify(double value);

        template storm::storage::MatrixEntry<storm::storage::sparse::state_type, double> simplify(storm::storage::MatrixEntry<storm::storage::sparse::state_type, double> matrixEntry);
        template storm::storage::MatrixEntry<storm::storage::sparse::state_type, double>& simplify(storm::storage::MatrixEntry<storm::storage::sparse::state_type, double>& matrixEntry);
        template storm::storage::MatrixEntry<storm::storage::sparse::state_type, double>&& simplify(storm::storage::MatrixEntry<storm::storage::sparse::state_type, double>&& matrixEntry);

        template double sqrt(double const& number);
        template double abs(double const& number);

        template bool isInteger(double const& number);
        
        template bool isOne(float const& value);
        template bool isZero(float const& value);
        template bool isConstant(float const& value);
        template bool isInfinity(float const& value);

		template float one();
		template float zero();
		template float infinity();

        template float pow(float const& value, uint_fast64_t exponent);
        template bool isInteger(float const& number);

        template float simplify(float value);
        
        template std::string to_string(float const& value);
        template std::string to_string(double const& value);
        template std::string to_string(storm::RationalNumber const& value);
        template std::string to_string(storm::RationalFunction const& value);

        template storm::storage::MatrixEntry<storm::storage::sparse::state_type, float> simplify(storm::storage::MatrixEntry<storm::storage::sparse::state_type, float> matrixEntry);
        template storm::storage::MatrixEntry<storm::storage::sparse::state_type, float>& simplify(storm::storage::MatrixEntry<storm::storage::sparse::state_type, float>& matrixEntry);
        template storm::storage::MatrixEntry<storm::storage::sparse::state_type, float>&& simplify(storm::storage::MatrixEntry<storm::storage::sparse::state_type, float>&& matrixEntry);
        
        template bool isOne(int const& value);
        template bool isZero(int const& value);
        template bool isConstant(int const& value);
        template bool isInfinity(int const& value);

        template int one();
        template int zero();
        template int infinity();

        template int pow(int const& value, uint_fast64_t exponent);

        template bool isInteger(int const& number);

        template int simplify(int value);

        template storm::storage::MatrixEntry<storm::storage::sparse::state_type, int> simplify(storm::storage::MatrixEntry<storm::storage::sparse::state_type, int> matrixEntry);
        template storm::storage::MatrixEntry<storm::storage::sparse::state_type, int>& simplify(storm::storage::MatrixEntry<storm::storage::sparse::state_type, int>& matrixEntry);
        template storm::storage::MatrixEntry<storm::storage::sparse::state_type, int>&& simplify(storm::storage::MatrixEntry<storm::storage::sparse::state_type, int>&& matrixEntry);

        template bool isOne(storm::storage::sparse::state_type const& value);
        template bool isZero(storm::storage::sparse::state_type const& value);
        template bool isConstant(storm::storage::sparse::state_type const& value);
        template bool isInfinity(storm::storage::sparse::state_type const& value);

        template uint32_t one();
        template uint32_t zero();
        template uint32_t infinity();

        template storm::storage::sparse::state_type one();
        template storm::storage::sparse::state_type zero();
        template storm::storage::sparse::state_type infinity();

        template storm::storage::sparse::state_type pow(storm::storage::sparse::state_type const& value, uint_fast64_t exponent);

        template storm::storage::sparse::state_type simplify(storm::storage::sparse::state_type value);

        template storm::storage::MatrixEntry<storm::storage::sparse::state_type, storm::storage::sparse::state_type> simplify(storm::storage::MatrixEntry<storm::storage::sparse::state_type, storm::storage::sparse::state_type> matrixEntry);
        template storm::storage::MatrixEntry<storm::storage::sparse::state_type, storm::storage::sparse::state_type>& simplify(storm::storage::MatrixEntry<storm::storage::sparse::state_type, storm::storage::sparse::state_type>& matrixEntry);
        template storm::storage::MatrixEntry<storm::storage::sparse::state_type, storm::storage::sparse::state_type>&& simplify(storm::storage::MatrixEntry<storm::storage::sparse::state_type, storm::storage::sparse::state_type>&& matrixEntry);

        
        template double minimum(std::vector<double> const&);
        template double maximum(std::vector<double> const&);
        
        template storm::RationalNumber minimum(std::vector<storm::RationalNumber> const&);
        template storm::RationalNumber maximum(std::vector<storm::RationalNumber> const&);
        
        template storm::RationalFunction minimum(std::vector<storm::RationalFunction> const&);
        template storm::RationalFunction maximum(std::vector<storm::RationalFunction> const&);
        
        template double minimum(std::map<uint64_t, double> const&);
        template double maximum(std::map<uint64_t, double> const&);
        
        template storm::RationalNumber minimum(std::map<uint64_t, storm::RationalNumber> const&);
        template storm::RationalNumber maximum(std::map<uint64_t, storm::RationalNumber> const&);
        
        template storm::RationalFunction minimum(std::map<uint64_t, storm::RationalFunction> const&);
        template storm::RationalFunction maximum(std::map<uint64_t, storm::RationalFunction> const&);
#ifdef STORM_HAVE_CARL
        // Instantiations for rational number.
        template bool isOne(storm::RationalNumber const& value);
        template bool isZero(storm::RationalNumber const& value);
        template bool isConstant(storm::RationalNumber const& value);

        template storm::RationalNumber one();
        template storm::RationalNumber zero();
        template storm::RationalNumber infinity();

        template double convertNumber(storm::RationalNumber const& number);
        template uint_fast64_t convertNumber(storm::RationalNumber const& number);
        template storm::RationalNumber convertNumber(double const& number);
        template storm::RationalNumber convertNumber(storm::RationalNumber const& number);
        RationalNumber convertNumber(std::string const& number);
        
        template storm::RationalNumber sqrt(storm::RationalNumber const& number);

        template storm::RationalNumber abs(storm::RationalNumber const& number);

        template storm::RationalNumber pow(storm::RationalNumber const& value, uint_fast64_t exponent);

        template storm::RationalNumber simplify(storm::RationalNumber value);
        template storm::storage::MatrixEntry<storm::storage::sparse::state_type, storm::RationalNumber> simplify(storm::storage::MatrixEntry<storm::storage::sparse::state_type, storm::RationalNumber> matrixEntry);
        template storm::storage::MatrixEntry<storm::storage::sparse::state_type, storm::RationalNumber>& simplify(storm::storage::MatrixEntry<storm::storage::sparse::state_type, storm::RationalNumber>& matrixEntry);
        template storm::storage::MatrixEntry<storm::storage::sparse::state_type, storm::RationalNumber>&& simplify(storm::storage::MatrixEntry<storm::storage::sparse::state_type, storm::RationalNumber>&& matrixEntry);
        
        // Instantiations for rational function.
        template bool isOne(RationalFunction const& value);
        template bool isZero(RationalFunction const& value);
        template bool isConstant(RationalFunction const& value);
        template bool isInfinity(RationalFunction const& value);

        template RationalFunction one();
        template RationalFunction zero();
        template storm::RationalFunction infinity();

        template RationalFunction pow(RationalFunction const& value, uint_fast64_t exponent);
        template RationalFunction simplify(RationalFunction value);
        template RationalFunction& simplify(RationalFunction& value);
        template RationalFunction&& simplify(RationalFunction&& value);

        template Polynomial one();
        template Polynomial zero();

        template bool isOne(Interval const& value);
        template bool isZero(Interval const& value);
        template bool isConstant(Interval const& value);
        template bool isInfinity(Interval const& value);

        template Interval one();
        template Interval zero();

        template storm::storage::MatrixEntry<storm::storage::sparse::state_type, RationalFunction> simplify(storm::storage::MatrixEntry<storm::storage::sparse::state_type, RationalFunction> matrixEntry);
        template storm::storage::MatrixEntry<storm::storage::sparse::state_type, RationalFunction>& simplify(storm::storage::MatrixEntry<storm::storage::sparse::state_type, RationalFunction>& matrixEntry);
        template storm::storage::MatrixEntry<storm::storage::sparse::state_type, RationalFunction>&& simplify(storm::storage::MatrixEntry<storm::storage::sparse::state_type, RationalFunction>&& matrixEntry);
#endif
        
    }
}<|MERGE_RESOLUTION|>--- conflicted
+++ resolved
@@ -174,9 +174,6 @@
         double convertNumber(double const& number){
             return number;
         }
-<<<<<<< HEAD
-
-=======
         
         template<>
         uint_fast64_t convertNumber(double const& number){
@@ -193,7 +190,6 @@
             return std::sqrt(number);
         }
         
->>>>>>> 48b82e7b
         template<typename ValueType>
         ValueType abs(ValueType const& number) {
             return std::fabs(number);
