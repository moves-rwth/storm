#include "src/utility/constants.h"

#include "src/storage/sparse/StateType.h"
#include "src/storage/SparseMatrix.h"
#include "src/settings/SettingsManager.h"
#include "src/settings/modules/GeneralSettings.h"

#include "src/adapters/CarlAdapter.h"

namespace storm {
    namespace utility {
        
        template<typename ValueType>
        ValueType one() {
            return ValueType(1);
        }
        
        template<typename ValueType>
        ValueType zero() {
            return ValueType(0);
        }
        
        template<typename ValueType>
        ValueType infinity() {
            return std::numeric_limits<ValueType>::infinity();
        }
        
        template<typename ValueType>
        bool isOne(ValueType const& a) {
            return a == one<ValueType>();
        }
        
        template<typename ValueType>
        bool isZero(ValueType const& a) {
            return a == zero<ValueType>();
        }
        
        template<typename ValueType>
        bool isConstant(ValueType const& a) {
            return true;
        }

        
#ifdef STORM_HAVE_CARL
        template<>
        bool isOne(storm::RationalFunction const& a) {
            return a.isOne();
        }
        
        template<>
        bool isZero(storm::RationalFunction const& a) {
            return a.isZero();
        }
        
        template<>
        bool isConstant(storm::RationalFunction const& a) {
            return a.isConstant();
        }
        
        template<>
        bool isOne(storm::Polynomial const& a) {
            return a.isOne();
        }
        
        template<>
        bool isZero(storm::Polynomial const& a) {
            return a.isZero();
        }
        
        template<>
        bool isConstant(storm::Polynomial const& a) {
            return a.isConstant();
        }
        
        template<>
        storm::RationalFunction infinity() {
            // FIXME: this should be treated more properly.
            return storm::RationalFunction(-1.0);
        }
        
        template<>
        bool isOne(storm::CarlRationalNumber const& a) {
            return carl::isOne(a);
        }
        
        template<>
        bool isZero(storm::CarlRationalNumber const& a) {
            return carl::isZero(a);
        }
        
#endif
        
        template<typename ValueType>
        ValueType pow(ValueType const& value, uint_fast64_t exponent) {
            return std::pow(value, exponent);
        }

		template<typename ValueType>
		ValueType simplify(ValueType value) {
            // In the general case, we don't do anything here, but merely return the value. If something else is
            // supposed to happen here, the templated function can be specialized for this particular type.
			return value;
		}
        
#ifdef STORM_HAVE_CARL
        template<>
        RationalFunction& simplify(RationalFunction& value);
        
        template<>
        RationalFunction&& simplify(RationalFunction&& value);

        template<>
        RationalFunction pow(RationalFunction const& value, uint_fast64_t exponent) {
            return carl::pow(value, exponent);
        }

        template<>
        RationalFunction simplify(RationalFunction value) {
            value.simplify();
            return value;
        }

        template<>
        RationalFunction& simplify(RationalFunction& value) {
            value.simplify();
            return value;
        }

        template<>
        RationalFunction&& simplify(RationalFunction&& value) {
            value.simplify();
            return std::move(value);
        }
        
        template<>
        double convertNumber(RationalNumber const& number){
            return carl::toDouble(number);
        }
        
        template<>
        RationalNumber convertNumber(double const& number){
            return carl::rationalize<RationalNumber>(number);
        }

#endif
        
        template<typename IndexType, typename ValueType>
        storm::storage::MatrixEntry<IndexType, ValueType> simplify(storm::storage::MatrixEntry<IndexType, ValueType> matrixEntry) {
            simplify(matrixEntry.getValue());
            return matrixEntry;
        }

        template<typename IndexType, typename ValueType>
        storm::storage::MatrixEntry<IndexType, ValueType>& simplify(storm::storage::MatrixEntry<IndexType, ValueType>& matrixEntry) {
            simplify(matrixEntry.getValue());
            return matrixEntry;
        }

        template<typename IndexType, typename ValueType>
        storm::storage::MatrixEntry<IndexType, ValueType>&& simplify(storm::storage::MatrixEntry<IndexType, ValueType>&& matrixEntry) {
            simplify(matrixEntry.getValue());
            return std::move(matrixEntry);
        }
        
        // Explicit instantiations.
        template bool isOne(double const& value);
        template bool isZero(double const& value);
        template bool isConstant(double const& value);
        
		template double one();
		template double zero();
		template double infinity();

		template double pow(double const& value, uint_fast64_t exponent);

		template double simplify(double value);

		template storm::storage::MatrixEntry<storm::storage::sparse::state_type, double> simplify(storm::storage::MatrixEntry<storm::storage::sparse::state_type, double> matrixEntry);
		template storm::storage::MatrixEntry<storm::storage::sparse::state_type, double>& simplify(storm::storage::MatrixEntry<storm::storage::sparse::state_type, double>& matrixEntry);
		template storm::storage::MatrixEntry<storm::storage::sparse::state_type, double>&& simplify(storm::storage::MatrixEntry<storm::storage::sparse::state_type, double>&& matrixEntry);

        template bool isOne(float const& value);
        template bool isZero(float const& value);
        template bool isConstant(float const& value);
        
		template float one();
		template float zero();
		template float infinity();

		template float pow(float const& value, uint_fast64_t exponent);

		template float simplify(float value);

		template storm::storage::MatrixEntry<storm::storage::sparse::state_type, float> simplify(storm::storage::MatrixEntry<storm::storage::sparse::state_type, float> matrixEntry);
		template storm::storage::MatrixEntry<storm::storage::sparse::state_type, float>& simplify(storm::storage::MatrixEntry<storm::storage::sparse::state_type, float>& matrixEntry);
		template storm::storage::MatrixEntry<storm::storage::sparse::state_type, float>&& simplify(storm::storage::MatrixEntry<storm::storage::sparse::state_type, float>&& matrixEntry);
        
        template bool isOne(int const& value);
        template bool isZero(int const& value);
        template bool isConstant(int const& value);
        
        template int one();
        template int zero();
        template int infinity();
        
        template int pow(int const& value, uint_fast64_t exponent);
        
        template int simplify(int value);
        
        template storm::storage::MatrixEntry<storm::storage::sparse::state_type, int> simplify(storm::storage::MatrixEntry<storm::storage::sparse::state_type, int> matrixEntry);
        template storm::storage::MatrixEntry<storm::storage::sparse::state_type, int>& simplify(storm::storage::MatrixEntry<storm::storage::sparse::state_type, int>& matrixEntry);
        template storm::storage::MatrixEntry<storm::storage::sparse::state_type, int>&& simplify(storm::storage::MatrixEntry<storm::storage::sparse::state_type, int>&& matrixEntry);

        template bool isOne(storm::storage::sparse::state_type const& value);
        template bool isZero(storm::storage::sparse::state_type const& value);
        template bool isConstant(storm::storage::sparse::state_type const& value);

        template storm::storage::sparse::state_type one();
        template storm::storage::sparse::state_type zero();
        template storm::storage::sparse::state_type infinity();

        template storm::storage::sparse::state_type pow(storm::storage::sparse::state_type const& value, uint_fast64_t exponent);

        template storm::storage::sparse::state_type simplify(storm::storage::sparse::state_type value);

        template storm::storage::MatrixEntry<storm::storage::sparse::state_type, storm::storage::sparse::state_type> simplify(storm::storage::MatrixEntry<storm::storage::sparse::state_type, storm::storage::sparse::state_type> matrixEntry);
        template storm::storage::MatrixEntry<storm::storage::sparse::state_type, storm::storage::sparse::state_type>& simplify(storm::storage::MatrixEntry<storm::storage::sparse::state_type, storm::storage::sparse::state_type>& matrixEntry);
        template storm::storage::MatrixEntry<storm::storage::sparse::state_type, storm::storage::sparse::state_type>&& simplify(storm::storage::MatrixEntry<storm::storage::sparse::state_type, storm::storage::sparse::state_type>&& matrixEntry);

#ifdef STORM_HAVE_CARL
        template bool isOne(RationalFunction const& value);
        template bool isZero(RationalFunction const& value);
        template bool isConstant(RationalFunction const& value);
        
        template RationalFunction one();
        template RationalFunction zero();
        template storm::RationalFunction infinity();
        
        template RationalFunction pow(RationalFunction const& value, uint_fast64_t exponent);
        template RationalFunction simplify(RationalFunction value);
        template RationalFunction& simplify(RationalFunction& value);
        template RationalFunction&& simplify(RationalFunction&& value);
        
<<<<<<< HEAD
        
        template Polynomial one();
        template Polynomial zero();
        
        template bool isOne(CarlRationalNumber const& value);
        template bool isZero(CarlRationalNumber const& value);
        template bool isConstant(CarlRationalNumber const& value);
        
        template CarlRationalNumber one();
        template CarlRationalNumber zero();
=======
        template double convertNumber(RationalNumber const& number);
        template RationalNumber convertNumber(double const& number);
>>>>>>> 39acf244
        
        template bool isOne(Interval const& value);
        template bool isZero(Interval const& value);
        template bool isConstant(Interval const& value);
        
        template Interval one();
        template Interval zero();
        
        template storm::storage::MatrixEntry<storm::storage::sparse::state_type, RationalFunction> simplify(storm::storage::MatrixEntry<storm::storage::sparse::state_type, RationalFunction> matrixEntry);
        template storm::storage::MatrixEntry<storm::storage::sparse::state_type, RationalFunction>& simplify(storm::storage::MatrixEntry<storm::storage::sparse::state_type, RationalFunction>& matrixEntry);
        template storm::storage::MatrixEntry<storm::storage::sparse::state_type, RationalFunction>&& simplify(storm::storage::MatrixEntry<storm::storage::sparse::state_type, RationalFunction>&& matrixEntry);
#endif
        
    }
}<|MERGE_RESOLUTION|>--- conflicted
+++ resolved
@@ -241,9 +241,7 @@
         template RationalFunction& simplify(RationalFunction& value);
         template RationalFunction&& simplify(RationalFunction&& value);
         
-<<<<<<< HEAD
-        
-        template Polynomial one();
+        /*template Polynomial one();
         template Polynomial zero();
         
         template bool isOne(CarlRationalNumber const& value);
@@ -251,11 +249,10 @@
         template bool isConstant(CarlRationalNumber const& value);
         
         template CarlRationalNumber one();
-        template CarlRationalNumber zero();
-=======
+        template CarlRationalNumber zero();*/
+       
         template double convertNumber(RationalNumber const& number);
         template RationalNumber convertNumber(double const& number);
->>>>>>> 39acf244
         
         template bool isOne(Interval const& value);
         template bool isZero(Interval const& value);
