--- conflicted
+++ resolved
@@ -67,17 +67,7 @@
         bool isZero(storm::RationalNumber const& a) {
             return carl::isZero(a);
         }
-
-        template<>
-<<<<<<< HEAD
-=======
-        storm::RationalNumber infinity() {
-            // FIXME: this should be treated more properly.
-            return storm::RationalNumber(-1);
-        }
-
-        template<>
->>>>>>> 86c87ad6
+        template<>
         bool isOne(storm::RationalFunction const& a) {
             return a.isOne();
         }
@@ -135,7 +125,6 @@
             return std::pow(value, exponent);
         }
 
-<<<<<<< HEAD
         template<typename ValueType>
         ValueType simplify(ValueType value) {
             // In the general case, we don't do anything here, but merely return the value. If something else is
@@ -143,15 +132,6 @@
             return value;
         }
         
-=======
-		template<typename ValueType>
-		ValueType simplify(ValueType value) {
-             //  In the general case, we don't do anything here, but merely return the value. If something else is
-             //  supposed to happen here, the templated function can be specialized for this particular type.
-			return value;
-		}
-
->>>>>>> 86c87ad6
         template<>
         double convertNumber(double const& number){
             return number;
@@ -163,11 +143,6 @@
         }
         
 #ifdef STORM_HAVE_CARL
-        template<>
-        RationalNumber pow(RationalNumber const& value, uint_fast64_t exponent) {
-            return carl::pow(value, exponent);
-        }
-
         template<>
         RationalFunction& simplify(RationalFunction& value);
 
@@ -202,14 +177,11 @@
             return carl::toDouble(number);
         }
 
-<<<<<<< HEAD
         template<>
         uint_fast64_t convertNumber(RationalNumber const& number){
             return carl::toInt<unsigned long>(number);
         }
 
-=======
->>>>>>> 86c87ad6
         template<>
         RationalNumber convertNumber(double const& number){
             return carl::rationalize<RationalNumber>(number);
@@ -288,12 +260,9 @@
         template storm::storage::MatrixEntry<storm::storage::sparse::state_type, double>&& simplify(storm::storage::MatrixEntry<storm::storage::sparse::state_type, double>&& matrixEntry);
 
         template double abs(double const& number);
-<<<<<<< HEAD
+
         template bool isInteger(double const& number);
         
-=======
-
->>>>>>> 86c87ad6
         template bool isOne(float const& value);
         template bool isZero(float const& value);
         template bool isConstant(float const& value);
@@ -320,10 +289,8 @@
         template int infinity();
 
         template int pow(int const& value, uint_fast64_t exponent);
-<<<<<<< HEAD
+
         template bool isInteger(int const& number);
-=======
->>>>>>> 86c87ad6
 
         template int simplify(int value);
 
@@ -370,11 +337,7 @@
         template storm::RationalNumber abs(storm::RationalNumber const& number);
 
         template storm::RationalNumber pow(storm::RationalNumber const& value, uint_fast64_t exponent);
-<<<<<<< HEAD
-        
-=======
-
->>>>>>> 86c87ad6
+
         template storm::RationalNumber simplify(storm::RationalNumber value);
         template storm::storage::MatrixEntry<storm::storage::sparse::state_type, storm::RationalNumber> simplify(storm::storage::MatrixEntry<storm::storage::sparse::state_type, storm::RationalNumber> matrixEntry);
         template storm::storage::MatrixEntry<storm::storage::sparse::state_type, storm::RationalNumber>& simplify(storm::storage::MatrixEntry<storm::storage::sparse::state_type, storm::RationalNumber>& matrixEntry);
