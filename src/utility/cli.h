--- conflicted
+++ resolved
@@ -12,31 +12,6 @@
 #include "initialize.h"
 
 #include "storm-config.h"
-<<<<<<< HEAD
-// Includes for the linked libraries and versions header.
-#ifdef STORM_HAVE_INTELTBB
-#	include "tbb/tbb_stddef.h"
-#endif
-#ifdef STORM_HAVE_GLPK
-#	include "glpk.h"
-#endif
-#ifdef STORM_HAVE_GUROBI
-#include "gurobi_c.h"
-#endif
-#ifdef STORM_HAVE_Z3
-#	include "z3.h"
-#endif
-#ifdef STORM_HAVE_MSAT
-#   include "mathsat.h"
-#endif
-#ifdef STORM_HAVE_CUDA
-#include <cuda.h>
-#include <cuda_runtime.h>
-#endif
-=======
->>>>>>> d7f10125
-
-
 
 // Headers that provide auxiliary functionality.
 #include "src/utility/storm-version.h"
@@ -95,167 +70,7 @@
          
              std::string getCurrentWorkingDirectory();
             
-<<<<<<< HEAD
-            /*!
-             * Performs some necessary initializations.
-             */
-            void setUp() {
-                initializeLogger();
-                std::cout.precision(10);
-            }
-            
-            /*!
-             * Performs some necessary clean-up.
-             */
-            void cleanUp() {
-                // Intentionally left empty.
-            }
-            
-            /*!
-             * Sets up the logging to file.
-             */
-            void initializeFileLogging() {
-                log4cplus::SharedAppenderPtr fileLogAppender(new log4cplus::FileAppender(storm::settings::debugSettings().getLogfilename()));
-                fileLogAppender->setName("mainFileAppender");
-                fileLogAppender->setLayout(std::auto_ptr<log4cplus::Layout>(new log4cplus::PatternLayout("%-5p - %D{%H:%M:%S} (%r ms) - %F:%L: %m%n")));
-                logger.addAppender(fileLogAppender);
-            }
-            
-            /*!
-             * Gives the current working directory
-             *
-             * @return std::string The path of the current working directory
-             */
-            std::string getCurrentWorkingDirectory() {
-                char temp[512];
-                return (GetCurrentDir(temp, 512 - 1) ? std::string(temp) : std::string(""));
-            }
-            
-            /*!
-             * Prints the header including information about the linked libraries.
-             */
-            void printHeader(const int argc, const char* argv[]) {
-                std::cout << "StoRM" << std::endl;
-                std::cout << "--------" << std::endl << std::endl;
-                
-                
-                //				std::cout << storm::utility::StormVersion::longVersionString() << std::endl;
-#ifdef STORM_HAVE_INTELTBB
-                std::cout << "Linked with Intel Threading Building Blocks v" << TBB_VERSION_MAJOR << "." << TBB_VERSION_MINOR << " (Interface version " << TBB_INTERFACE_VERSION << ")." << std::endl;
-#endif
-#ifdef STORM_HAVE_GLPK
-                std::cout << "Linked with GNU Linear Programming Kit v" << GLP_MAJOR_VERSION << "." << GLP_MINOR_VERSION << "." << std::endl;
-#endif
-#ifdef STORM_HAVE_GUROBI
-                std::cout << "Linked with Gurobi Optimizer v" << GRB_VERSION_MAJOR << "." << GRB_VERSION_MINOR << "." << GRB_VERSION_TECHNICAL << "." << std::endl;
-#endif
-#ifdef STORM_HAVE_Z3
-                unsigned int z3Major, z3Minor, z3BuildNumber, z3RevisionNumber;
-                Z3_get_version(&z3Major, &z3Minor, &z3BuildNumber, &z3RevisionNumber);
-                std::cout << "Linked with Microsoft Z3 Optimizer v" << z3Major << "." << z3Minor << " Build " << z3BuildNumber << " Rev " << z3RevisionNumber << "." << std::endl;
-#endif
-#ifdef STORM_HAVE_MSAT
-                char* msatVersion = msat_get_version();
-                std::cout << "Linked with " << msatVersion << "." << std::endl;
-                msat_free(msatVersion);
-#endif
-#ifdef STORM_HAVE_CUDA
-				int deviceCount = 0;
-				cudaError_t error_id = cudaGetDeviceCount(&deviceCount);
-
-				if (error_id == cudaSuccess)
-				{
-					std::cout << "Compiled with CUDA support, ";
-					// This function call returns 0 if there are no CUDA capable devices.
-					if (deviceCount == 0)
-					{
-						std::cout<< "but there are no available device(s) that support CUDA." << std::endl;
-					} else
-					{
-						std::cout << "detected " << deviceCount << " CUDA Capable device(s):" << std::endl;
-					}
-
-					int dev, driverVersion = 0, runtimeVersion = 0;
-
-					for (dev = 0; dev < deviceCount; ++dev)
-					{
-						cudaSetDevice(dev);
-						cudaDeviceProp deviceProp;
-						cudaGetDeviceProperties(&deviceProp, dev);
-
-						std::cout << "CUDA Device " << dev << ": \"" << deviceProp.name << "\"" << std::endl;
-
-						// Console log
-						cudaDriverGetVersion(&driverVersion);
-						cudaRuntimeGetVersion(&runtimeVersion);
-						std::cout << "  CUDA Driver Version / Runtime Version          " << driverVersion / 1000 << "." << (driverVersion % 100) / 10 << " / " << runtimeVersion / 1000 << "." << (runtimeVersion % 100) / 10 << std::endl;
-						std::cout << "  CUDA Capability Major/Minor version number:    " << deviceProp.major<<"."<<deviceProp.minor <<std::endl;
-					}
-					std::cout << std::endl;
-				}
-				else {
-					std::cout << "Compiled with CUDA support, but an error occured trying to find CUDA devices." << std::endl;
-				}
-#endif
-                
-                // "Compute" the command line argument string with which STORM was invoked.
-                std::stringstream commandStream;
-                for (int i = 1; i < argc; ++i) {
-                    commandStream << argv[i] << " ";
-                }
-                std::cout << "Command line arguments: " << commandStream.str() << std::endl;
-                std::cout << "Current working directory: " << getCurrentWorkingDirectory() << std::endl << std::endl;
-            }
-            
-            
-            void printUsage() {
-#ifndef WINDOWS
-                struct rusage ru;
-                getrusage(RUSAGE_SELF, &ru);
-                
-                std::cout << "===== Statistics ==============================" << std::endl;
-#ifndef LINUX
-                std::cout << "peak memory usage: " << ru.ru_maxrss/1024/1024 << "MB" << std::endl;
-#else                
-                std::cout << "peak memory usage: " << ru.ru_maxrss/1024 << "MB" << std::endl;
-#endif
-                std::cout << "CPU time: " << ru.ru_utime.tv_sec << "." << std::setw(3) << std::setfill('0') << ru.ru_utime.tv_usec/1000 << " seconds" << std::endl;
-                std::cout << "===============================================" << std::endl;
-#else
-                HANDLE hProcess = GetCurrentProcess ();
-                FILETIME ftCreation, ftExit, ftUser, ftKernel;
-                PROCESS_MEMORY_COUNTERS pmc;
-                if (GetProcessMemoryInfo( hProcess, &pmc, sizeof(pmc))) {
-                    std::cout << "Memory Usage: " << std::endl;
-                    std::cout << "\tPageFaultCount: " << pmc.PageFaultCount << std::endl;
-                    std::cout << "\tPeakWorkingSetSize: " << pmc.PeakWorkingSetSize << std::endl;
-                    std::cout << "\tWorkingSetSize: " << pmc.WorkingSetSize << std::endl;
-                    std::cout << "\tQuotaPeakPagedPoolUsage: " << pmc.QuotaPeakPagedPoolUsage << std::endl;
-                    std::cout << "\tQuotaPagedPoolUsage: " << pmc.QuotaPagedPoolUsage << std::endl;
-                    std::cout << "\tQuotaPeakNonPagedPoolUsage: " << pmc.QuotaPeakNonPagedPoolUsage << std::endl;
-                    std::cout << "\tQuotaNonPagedPoolUsage: " << pmc.QuotaNonPagedPoolUsage << std::endl;
-                    std::cout << "\tPagefileUsage:" << pmc.PagefileUsage << std::endl;
-                    std::cout << "\tPeakPagefileUsage: " << pmc.PeakPagefileUsage << std::endl;
-                }
-                
-                GetProcessTimes (hProcess, &ftCreation, &ftExit, &ftKernel, &ftUser);
-                
-                ULARGE_INTEGER uLargeInteger;
-                uLargeInteger.LowPart = ftKernel.dwLowDateTime;
-                uLargeInteger.HighPart = ftKernel.dwHighDateTime;
-                double kernelTime = static_cast<double>(uLargeInteger.QuadPart) / 10000.0; // 100 ns Resolution to milliseconds
-                uLargeInteger.LowPart = ftUser.dwLowDateTime;
-                uLargeInteger.HighPart = ftUser.dwHighDateTime;
-                double userTime = static_cast<double>(uLargeInteger.QuadPart) / 10000.0;
-                
-                std::cout << "CPU Time: " << std::endl;
-                std::cout << "\tKernel Time: " << std::setprecision(5) << kernelTime << "ms" << std::endl;
-                std::cout << "\tUser Time: " << std::setprecision(5) << userTime << "ms" << std::endl;
-#endif
-            }
-=======
             void printHeader(const int argc, const char* argv[]);
->>>>>>> d7f10125
             
             void printUsage();
             
@@ -455,7 +270,8 @@
             
             template<>
             inline void verifySparseModel(boost::optional<storm::prism::Program> const& program, std::shared_ptr<storm::models::sparse::Model<storm::RationalFunction>> model, std::shared_ptr<storm::logic::Formula> formula) {
-
+                storm::settings::modules::GeneralSettings const& settings = storm::settings::generalSettings();
+                
                 STORM_LOG_THROW(model->getType() == storm::models::ModelType::Dtmc, storm::exceptions::InvalidSettingsException, "Currently parametric verification is only available for DTMCs.");
                 std::shared_ptr<storm::models::sparse::Dtmc<storm::RationalFunction>> dtmc = model->template as<storm::models::sparse::Dtmc<storm::RationalFunction>>();
                 
@@ -471,9 +287,9 @@
                     else {
                         STORM_LOG_THROW(false, storm::exceptions::InvalidSettingsException, "The parametric region check engine currently does not support this property.");
                     }
-                    //for(auto const& reg : regions){
-                    //    std::cout << reg.toString() << "      Result: " << reg.checkResultToString() << std::endl;
-                    //}
+                   // for(auto const& reg : regions){
+                   //     std::cout << reg.toString() << "      Result: " << reg.checkResultToString() << std::endl;
+                   // }
                     modelchecker.printStatisticsToStream(std::cout);
                     
                 }
@@ -497,11 +313,11 @@
                     } else {
                         std::cout << " skipped, because the modelling formalism is currently unsupported." << std::endl;
                     }
-                }
-                
-                storm::settings::modules::ParametricSettings const& parametricSettings = storm::settings::parametricSettings();
-                if (parametricSettings.exportResultToFile()) {
-                    exportParametricResultToFile(result->asExplicitQuantitativeCheckResult<storm::RationalFunction>()[*dtmc->getInitialStates().begin()], storm::models::sparse::Dtmc<storm::RationalFunction>::ConstraintCollector(*dtmc), parametricSettings.exportResultPath());
+                
+                    storm::settings::modules::ParametricSettings const& parametricSettings = storm::settings::parametricSettings();
+                    if (parametricSettings.exportResultToFile()) {
+                        exportParametricResultToFile(result->asExplicitQuantitativeCheckResult<storm::RationalFunction>()[*dtmc->getInitialStates().begin()], storm::models::sparse::Dtmc<storm::RationalFunction>::ConstraintCollector(*dtmc), parametricSettings.exportResultPath());
+                    }
                 }
             }
 #endif
@@ -608,7 +424,6 @@
                     program = storm::parser::PrismParser::parse(programFile).simplify();
                     
                     program->checkValidity();
-                    std::cout << program.get() << std::endl;
                 }
                 
                 // Then proceed to parsing the property (if given), since the model we are building may depend on the property.
@@ -680,22 +495,13 @@
 #ifdef STORM_HAVE_CARL
                                 }
 #endif
-<<<<<<< HEAD
-					} else if (settings.isExplicitSet()) {
-						buildAndCheckExplicitModel<double>(formula);
-					} else {
-						STORM_LOG_THROW(false, storm::exceptions::InvalidSettingsException, "No input model.");
-					}
-				}
-                printUsage();
-=======
                         } else if (settings.isExplicitSet()) {
                                 buildAndCheckExplicitModel<double>(formula);
                         } else {
                                 STORM_LOG_THROW(false, storm::exceptions::InvalidSettingsException, "No input model.");
                         }
                 }
->>>>>>> d7f10125
+                printUsage();
             }
         }
     }
