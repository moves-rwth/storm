#ifndef STORM_SETTINGS_MODULES_IOSETTINGS_H_
#define STORM_SETTINGS_MODULES_IOSETTINGS_H_

#include <boost/optional.hpp>

#include "storm-config.h"
#include "storm/settings/modules/ModuleSettings.h"

#include "storm/builder/ExplorationOrder.h"

namespace storm {
    namespace settings {
        namespace modules {

            /*!
             * This class represents the markov chain settings.
             */
            class IOSettings : public ModuleSettings {
            public:

                /*!
                 * Creates a new set of IO settings.
                 */
                IOSettings();

                /*!
                 * Retrieves whether the export-to-dot option was set.
                 *
                 * @return True if the export-to-dot option was set.
                 */
                bool isExportDotSet() const;

                /*!
                 * Retrieves the name in which to write the model in dot format, if the export-to-dot option was set.
                 *
                 * @return The name of the file in which to write the exported model.
                 */
                std::string getExportDotFilename() const;

                /*!
                 * Retrieves the maximal width for labels in the dot format.
                 *
                 * @return The maximal width.
                 */
                size_t getExportDotMaxWidth() const;

                /*!
                 * Retrieves whether the export-to-dot option for jani was set.
                 *
                 * @return True if the export-to-jani-dot option was set.
                 */
                bool isExportJaniDotSet() const;

                /*!
                 * Retrieves the name in which to write the jani model in dot format, if the export-to-jani-dot option was set.
                 *
                 * @return The name of the file in which to write the exported model.
                 */
                std::string getExportJaniDotFilename() const;

                /*!
                 * Retrieves whether the export-to-explicit option was set
                 *
                 * @return True if the export-to-explicit option was set
                 */
                bool isExportExplicitSet() const;
                
                /*!
                 * Retrieves the name in which to write the model in explicit format, if the option was set.
                 *
                 * @return The name of the file in which to write the exported model.
                 */
                std::string getExportExplicitFilename() const;

                /*!
                 * Retrieves whether the export-to-dd option was set
                 *
                 * @return True if the export-to-explicit option was set
                 */
                bool isExportDdSet() const;

                /*!
                 * Retrieves the name in which to write the model in dd format, if the option was set.
                 *
                 * @return The name of the file in which to write the exported model.
                 */
                std::string getExportDdFilename() const;

                /*!
                 * Retrieves whether the cumulative density function for reward bounded properties should be exported
                 */
                bool isExportCdfSet() const;
                
                /*!
                 * Retrieves a path to a directory in which the cdf files will be stored
                 */
                 std::string getExportCdfDirectory() const;
                
                /*!
                 * Retrieves whether an optimal scheduler is to be exported
                 */
                bool isExportSchedulerSet() const;
                
                /*!
                 * Retrieves a filename to which an optimal scheduler will be exported.
                 */
                 std::string getExportSchedulerFilename() const;

                /*!
<<<<<<< HEAD
=======
                 * Retrieves whether the check result should be exported.
                 */
                bool isExportCheckResultSet() const;

                /*!
                 * Retrieves a filename to which the check result should be exported.
                 */
                 std::string getExportCheckResultFilename() const;

                /*!
>>>>>>> 9d440dc4
                 * Retrieves whether the explicit option was set.
                 *
                 * @return True if the explicit option was set.
                 */
                bool isExplicitSet() const;

                /*!
                 * Retrieves the name of the file that contains the transitions if the model was given using the explicit
                 * option.
                 *
                 * @return The name of the file that contains the transitions.
                 */
                std::string getTransitionFilename() const;

                /*!
                 * Retrieves the name of the file that contains the state labeling if the model was given using the
                 * explicit option.
                 *
                 * @return The name of the file that contains the state labeling.
                 */
                std::string getLabelingFilename() const;

                /*!
                 * Retrieves whether the explicit option with DRN was set.
                 *
                 * @return True if the explicit option with DRN was set.
                 */
                bool isExplicitDRNSet() const;

                /*!
                 * Retrieves the name of the file that contains the model in the DRN format.
                 *
                 * @return The name of the DRN file that contains the model.
                 */
                std::string getExplicitDRNFilename() const;

                /*!
                 * Retrieves whether we prevent the usage of placeholders in the explicit DRN format
                 * @return
                 */
                bool isExplicitExportPlaceholdersDisabled() const;
                
                /*!
                 * Retrieves whether the explicit option with IMCA was set.
                 *
                 * @return True if the explicit option with IMCA was set.
                 */
                bool isExplicitIMCASet() const;

                /*!
                 * Retrieves the name of the file that contains the model in the IMCA format.
                 *
                 * @return The name of the IMCA file that contains the model.
                 */
                std::string getExplicitIMCAFilename() const;

                /*!
                 * Retrieves whether the PRISM language option was set.
                 *
                 * @return True if the PRISM input option was set.
                 */
                bool isPrismInputSet() const;
                
                /*!
                 * Retrieves whether the JANI input option was set.
                 *
                 * @return True if the JANI input option was set.
                 */
                bool isJaniInputSet() const;

                /*!
                 * Retrieves whether the JANI or PRISM input option was set.
                 *
                 * @return True if either of the two options was set.
                 */
                bool isPrismOrJaniInputSet() const;
                
                /*!
                 * Retrieves whether the option to convert PRISM to JANI input was set.
                 *
                 * @return True if the option was set.
                 */
                bool isPrismToJaniSet() const;
                
                /*!
                 * Retrieves the name of the file that contains the PRISM model specification if the model was given
                 * using the PRISM input option.
                 *
                 * @return The name of the file that contains the PRISM model specification.
                 */
                std::string getPrismInputFilename() const;

                /*!
                 * Retrieves the name of the file that contains the JANI model specification if the model was given
                 * using the JANI input option.
                 *
                 * @return The name of the file that contains the JANI model specification.
                 */
                std::string getJaniInputFilename() const;

                /*!
                 * Retrieves whether the transition reward option was set.
                 *
                 * @return True if the transition reward option was set.
                 */
                bool isTransitionRewardsSet() const;

                /*!
                 * Retrieves the name of the file that contains the transition rewards if the model was given using the
                 * explicit option.
                 *
                 * @return The name of the file that contains the transition rewards.
                 */
                std::string getTransitionRewardsFilename() const;

                /*!
                 * Retrieves whether the state reward option was set.
                 *
                 * @return True if the state reward option was set.
                 */
                bool isStateRewardsSet() const;

                /*!
                 * Retrieves the name of the file that contains the state rewards if the model was given using the
                 * explicit option.
                 *
                 * @return The name of the file that contains the state rewards.
                 */
                std::string getStateRewardsFilename() const;

                /*!
                 * Retrieves whether the choice labeling option was set.
                 *
                 * @return True iff the choice labeling option was set.
                 */
                bool isChoiceLabelingSet() const;

                /*!
                 * Retrieves the name of the file that contains the choice labeling
                 * if the model was given using the explicit option.
                 *
                 * @return The name of the file that contains the choice labeling.
                 */
                std::string getChoiceLabelingFilename() const;

                /*!
                 * Retrieves whether the constants option was set.
                 *
                 * @return True if the constants option was set.
                 */
                bool isConstantsSet() const;

                /*!
                 * Retrieves the string that defines the constants of a symbolic model (given via the symbolic option).
                 *
                 * @return The string that defines the constants of a symbolic model.
                 */
                std::string getConstantDefinitionString() const;

                /*!
                 * Retrieves whether the jani-property option was set
                 * @return
                 */
                bool isJaniPropertiesSet() const;

                /*!
                 * Retrieves whether one or more jani-properties have been selected
                 * @return
                 */
                bool areJaniPropertiesSelected() const;
                
                /*!
                 * @return  The names of the jani properties to check
                 */
                std::vector<std::string> getSelectedJaniProperties() const;

                /*!
                 * Retrieves whether the property option was set.
                 *
                 * @return True if the property option was set.
                 */
                bool isPropertySet() const;

                /*!
                 * Retrieves the property specified with the property option.
                 *
                 * @return The property specified with the property option.
                 */
                std::string getProperty() const;

                /*!
                 * Retrieves the property filter.
                 *
                 * @return The property filter.
                 */
                std::string getPropertyFilter() const;
                
                /*!
                 * Retrieves whether the steady-state distribution is to be computed.
                 */
                bool isComputeSteadyStateDistributionSet() const;
                
                /*!
                 * Retrieves whether the input model is to be read from the quantitative verification benchmark set (QVBS)
                 */
                bool isQvbsInputSet() const;
                
                /*!
                 * Retrieves the specified model (short-)name of the QVBS
                 */
                std::string getQvbsModelName() const;
                
                /*!
                 * Retrieves the selected model instance (file + open parameters of the model)
                 */
                uint64_t getQvbsInstanceIndex() const;
                
                /*!
                 * Retrieves the selected property names
                 */
                boost::optional<std::vector<std::string>> getQvbsPropertyFilter() const;
                
                /*!
                 * Retrieves the specified root directory of qvbs
                 */
                std::string getQvbsRoot() const;
                
                /*!
                 * Retrieves whether the input properties are to be interpreted as a single multi-objective formula
                 */
                bool isPropertiesAsMultiSet() const;
                
                bool check() const override;
                void finalize() override;

                // The name of the module.
                static const std::string moduleName;

            private:
                // Define the string names of the options as constants.
                static const std::string exportDotOptionName;
                static const std::string exportDotMaxWidthOptionName;
                static const std::string exportJaniDotOptionName;
                static const std::string exportExplicitOptionName;
                static const std::string exportDdOptionName;
                static const std::string exportCdfOptionName;
                static const std::string exportCdfOptionShortName;
                static const std::string exportSchedulerOptionName;
<<<<<<< HEAD
=======
                static const std::string exportCheckResultOptionName;
>>>>>>> 9d440dc4
                static const std::string explicitOptionName;
                static const std::string explicitOptionShortName;
                static const std::string explicitDrnOptionName;
                static const std::string explicitDrnOptionShortName;
                static const std::string explicitImcaOptionName;
                static const std::string explicitImcaOptionShortName;
                static const std::string prismInputOptionName;
                static const std::string janiInputOptionName;
                static const std::string prismToJaniOptionName;
                static const std::string transitionRewardsOptionName;
                static const std::string stateRewardsOptionName;
                static const std::string choiceLabelingOptionName;
                static const std::string constantsOptionName;
                static const std::string constantsOptionShortName;
                static const std::string janiPropertyOptionName;
                static const std::string janiPropertyOptionShortName;
                static const std::string propertyOptionName;
                static const std::string propertyOptionShortName;
                static const std::string steadyStateDistrOptionName;
                static const std::string qvbsInputOptionName;
                static const std::string qvbsInputOptionShortName;
                static const std::string qvbsRootOptionName;
                static const std::string propertiesAsMultiOptionName;

            };

        } // namespace modules
    } // namespace settings
} // namespace storm

#endif /* STORM_SETTINGS_MODULES_IOSETTINGS_H_ */<|MERGE_RESOLUTION|>--- conflicted
+++ resolved
@@ -64,7 +64,7 @@
                  * @return True if the export-to-explicit option was set
                  */
                 bool isExportExplicitSet() const;
-                
+
                 /*!
                  * Retrieves the name in which to write the model in explicit format, if the option was set.
                  *
@@ -90,25 +90,23 @@
                  * Retrieves whether the cumulative density function for reward bounded properties should be exported
                  */
                 bool isExportCdfSet() const;
-                
+
                 /*!
                  * Retrieves a path to a directory in which the cdf files will be stored
                  */
                  std::string getExportCdfDirectory() const;
-                
+
                 /*!
                  * Retrieves whether an optimal scheduler is to be exported
                  */
                 bool isExportSchedulerSet() const;
-                
+
                 /*!
                  * Retrieves a filename to which an optimal scheduler will be exported.
                  */
                  std::string getExportSchedulerFilename() const;
 
                 /*!
-<<<<<<< HEAD
-=======
                  * Retrieves whether the check result should be exported.
                  */
                 bool isExportCheckResultSet() const;
@@ -119,7 +117,6 @@
                  std::string getExportCheckResultFilename() const;
 
                 /*!
->>>>>>> 9d440dc4
                  * Retrieves whether the explicit option was set.
                  *
                  * @return True if the explicit option was set.
@@ -161,7 +158,7 @@
                  * @return
                  */
                 bool isExplicitExportPlaceholdersDisabled() const;
-                
+
                 /*!
                  * Retrieves whether the explicit option with IMCA was set.
                  *
@@ -182,7 +179,7 @@
                  * @return True if the PRISM input option was set.
                  */
                 bool isPrismInputSet() const;
-                
+
                 /*!
                  * Retrieves whether the JANI input option was set.
                  *
@@ -196,14 +193,14 @@
                  * @return True if either of the two options was set.
                  */
                 bool isPrismOrJaniInputSet() const;
-                
+
                 /*!
                  * Retrieves whether the option to convert PRISM to JANI input was set.
                  *
                  * @return True if the option was set.
                  */
                 bool isPrismToJaniSet() const;
-                
+
                 /*!
                  * Retrieves the name of the file that contains the PRISM model specification if the model was given
                  * using the PRISM input option.
@@ -290,7 +287,7 @@
                  * @return
                  */
                 bool areJaniPropertiesSelected() const;
-                
+
                 /*!
                  * @return  The names of the jani properties to check
                  */
@@ -316,42 +313,42 @@
                  * @return The property filter.
                  */
                 std::string getPropertyFilter() const;
-                
+
                 /*!
                  * Retrieves whether the steady-state distribution is to be computed.
                  */
                 bool isComputeSteadyStateDistributionSet() const;
-                
+
                 /*!
                  * Retrieves whether the input model is to be read from the quantitative verification benchmark set (QVBS)
                  */
                 bool isQvbsInputSet() const;
-                
+
                 /*!
                  * Retrieves the specified model (short-)name of the QVBS
                  */
                 std::string getQvbsModelName() const;
-                
+
                 /*!
                  * Retrieves the selected model instance (file + open parameters of the model)
                  */
                 uint64_t getQvbsInstanceIndex() const;
-                
+
                 /*!
                  * Retrieves the selected property names
                  */
                 boost::optional<std::vector<std::string>> getQvbsPropertyFilter() const;
-                
+
                 /*!
                  * Retrieves the specified root directory of qvbs
                  */
                 std::string getQvbsRoot() const;
-                
+
                 /*!
                  * Retrieves whether the input properties are to be interpreted as a single multi-objective formula
                  */
                 bool isPropertiesAsMultiSet() const;
-                
+
                 bool check() const override;
                 void finalize() override;
 
@@ -368,10 +365,7 @@
                 static const std::string exportCdfOptionName;
                 static const std::string exportCdfOptionShortName;
                 static const std::string exportSchedulerOptionName;
-<<<<<<< HEAD
-=======
                 static const std::string exportCheckResultOptionName;
->>>>>>> 9d440dc4
                 static const std::string explicitOptionName;
                 static const std::string explicitOptionShortName;
                 static const std::string explicitDrnOptionName;
