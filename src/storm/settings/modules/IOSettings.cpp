--- conflicted
+++ resolved
@@ -49,7 +49,7 @@
                                 .addArgument(storm::settings::ArgumentBuilder::createStringArgument("filename", "The name of the file to which the model is to be written.").build()).build());
                 this->addOption(storm::settings::OptionBuilder(moduleName, exportJaniDotOptionName, "", "If given, the loaded jani model will be written to the specified file in the dot format.")
                                         .addArgument(storm::settings::ArgumentBuilder::createStringArgument("filename", "The name of the file to which the model is to be written.").build()).build());
-                this->addOption(storm::settings::OptionBuilder(moduleName, exportCdfOptionName, false, "Exports the cumulative density function for reward bounded properties into a .csv file.").setShortName(exportCdfOptionShortName).build());
+                this->addOption(storm::settings::OptionBuilder(moduleName, exportCdfOptionName, false, "Exports the cumulative density function for reward bounded properties into a .csv file.").setShortName(exportCdfOptionShortName).addArgument(storm::settings::ArgumentBuilder::createStringArgument("directory", "A path to an existing directory where the cdf files will be stored.").build()).build());
                 this->addOption(storm::settings::OptionBuilder(moduleName, exportExplicitOptionName, "", "If given, the loaded model will be written to the specified file in the drn format.")
                                 .addArgument(storm::settings::ArgumentBuilder::createStringArgument("filename", "the name of the file to which the model is to be writen.").build()).build());
                 this->addOption(storm::settings::OptionBuilder(moduleName, explicitOptionName, false, "Parses the model given in an explicit (sparse) representation.").setShortName(explicitOptionShortName)
@@ -106,7 +106,19 @@
             std::string IOSettings::getExportExplicitFilename() const {
                 return this->getOption(exportExplicitOptionName).getArgumentByName("filename").getValueAsString();
             }
-
+            
+            bool IOSettings::isExportCdfSet() const {
+                return this->getOption(exportCdfOptionName).getHasOptionBeenSet();
+            }
+            
+            std::string IOSettings::getExportCdfDirectory() const {
+                std::string result = this->getOption(exportCdfOptionName).getArgumentByName("directory").getValueAsString();
+                if (result.back() != '/') {
+                    result.push_back('/');
+                }
+                return result;
+            }
+            
             bool IOSettings::isExplicitSet() const {
                 return this->getOption(explicitOptionName).getHasOptionBeenSet();
             }
@@ -159,7 +171,6 @@
                 return this->getOption(janiInputOptionName).getArgumentByName("filename").getValueAsString();
             }
 
-
             bool IOSettings::isTransitionRewardsSet() const {
                 return this->getOption(transitionRewardsOptionName).getHasOptionBeenSet();
             }
@@ -200,33 +211,6 @@
                 return storm::parser::parseCommaSeperatedValues(this->getOption(janiPropertyOptionName).getArgumentByName("values").getValueAsString());
             }
 
-<<<<<<< HEAD
-            bool IOSettings::isPrismCompatibilityEnabled() const {
-                return this->getOption(prismCompatibilityOptionName).getHasOptionBeenSet();
-            }
-            
-            bool IOSettings::isBuildFullModelSet() const {
-                return this->getOption(fullModelBuildOptionName).getHasOptionBeenSet();
-            }
-            
-            bool IOSettings::isNoBuildModelSet() const {
-                return this->getOption(noBuildOptionName).getHasOptionBeenSet();
-            }
-
-            bool IOSettings::isBuildChoiceLabelsSet() const {
-                return this->getOption(buildChoiceLabelOptionName).getHasOptionBeenSet();
-            }
-            
-            bool IOSettings::isBuildStateValuationsSet() const {
-                return this->getOption(buildStateValuationsOptionName).getHasOptionBeenSet();
-            }
-
-            bool IOSettings::isExportCdfSet() const {
-                return this->getOption(exportCdfOptionName).getHasOptionBeenSet();
-            }
-
-=======
->>>>>>> 8e3e99c4
             bool IOSettings::isPropertySet() const {
                 return this->getOption(propertyOptionName).getHasOptionBeenSet();
             }
