--- conflicted
+++ resolved
@@ -93,22 +93,14 @@
 
 template<typename ModelType>
 std::unique_ptr<CheckResult> AbstractModelChecker<ModelType>::computeBoundedUntilProbabilities(
-<<<<<<< HEAD
-    Environment const& env, CheckTask<storm::logic::BoundedUntilFormula, SolutionType> const& checkTask) {
-=======
-    Environment const&, CheckTask<storm::logic::BoundedUntilFormula, ValueType> const& checkTask) {
->>>>>>> 6374e44f
+    Environment const&, CheckTask<storm::logic::BoundedUntilFormula, SolutionType> const& checkTask) {
     STORM_LOG_THROW(false, storm::exceptions::NotImplementedException,
                     "This model checker (" << getClassName() << ") does not support the formula: " << checkTask.getFormula() << ".");
 }
 
 template<typename ModelType>
 std::unique_ptr<CheckResult> AbstractModelChecker<ModelType>::computeConditionalProbabilities(
-<<<<<<< HEAD
-    Environment const& env, CheckTask<storm::logic::ConditionalFormula, SolutionType> const& checkTask) {
-=======
-    Environment const&, CheckTask<storm::logic::ConditionalFormula, ValueType> const& checkTask) {
->>>>>>> 6374e44f
+    Environment const&, CheckTask<storm::logic::ConditionalFormula, SolutionType> const& checkTask) {
     STORM_LOG_THROW(false, storm::exceptions::NotImplementedException,
                     "This model checker (" << getClassName() << ") does not support the formula: " << checkTask.getFormula() << ".");
 }
@@ -123,58 +115,34 @@
 
 template<typename ModelType>
 std::unique_ptr<CheckResult> AbstractModelChecker<ModelType>::computeGloballyProbabilities(
-<<<<<<< HEAD
-    Environment const& env, CheckTask<storm::logic::GloballyFormula, SolutionType> const& checkTask) {
-=======
-    Environment const&, CheckTask<storm::logic::GloballyFormula, ValueType> const& checkTask) {
->>>>>>> 6374e44f
-    STORM_LOG_THROW(false, storm::exceptions::NotImplementedException,
-                    "This model checker (" << getClassName() << ") does not support the formula: " << checkTask.getFormula() << ".");
-}
-
-template<typename ModelType>
-<<<<<<< HEAD
-std::unique_ptr<CheckResult> AbstractModelChecker<ModelType>::computeNextProbabilities(Environment const& env,
+    Environment const&, CheckTask<storm::logic::GloballyFormula, SolutionType> const& checkTask) {
+    STORM_LOG_THROW(false, storm::exceptions::NotImplementedException,
+                    "This model checker (" << getClassName() << ") does not support the formula: " << checkTask.getFormula() << ".");
+}
+
+template<typename ModelType>
+std::unique_ptr<CheckResult> AbstractModelChecker<ModelType>::computeNextProbabilities(Environment const&,
                                                                                        CheckTask<storm::logic::NextFormula, SolutionType> const& checkTask) {
-=======
-std::unique_ptr<CheckResult> AbstractModelChecker<ModelType>::computeNextProbabilities(Environment const&,
-                                                                                       CheckTask<storm::logic::NextFormula, ValueType> const& checkTask) {
->>>>>>> 6374e44f
-    STORM_LOG_THROW(false, storm::exceptions::NotImplementedException,
-                    "This model checker (" << getClassName() << ") does not support the formula: " << checkTask.getFormula() << ".");
-}
-
-template<typename ModelType>
-<<<<<<< HEAD
-std::unique_ptr<CheckResult> AbstractModelChecker<ModelType>::computeUntilProbabilities(Environment const& env,
+    STORM_LOG_THROW(false, storm::exceptions::NotImplementedException,
+                    "This model checker (" << getClassName() << ") does not support the formula: " << checkTask.getFormula() << ".");
+}
+
+template<typename ModelType>
+std::unique_ptr<CheckResult> AbstractModelChecker<ModelType>::computeUntilProbabilities(Environment const&,
                                                                                         CheckTask<storm::logic::UntilFormula, SolutionType> const& checkTask) {
-=======
-std::unique_ptr<CheckResult> AbstractModelChecker<ModelType>::computeUntilProbabilities(Environment const&,
-                                                                                        CheckTask<storm::logic::UntilFormula, ValueType> const& checkTask) {
->>>>>>> 6374e44f
-    STORM_LOG_THROW(false, storm::exceptions::NotImplementedException,
-                    "This model checker (" << getClassName() << ") does not support the formula: " << checkTask.getFormula() << ".");
-}
-
-template<typename ModelType>
-<<<<<<< HEAD
+    STORM_LOG_THROW(false, storm::exceptions::NotImplementedException,
+                    "This model checker (" << getClassName() << ") does not support the formula: " << checkTask.getFormula() << ".");
+}
+
+template<typename ModelType>
 std::unique_ptr<CheckResult> AbstractModelChecker<ModelType>::computeHOAPathProbabilities(
-    Environment const& env, CheckTask<storm::logic::HOAPathFormula, SolutionType> const& checkTask) {
-=======
-std::unique_ptr<CheckResult> AbstractModelChecker<ModelType>::computeHOAPathProbabilities(Environment const&,
-                                                                                          CheckTask<storm::logic::HOAPathFormula, ValueType> const& checkTask) {
->>>>>>> 6374e44f
+    Environment const&, CheckTask<storm::logic::HOAPathFormula, SolutionType> const& checkTask) {
     STORM_LOG_THROW(false, storm::exceptions::NotImplementedException, "This model checker does not support the formula: " << checkTask.getFormula() << ".");
 }
 
 template<typename ModelType>
-<<<<<<< HEAD
-std::unique_ptr<CheckResult> AbstractModelChecker<ModelType>::computeLTLProbabilities(Environment const& env,
+std::unique_ptr<CheckResult> AbstractModelChecker<ModelType>::computeLTLProbabilities(Environment const&,
                                                                                       CheckTask<storm::logic::PathFormula, SolutionType> const& checkTask) {
-=======
-std::unique_ptr<CheckResult> AbstractModelChecker<ModelType>::computeLTLProbabilities(Environment const&,
-                                                                                      CheckTask<storm::logic::PathFormula, ValueType> const& checkTask) {
->>>>>>> 6374e44f
     STORM_LOG_THROW(false, storm::exceptions::NotImplementedException, "This model checker does not support the formula: " << checkTask.getFormula() << ".");
 }
 
@@ -216,78 +184,49 @@
 
 template<typename ModelType>
 std::unique_ptr<CheckResult> AbstractModelChecker<ModelType>::computeConditionalRewards(
-<<<<<<< HEAD
-    Environment const& env, storm::logic::RewardMeasureType, CheckTask<storm::logic::ConditionalFormula, SolutionType> const& checkTask) {
-=======
-    Environment const&, storm::logic::RewardMeasureType, CheckTask<storm::logic::ConditionalFormula, ValueType> const& checkTask) {
->>>>>>> 6374e44f
+    Environment const&, storm::logic::RewardMeasureType, CheckTask<storm::logic::ConditionalFormula, SolutionType> const& checkTask) {
     STORM_LOG_THROW(false, storm::exceptions::NotImplementedException,
                     "This model checker (" << getClassName() << ") does not support the formula: " << checkTask.getFormula() << ".");
 }
 
 template<typename ModelType>
 std::unique_ptr<CheckResult> AbstractModelChecker<ModelType>::computeCumulativeRewards(
-<<<<<<< HEAD
-    Environment const& env, storm::logic::RewardMeasureType, CheckTask<storm::logic::CumulativeRewardFormula, SolutionType> const& checkTask) {
-=======
-    Environment const&, storm::logic::RewardMeasureType, CheckTask<storm::logic::CumulativeRewardFormula, ValueType> const& checkTask) {
->>>>>>> 6374e44f
+    Environment const&, storm::logic::RewardMeasureType, CheckTask<storm::logic::CumulativeRewardFormula, SolutionType> const& checkTask) {
     STORM_LOG_THROW(false, storm::exceptions::NotImplementedException,
                     "This model checker (" << getClassName() << ") does not support the formula: " << checkTask.getFormula() << ".");
 }
 
 template<typename ModelType>
 std::unique_ptr<CheckResult> AbstractModelChecker<ModelType>::computeInstantaneousRewards(
-<<<<<<< HEAD
-    Environment const& env, storm::logic::RewardMeasureType, CheckTask<storm::logic::InstantaneousRewardFormula, SolutionType> const& checkTask) {
-=======
-    Environment const&, storm::logic::RewardMeasureType, CheckTask<storm::logic::InstantaneousRewardFormula, ValueType> const& checkTask) {
->>>>>>> 6374e44f
+    Environment const&, storm::logic::RewardMeasureType, CheckTask<storm::logic::InstantaneousRewardFormula, SolutionType> const& checkTask) {
     STORM_LOG_THROW(false, storm::exceptions::NotImplementedException,
                     "This model checker (" << getClassName() << ") does not support the formula: " << checkTask.getFormula() << ".");
 }
 
 template<typename ModelType>
 std::unique_ptr<CheckResult> AbstractModelChecker<ModelType>::computeReachabilityRewards(
-<<<<<<< HEAD
-    Environment const& env, storm::logic::RewardMeasureType, CheckTask<storm::logic::EventuallyFormula, SolutionType> const& checkTask) {
-=======
-    Environment const&, storm::logic::RewardMeasureType, CheckTask<storm::logic::EventuallyFormula, ValueType> const& checkTask) {
->>>>>>> 6374e44f
-    STORM_LOG_THROW(false, storm::exceptions::NotImplementedException,
-                    "This model checker (" << getClassName() << ") does not support the formula: " << checkTask.getFormula() << ".");
-}
-
-template<typename ModelType>
-<<<<<<< HEAD
-std::unique_ptr<CheckResult> AbstractModelChecker<ModelType>::computeTotalRewards(Environment const& env, storm::logic::RewardMeasureType,
+    Environment const&, storm::logic::RewardMeasureType, CheckTask<storm::logic::EventuallyFormula, SolutionType> const& checkTask) {
+    STORM_LOG_THROW(false, storm::exceptions::NotImplementedException,
+                    "This model checker (" << getClassName() << ") does not support the formula: " << checkTask.getFormula() << ".");
+}
+
+template<typename ModelType>
+std::unique_ptr<CheckResult> AbstractModelChecker<ModelType>::computeTotalRewards(Environment const&, storm::logic::RewardMeasureType,
                                                                                   CheckTask<storm::logic::TotalRewardFormula, SolutionType> const& checkTask) {
-=======
-std::unique_ptr<CheckResult> AbstractModelChecker<ModelType>::computeTotalRewards(Environment const&, storm::logic::RewardMeasureType,
-                                                                                  CheckTask<storm::logic::TotalRewardFormula, ValueType> const& checkTask) {
->>>>>>> 6374e44f
     STORM_LOG_THROW(false, storm::exceptions::NotImplementedException,
                     "This model checker (" << getClassName() << ") does not support the formula: " << checkTask.getFormula() << ".");
 }
 
 template<typename ModelType>
 std::unique_ptr<CheckResult> AbstractModelChecker<ModelType>::computeLongRunAverageRewards(
-<<<<<<< HEAD
-    Environment const& env, storm::logic::RewardMeasureType, CheckTask<storm::logic::LongRunAverageRewardFormula, SolutionType> const& checkTask) {
-=======
-    Environment const&, storm::logic::RewardMeasureType, CheckTask<storm::logic::LongRunAverageRewardFormula, ValueType> const& checkTask) {
->>>>>>> 6374e44f
+    Environment const&, storm::logic::RewardMeasureType, CheckTask<storm::logic::LongRunAverageRewardFormula, SolutionType> const& checkTask) {
     STORM_LOG_THROW(false, storm::exceptions::NotImplementedException,
                     "This model checker (" << getClassName() << ") does not support the formula: " << checkTask.getFormula() << ".");
 }
 
 template<typename ModelType>
 std::unique_ptr<CheckResult> AbstractModelChecker<ModelType>::computeLongRunAverageProbabilities(
-<<<<<<< HEAD
-    Environment const& env, CheckTask<storm::logic::StateFormula, SolutionType> const& checkTask) {
-=======
-    Environment const&, CheckTask<storm::logic::StateFormula, ValueType> const& checkTask) {
->>>>>>> 6374e44f
+    Environment const&, CheckTask<storm::logic::StateFormula, SolutionType> const& checkTask) {
     STORM_LOG_THROW(false, storm::exceptions::NotImplementedException,
                     "This model checker (" << getClassName() << ") does not support the formula: " << checkTask.getFormula() << ".");
 }
@@ -304,13 +243,8 @@
 }
 
 template<typename ModelType>
-<<<<<<< HEAD
 std::unique_ptr<CheckResult> AbstractModelChecker<ModelType>::computeReachabilityTimes(
-    Environment const& env, storm::logic::RewardMeasureType, CheckTask<storm::logic::EventuallyFormula, SolutionType> const& checkTask) {
-=======
-std::unique_ptr<CheckResult> AbstractModelChecker<ModelType>::computeReachabilityTimes(Environment const&, storm::logic::RewardMeasureType,
-                                                                                       CheckTask<storm::logic::EventuallyFormula, ValueType> const& checkTask) {
->>>>>>> 6374e44f
+    Environment const& , storm::logic::RewardMeasureType, CheckTask<storm::logic::EventuallyFormula, SolutionType> const& checkTask) {
     STORM_LOG_THROW(false, storm::exceptions::NotImplementedException,
                     "This model checker (" << getClassName() << ") does not support the formula: " << checkTask.getFormula() << ".");
 }
@@ -363,13 +297,8 @@
 }
 
 template<typename ModelType>
-<<<<<<< HEAD
 std::unique_ptr<CheckResult> AbstractModelChecker<ModelType>::checkAtomicLabelFormula(
-    Environment const& env, CheckTask<storm::logic::AtomicLabelFormula, SolutionType> const& checkTask) {
-=======
-std::unique_ptr<CheckResult> AbstractModelChecker<ModelType>::checkAtomicLabelFormula(Environment const&,
-                                                                                      CheckTask<storm::logic::AtomicLabelFormula, ValueType> const& checkTask) {
->>>>>>> 6374e44f
+    Environment const&, CheckTask<storm::logic::AtomicLabelFormula, SolutionType> const& checkTask) {
     STORM_LOG_THROW(false, storm::exceptions::NotImplementedException,
                     "This model checker (" << getClassName() << ") does not support the formula: " << checkTask.getFormula() << ".");
 }
@@ -402,11 +331,7 @@
 
 template<typename ModelType>
 std::unique_ptr<CheckResult> AbstractModelChecker<ModelType>::checkBooleanLiteralFormula(
-<<<<<<< HEAD
-    Environment const& env, CheckTask<storm::logic::BooleanLiteralFormula, SolutionType> const& checkTask) {
-=======
-    Environment const&, CheckTask<storm::logic::BooleanLiteralFormula, ValueType> const& checkTask) {
->>>>>>> 6374e44f
+    Environment const&, CheckTask<storm::logic::BooleanLiteralFormula, SolutionType> const& checkTask) {
     STORM_LOG_THROW(false, storm::exceptions::NotImplementedException,
                     "This model checker (" << getClassName() << ") does not support the formula: " << checkTask.getFormula() << ".");
 }
@@ -492,46 +417,28 @@
 
 template<typename ModelType>
 std::unique_ptr<CheckResult> AbstractModelChecker<ModelType>::checkLexObjectiveFormula(
-<<<<<<< HEAD
-    Environment const& env, CheckTask<storm::logic::MultiObjectiveFormula, SolutionType> const& checkTask) {
-=======
-    Environment const&, CheckTask<storm::logic::MultiObjectiveFormula, ValueType> const& checkTask) {
->>>>>>> 6374e44f
+    Environment const&, CheckTask<storm::logic::MultiObjectiveFormula, SolutionType> const& checkTask) {
     STORM_LOG_THROW(false, storm::exceptions::NotImplementedException,
                     "This model checker (" << getClassName() << ") does not support the formula: " << checkTask.getFormula() << ".");
 }
 
 template<typename ModelType>
 std::unique_ptr<CheckResult> AbstractModelChecker<ModelType>::checkMultiObjectiveFormula(
-<<<<<<< HEAD
-    Environment const& env, CheckTask<storm::logic::MultiObjectiveFormula, SolutionType> const& checkTask) {
-=======
-    Environment const&, CheckTask<storm::logic::MultiObjectiveFormula, ValueType> const& checkTask) {
->>>>>>> 6374e44f
-    STORM_LOG_THROW(false, storm::exceptions::NotImplementedException,
-                    "This model checker (" << getClassName() << ") does not support the formula: " << checkTask.getFormula() << ".");
-}
-
-template<typename ModelType>
-<<<<<<< HEAD
-std::unique_ptr<CheckResult> AbstractModelChecker<ModelType>::checkQuantileFormula(Environment const& env,
+    Environment const&, CheckTask<storm::logic::MultiObjectiveFormula, SolutionType> const& checkTask) {
+    STORM_LOG_THROW(false, storm::exceptions::NotImplementedException,
+                    "This model checker (" << getClassName() << ") does not support the formula: " << checkTask.getFormula() << ".");
+}
+
+template<typename ModelType>
+std::unique_ptr<CheckResult> AbstractModelChecker<ModelType>::checkQuantileFormula(Environment const&,
                                                                                    CheckTask<storm::logic::QuantileFormula, SolutionType> const& checkTask) {
-=======
-std::unique_ptr<CheckResult> AbstractModelChecker<ModelType>::checkQuantileFormula(Environment const&,
-                                                                                   CheckTask<storm::logic::QuantileFormula, ValueType> const& checkTask) {
->>>>>>> 6374e44f
-    STORM_LOG_THROW(false, storm::exceptions::NotImplementedException,
-                    "This model checker (" << getClassName() << ") does not support the formula: " << checkTask.getFormula() << ".");
-}
-
-template<typename ModelType>
-<<<<<<< HEAD
-std::unique_ptr<CheckResult> AbstractModelChecker<ModelType>::checkGameFormula(Environment const& env,
+    STORM_LOG_THROW(false, storm::exceptions::NotImplementedException,
+                    "This model checker (" << getClassName() << ") does not support the formula: " << checkTask.getFormula() << ".");
+}
+
+template<typename ModelType>
+std::unique_ptr<CheckResult> AbstractModelChecker<ModelType>::checkGameFormula(Environment const&,
                                                                                CheckTask<storm::logic::GameFormula, SolutionType> const& checkTask) {
-=======
-std::unique_ptr<CheckResult> AbstractModelChecker<ModelType>::checkGameFormula(Environment const&,
-                                                                               CheckTask<storm::logic::GameFormula, ValueType> const& checkTask) {
->>>>>>> 6374e44f
     STORM_LOG_THROW(false, storm::exceptions::NotImplementedException,
                     "This model checker (" << getClassName() << ") does not support the formula: " << checkTask.getFormula() << ".");
 }
