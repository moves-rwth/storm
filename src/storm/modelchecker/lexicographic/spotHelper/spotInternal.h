// Copied and adapted from https://gitlab.lrde.epita.fr/spot

#ifndef STORM_TESTSPOT_H
#define STORM_TESTSPOT_H
<<<<<<< HEAD
#include <utility>
#include <vector>
=======
#ifdef STORM_HAVE_SPOT
>>>>>>> 3e5ef442
#include "spot/misc/common.hh"
#include "spot/twa/fwd.hh"
#include "spot/twaalgos/powerset.hh"

namespace storm {
namespace spothelper {
unsigned int testFunc();
using namespace spot;

typedef std::vector<std::pair<unsigned, unsigned>> product_states;

twa_graph_ptr product(const const_twa_graph_ptr& left, const const_twa_graph_ptr& right, const output_aborter* aborter = nullptr);
<<<<<<< HEAD
}  // namespace spothelper
}  // namespace storm
=======
}
}
#endif 
>>>>>>> 3e5ef442
#endif  // STORM_TESTSPOT_H<|MERGE_RESOLUTION|>--- conflicted
+++ resolved
@@ -2,12 +2,9 @@
 
 #ifndef STORM_TESTSPOT_H
 #define STORM_TESTSPOT_H
-<<<<<<< HEAD
+#ifdef STORM_HAVE_SPOT
 #include <utility>
 #include <vector>
-=======
-#ifdef STORM_HAVE_SPOT
->>>>>>> 3e5ef442
 #include "spot/misc/common.hh"
 #include "spot/twa/fwd.hh"
 #include "spot/twaalgos/powerset.hh"
@@ -20,12 +17,7 @@
 typedef std::vector<std::pair<unsigned, unsigned>> product_states;
 
 twa_graph_ptr product(const const_twa_graph_ptr& left, const const_twa_graph_ptr& right, const output_aborter* aborter = nullptr);
-<<<<<<< HEAD
 }  // namespace spothelper
 }  // namespace storm
-=======
-}
-}
-#endif 
->>>>>>> 3e5ef442
-#endif  // STORM_TESTSPOT_H+#endif  // STORM_TESTSPOT_H
+#endif