--- conflicted
+++ resolved
@@ -112,73 +112,6 @@
                 wellformedConstraintSet.emplace((sum.nominator() - sum.denominator()).polynomialWithCoefficient(), storm::CompareRelation::EQ);
             }
         }
-<<<<<<< HEAD
-
-        template <typename ValueType>
-        void ConstraintCollector<ValueType>::process(storm::models::sparse::Model<ValueType> const& model) {
-
-            if (model.getType() != storm::models::ModelType::Ctmc) {
-
-                for(uint_fast64_t action = 0; action < model.getTransitionMatrix().getRowCount(); ++action) {
-                    ValueType sum = storm::utility::zero<ValueType>();
-
-                    for (auto transitionIt = model.getTransitionMatrix().begin(action); transitionIt != model.getTransitionMatrix().end(action); ++transitionIt) {
-                        auto const& transition = *transitionIt;
-                        sum += transition.getValue();
-                        if (!storm::utility::isConstant(transition.getValue())) {
-                            auto const& transitionVars = transition.getValue().gatherVariables();
-                            variableSet.insert(transitionVars.begin(), transitionVars.end());
-                            // Assert: 0 <= transition <= 1
-                            if (transition.getValue().denominator().isConstant()) {
-                                assert(transition.getValue().denominator().constantPart() != 0);
-                                if (transition.getValue().denominator().constantPart() > 0) {
-                                    // Assert: nom <= denom
-                                    wellformedConstraintSet.emplace((transition.getValue().nominator() - transition.getValue().denominator()).polynomialWithCoefficient(), storm::CompareRelation::LEQ);
-                                    // Assert: nom >= 0
-                                    wellformedConstraintSet.emplace(transition.getValue().nominator().polynomialWithCoefficient(), storm::CompareRelation::GEQ);
-                                } else if (transition.getValue().denominator().constantPart() < 0) {
-                                    // Assert nom >= denom
-                                    wellformedConstraintSet.emplace((transition.getValue().nominator() - transition.getValue().denominator()).polynomialWithCoefficient(), storm::CompareRelation::GEQ);
-                                    // Assert: nom <= 0
-                                    wellformedConstraintSet.emplace(transition.getValue().nominator().polynomialWithCoefficient(), storm::CompareRelation::LEQ);
-                                } else {
-                                    STORM_LOG_ASSERT(false, "Denominator must not equal 0.");
-                                }
-                            } else {
-                                // Assert: denom != 0
-                                wellformedConstraintSet.emplace(transition.getValue().denominator().polynomialWithCoefficient(), storm::CompareRelation::NEQ);
-                                 // Assert: transition >= 0 <==> if denom > 0 then nom >= 0 else nom <= 0
-                                wellformedConstraintSet.emplace(carl::FormulaType::ITE, typename ConstraintType<ValueType>::val(transition.getValue().denominator().polynomialWithCoefficient(), storm::CompareRelation::GREATER), typename ConstraintType<ValueType>::val(transition.getValue().nominator().polynomialWithCoefficient(), storm::CompareRelation::GEQ), typename ConstraintType<ValueType>::val(transition.getValue().nominator().polynomialWithCoefficient(), storm::CompareRelation::LEQ));
-                                 // TODO: Assert: transition <= 1 <==> if denom > 0 then nom - denom <= 0 else nom - denom >= 0
-                            }
-                            // Assert: transition > 0
-                            graphPreservingConstraintSet.emplace(transition.getValue().nominator().polynomialWithCoefficient(), storm::CompareRelation::NEQ);
-                        }
-                    }
-                    STORM_LOG_ASSERT(!storm::utility::isConstant(sum) || storm::utility::isOne(sum), "If the sum is a constant, it must be equal to 1. Sum value: " << sum);
-                    if(!storm::utility::isConstant(sum)) {
-                        // Assert: sum == 1
-                        wellformedConstraintSet.emplace((sum.nominator() - sum.denominator()).polynomialWithCoefficient(), storm::CompareRelation::EQ);
-                    }
-                }
-            } else {
-                for (auto const& transition : model.getTransitionMatrix()) {
-                    if(!transition.getValue().isConstant()) {
-                        if (transition.getValue().denominator().isConstant()) {
-                            assert(transition.getValue().denominator().constantPart() != 0);
-                            if (transition.getValue().denominator().constantPart() > 0) {
-                                wellformedConstraintSet.emplace(transition.getValue().nominator().polynomialWithCoefficient(), storm::CompareRelation::GEQ);
-                            } else if (transition.getValue().denominator().constantPart() < 0) {
-                                wellformedConstraintSet.emplace(transition.getValue().nominator().polynomialWithCoefficient(), storm::CompareRelation::LEQ);
-                            } else {
-                                STORM_LOG_THROW(false, storm::exceptions::UnexpectedException, "Should have failed before.");
-                            }
-                        } else {
-                            wellformedConstraintSet.emplace(transition.getValue().denominator().polynomialWithCoefficient(), storm::CompareRelation::NEQ);
-                            wellformedConstraintSet.emplace(carl::FormulaType::ITE, typename ConstraintType<ValueType>::val(transition.getValue().denominator().polynomialWithCoefficient(), storm::CompareRelation::GREATER), typename ConstraintType<ValueType>::val(transition.getValue().nominator().polynomialWithCoefficient(), storm::CompareRelation::GEQ), typename ConstraintType<ValueType>::val(transition.getValue().nominator().polynomialWithCoefficient(), storm::CompareRelation::LEQ));
-                        }
-                        graphPreservingConstraintSet.emplace(transition.getValue().nominator().polynomialWithCoefficient(), storm::CompareRelation::NEQ);
-=======
     } else {
         for (auto const& transition : model.getTransitionMatrix()) {
             if (!transition.getValue().isConstant()) {
@@ -190,7 +123,6 @@
                         wellformedConstraintSet.emplace(transition.getValue().nominator().polynomialWithCoefficient(), storm::CompareRelation::LEQ);
                     } else {
                         STORM_LOG_THROW(false, storm::exceptions::UnexpectedException, "Should have failed before.");
->>>>>>> d2b40117
                     }
                 } else {
                     wellformedConstraintSet.emplace(transition.getValue().denominator().polynomialWithCoefficient(), storm::CompareRelation::NEQ);
