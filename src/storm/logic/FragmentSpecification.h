#ifndef STORM_LOGIC_FRAGMENTSPECIFICATION_H_
#define STORM_LOGIC_FRAGMENTSPECIFICATION_H_

#include <map>
#include <string>

namespace storm {
    namespace logic {
        
        class RewardAccumulation;
        
        class FragmentSpecification {
        public:
            FragmentSpecification();
            FragmentSpecification(FragmentSpecification const& other) = default;
            FragmentSpecification(FragmentSpecification&& other) = default;
            FragmentSpecification& operator=(FragmentSpecification const& other) = default;
            FragmentSpecification& operator=(FragmentSpecification&& other) = default;
            
            FragmentSpecification copy() const;
            
            bool areProbabilityOperatorsAllowed() const;
            FragmentSpecification& setProbabilityOperatorsAllowed(bool newValue);
            
            bool areRewardOperatorsAllowed() const;
            FragmentSpecification& setRewardOperatorsAllowed(bool newValue);
            
            bool areTimeOperatorsAllowed() const;
            FragmentSpecification& setTimeOperatorsAllowed(bool newValue);

            bool areLongRunAverageOperatorsAllowed() const;
            FragmentSpecification& setLongRunAverageOperatorsAllowed(bool newValue);
            
            bool areMultiObjectiveFormulasAllowed() const;
            FragmentSpecification& setMultiObjectiveFormulasAllowed( bool newValue);
            
            bool areQuantileFormulasAllowed() const;
            FragmentSpecification& setQuantileFormulasAllowed( bool newValue);

            bool areGloballyFormulasAllowed() const;
            FragmentSpecification& setGloballyFormulasAllowed(bool newValue);

            bool areReachabilityProbabilityFormulasAllowed() const;
            FragmentSpecification& setReachabilityProbabilityFormulasAllowed(bool newValue);

            bool areNextFormulasAllowed() const;
            FragmentSpecification& setNextFormulasAllowed(bool newValue);

            bool areUntilFormulasAllowed() const;
            FragmentSpecification& setUntilFormulasAllowed(bool newValue);

            bool areBoundedUntilFormulasAllowed() const;
            FragmentSpecification& setBoundedUntilFormulasAllowed(bool newValue);

            bool areHOAPathFormulasAllowed() const;
            FragmentSpecification& setHOAPathFormulasAllowed(bool newValue);

            bool areAtomicExpressionFormulasAllowed() const;
            FragmentSpecification& setAtomicExpressionFormulasAllowed(bool newValue);

            bool areAtomicLabelFormulasAllowed() const;
            FragmentSpecification& setAtomicLabelFormulasAllowed(bool newValue);

            bool areBooleanLiteralFormulasAllowed() const;
            FragmentSpecification& setBooleanLiteralFormulasAllowed(bool newValue);

            bool areUnaryBooleanStateFormulasAllowed() const;
            FragmentSpecification& setUnaryBooleanStateFormulasAllowed(bool newValue);

            bool areUnaryBooleanPathFormulasAllowed() const;
            FragmentSpecification& setUnaryBooleanPathFormulasAllowed(bool newValue);

            bool areBinaryBooleanStateFormulasAllowed() const;
            FragmentSpecification& setBinaryBooleanStateFormulasAllowed(bool newValue);

            bool areBinaryBooleanPathFormulasAllowed() const;
            FragmentSpecification& setBinaryBooleanPathFormulasAllowed(bool newValue);

            bool areCumulativeRewardFormulasAllowed() const;
            FragmentSpecification& setCumulativeRewardFormulasAllowed(bool newValue);

            bool areInstantaneousRewardFormulasAllowed() const;
            FragmentSpecification& setInstantaneousFormulasAllowed(bool newValue);

            bool areReachabilityRewardFormulasAllowed() const;
            FragmentSpecification& setReachabilityRewardFormulasAllowed(bool newValue);
            
            bool areLongRunAverageRewardFormulasAllowed() const;
            FragmentSpecification& setLongRunAverageRewardFormulasAllowed(bool newValue);
            
            bool areTotalRewardFormulasAllowed() const;
            FragmentSpecification& setTotalRewardFormulasAllowed(bool newValue);

            bool areConditionalProbabilityFormulasAllowed() const;
            FragmentSpecification& setConditionalProbabilityFormulasAllowed(bool newValue);

            bool areConditionalRewardFormulasFormulasAllowed() const;
            FragmentSpecification& setConditionalRewardFormulasAllowed(bool newValue);

            bool areReachbilityTimeFormulasAllowed() const;
            FragmentSpecification& setReachbilityTimeFormulasAllowed(bool newValue);

            bool areNestedOperatorsAllowed() const;
            FragmentSpecification& setNestedOperatorsAllowed(bool newValue);

            bool areNestedPathFormulasAllowed() const;
            FragmentSpecification& setNestedPathFormulasAllowed(bool newValue);

            bool areNestedMultiObjectiveFormulasAllowed() const;
            FragmentSpecification& setNestedMultiObjectiveFormulasAllowed(bool newValue);

            bool areNestedOperatorsInsideMultiObjectiveFormulasAllowed() const;
            FragmentSpecification& setNestedOperatorsInsideMultiObjectiveFormulasAllowed(bool newValue);

            bool areOnlyEventuallyFormuluasInConditionalFormulasAllowed() const;
            FragmentSpecification& setOnlyEventuallyFormuluasInConditionalFormulasAllowed(bool newValue);

            bool areStepBoundedUntilFormulasAllowed() const;
            FragmentSpecification& setStepBoundedUntilFormulasAllowed(bool newValue);

            bool areTimeBoundedUntilFormulasAllowed() const;
            FragmentSpecification& setTimeBoundedUntilFormulasAllowed(bool newValue);

            bool areRewardBoundedUntilFormulasAllowed() const;
            FragmentSpecification& setRewardBoundedUntilFormulasAllowed(bool newValue);

            bool areMultiDimensionalBoundedUntilFormulasAllowed() const;
            FragmentSpecification& setMultiDimensionalBoundedUntilFormulasAllowed(bool newValue);

            bool areStepBoundedCumulativeRewardFormulasAllowed() const;
            FragmentSpecification& setStepBoundedCumulativeRewardFormulasAllowed(bool newValue);

            bool areTimeBoundedCumulativeRewardFormulasAllowed() const;
            FragmentSpecification& setTimeBoundedCumulativeRewardFormulasAllowed(bool newValue);

            bool areRewardBoundedCumulativeRewardFormulasAllowed() const;
            FragmentSpecification& setRewardBoundedCumulativeRewardFormulasAllowed(bool newValue);

            bool areMultiDimensionalCumulativeRewardFormulasAllowed() const;
            FragmentSpecification& setMultiDimensionalCumulativeRewardFormulasAllowed(bool newValue);

            bool isVarianceMeasureTypeAllowed() const;
            FragmentSpecification& setVarianceMeasureTypeAllowed(bool newValue);

            bool areQuantitativeOperatorResultsAllowed() const;
            FragmentSpecification& setQuantitativeOperatorResultsAllowed(bool newValue);

            bool areQualitativeOperatorResultsAllowed() const;
            FragmentSpecification& setQualitativeOperatorResultsAllowed(bool newValue);

            bool isOperatorAtTopLevelRequired() const;
            FragmentSpecification& setOperatorAtTopLevelRequired(bool newValue);

            bool isMultiObjectiveFormulaAtTopLevelRequired() const;
            FragmentSpecification& setMultiObjectiveFormulaAtTopLevelRequired(bool newValue);

            bool areOperatorsAtTopLevelOfMultiObjectiveFormulasRequired() const;
            FragmentSpecification& setOperatorsAtTopLevelOfMultiObjectiveFormulasRequired(bool newValue);

            bool isQuantileFormulaAtTopLevelRequired() const;
            FragmentSpecification& setQuantileFormulaAtTopLevelRequired(bool newValue);

            bool isRewardAccumulationAllowed() const;
            FragmentSpecification& setRewardAccumulationAllowed(bool newValue);

            bool areGameFormulasAllowed() const;
            FragmentSpecification& setGameFormulasAllowed(bool newValue);
            
            FragmentSpecification& setOperatorsAllowed(bool newValue);
            FragmentSpecification& setTimeAllowed(bool newValue);
            FragmentSpecification& setLongRunAverageProbabilitiesAllowed(bool newValue);

        private:
            // Flags that indicate whether it is legal to see such a formula.
            bool probabilityOperator;
            bool rewardOperator;
            bool expectedTimeOperator;
            bool longRunAverageOperator;

            bool multiObjectiveFormula;
            bool quantileFormula;

            bool globallyFormula;
            bool reachabilityProbabilityFormula;
            bool nextFormula;
            bool untilFormula;
            bool boundedUntilFormula;
<<<<<<< HEAD

=======
            bool hoaPathFormula;
            
>>>>>>> 352e7ee6
            bool atomicExpressionFormula;
            bool atomicLabelFormula;
            bool booleanLiteralFormula;
            bool unaryBooleanStateFormula;
            bool binaryBooleanStateFormula;
<<<<<<< HEAD

=======
            bool unaryBooleanPathFormula;
            bool binaryBooleanPathFormula;
            
>>>>>>> 352e7ee6
            bool cumulativeRewardFormula;
            bool instantaneousRewardFormula;
            bool reachabilityRewardFormula;
            bool longRunAverageRewardFormula;
            bool totalRewardFormula;

            bool conditionalProbabilityFormula;
            bool conditionalRewardFormula;

            bool reachabilityTimeFormula;

            bool gameFormula;

            // Members that indicate certain restrictions.
            bool nestedOperators;
            bool nestedPathFormulas;
            bool nestedMultiObjectiveFormulas;
            bool nestedOperatorsInsideMultiObjectiveFormulas;
            bool onlyEventuallyFormuluasInConditionalFormulas;
            bool stepBoundedUntilFormulas;
            bool timeBoundedUntilFormulas;
            bool rewardBoundedUntilFormulas;
            bool multiDimensionalBoundedUntilFormulas;
            bool stepBoundedCumulativeRewardFormulas;
            bool timeBoundedCumulativeRewardFormulas;
            bool rewardBoundedCumulativeRewardFormulas;
            bool multiDimensionalCumulativeRewardFormulas;
            bool varianceAsMeasureType;
            bool quantitativeOperatorResults;
            bool qualitativeOperatorResults;
            bool operatorAtTopLevelRequired;
            bool multiObjectiveFormulaAtTopLevelRequired;
            bool quantileFormulaAtTopLevelRequired;
            bool operatorsAtTopLevelOfMultiObjectiveFormulasRequired;
            
            bool rewardAccumulation;
        };
        
        // Propositional.
        FragmentSpecification propositional();
        
        // Just reachability properties.
        FragmentSpecification reachability();
        
        // Regular PCTL.
        FragmentSpecification pctl();

        // Flat PCTL.
        FragmentSpecification flatPctl();

<<<<<<< HEAD
        // rPATL for SMGs
        FragmentSpecification rpatl();
=======
        // PCTL*
        FragmentSpecification pctlstar();
>>>>>>> 352e7ee6

        // PCTL + cumulative, instantaneous, reachability and long-run rewards.
        FragmentSpecification prctl();
        
        // PCTL* + cumulative, instantaneous, reachability and long-run rewards.
        FragmentSpecification prctlstar();

        // Regular CSL.
        FragmentSpecification csl();

        // CSL*, i.e., CSL with LTL path formulas.
        FragmentSpecification cslstar();

        // CSL + cumulative, instantaneous, reachability and long-run rewards.
        FragmentSpecification csrl();
        
        // CSL* + cumulative, instantaneous, reachability and long-run rewards.
        FragmentSpecification csrlstar();

        // Multi-Objective formulas.
        FragmentSpecification multiObjective();
        
        // Quantile formulas.
        FragmentSpecification quantiles();

    }
}

#endif /* STORM_LOGIC_FRAGMENTSPECIFICATION_H_ */<|MERGE_RESOLUTION|>--- conflicted
+++ resolved
@@ -185,24 +185,16 @@
             bool nextFormula;
             bool untilFormula;
             bool boundedUntilFormula;
-<<<<<<< HEAD
-
-=======
             bool hoaPathFormula;
-            
->>>>>>> 352e7ee6
+
             bool atomicExpressionFormula;
             bool atomicLabelFormula;
             bool booleanLiteralFormula;
             bool unaryBooleanStateFormula;
             bool binaryBooleanStateFormula;
-<<<<<<< HEAD
-
-=======
             bool unaryBooleanPathFormula;
             bool binaryBooleanPathFormula;
-            
->>>>>>> 352e7ee6
+
             bool cumulativeRewardFormula;
             bool instantaneousRewardFormula;
             bool reachabilityRewardFormula;
@@ -253,13 +245,10 @@
         // Flat PCTL.
         FragmentSpecification flatPctl();
 
-<<<<<<< HEAD
         // rPATL for SMGs
         FragmentSpecification rpatl();
-=======
         // PCTL*
         FragmentSpecification pctlstar();
->>>>>>> 352e7ee6
 
         // PCTL + cumulative, instantaneous, reachability and long-run rewards.
         FragmentSpecification prctl();
