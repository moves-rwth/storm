--- conflicted
+++ resolved
@@ -1354,65 +1354,6 @@
             
             template std::vector<uint_fast64_t> getTopologicalSort(storm::storage::SparseMatrix<double> const& matrix) ;
             
-<<<<<<< HEAD
-=======
-            
-            
-            template storm::storage::BitVector getReachableStates(storm::storage::SparseMatrix<float> const& transitionMatrix, storm::storage::BitVector const& initialStates, storm::storage::BitVector const& constraintStates, storm::storage::BitVector const& targetStates, bool useStepBound, uint_fast64_t maximalSteps);
-            
-            template storm::storage::BitVector getBsccCover(storm::storage::SparseMatrix<float> const& transitionMatrix);
-          
-            template std::vector<uint_fast64_t> getDistances(storm::storage::SparseMatrix<float> const& transitionMatrix, storm::storage::BitVector const& initialStates, boost::optional<storm::storage::BitVector> const& subsystem);
-            
-            
-            template storm::storage::BitVector performProbGreater0(storm::storage::SparseMatrix<float> const& backwardTransitions, storm::storage::BitVector const& phiStates, storm::storage::BitVector const& psiStates, bool useStepBound = false, uint_fast64_t maximalSteps = 0);
-            
-            template storm::storage::BitVector performProb1(storm::storage::SparseMatrix<float> const& backwardTransitions, storm::storage::BitVector const& phiStates, storm::storage::BitVector const& psiStates, storm::storage::BitVector const& statesWithProbabilityGreater0);
-            
-            
-            template storm::storage::BitVector performProb1(storm::storage::SparseMatrix<float> const& backwardTransitions, storm::storage::BitVector const& phiStates, storm::storage::BitVector const& psiStates);
-            
-            
-            template std::pair<storm::storage::BitVector, storm::storage::BitVector> performProb01(storm::models::sparse::DeterministicModel<float> const& model, storm::storage::BitVector const& phiStates, storm::storage::BitVector const& psiStates);
-            
-            
-            template std::pair<storm::storage::BitVector, storm::storage::BitVector> performProb01(storm::storage::SparseMatrix<float> const& backwardTransitions, storm::storage::BitVector const& phiStates, storm::storage::BitVector const& psiStates);
-            
-            
-            
-            template storm::storage::BitVector performProbGreater0E(storm::storage::SparseMatrix<float> const& backwardTransitions, storm::storage::BitVector const& phiStates, storm::storage::BitVector const& psiStates, bool useStepBound = false, uint_fast64_t maximalSteps = 0) ;
-            
-            template storm::storage::BitVector performProb0A(storm::storage::SparseMatrix<float> const& backwardTransitions, storm::storage::BitVector const& phiStates, storm::storage::BitVector const& psiStates);
-            
-            template storm::storage::BitVector performProb1E(storm::storage::SparseMatrix<float> const& transitionMatrix, std::vector<uint_fast64_t> const& nondeterministicChoiceIndices, storm::storage::SparseMatrix<float> const& backwardTransitions, storm::storage::BitVector const& phiStates, storm::storage::BitVector const& psiStates);
-            
-            
-            template storm::storage::BitVector performProb1E(storm::models::sparse::NondeterministicModel<float> const& model, storm::storage::SparseMatrix<float> const& backwardTransitions, storm::storage::BitVector const& phiStates, storm::storage::BitVector const& psiStates);
-            
-            template std::pair<storm::storage::BitVector, storm::storage::BitVector> performProb01Max(storm::storage::SparseMatrix<float> const& transitionMatrix, std::vector<uint_fast64_t> const& nondeterministicChoiceIndices, storm::storage::SparseMatrix<float> const& backwardTransitions, storm::storage::BitVector const& phiStates, storm::storage::BitVector const& psiStates) ;
-            
-            
-            template std::pair<storm::storage::BitVector, storm::storage::BitVector> performProb01Max(storm::models::sparse::NondeterministicModel<float> const& model, storm::storage::BitVector const& phiStates, storm::storage::BitVector const& psiStates) ;
-            
-            template storm::storage::BitVector performProbGreater0A(storm::storage::SparseMatrix<float> const& transitionMatrix, std::vector<uint_fast64_t> const& nondeterministicChoiceIndices, storm::storage::SparseMatrix<float> const& backwardTransitions, storm::storage::BitVector const& phiStates, storm::storage::BitVector const& psiStates, bool useStepBound = false, uint_fast64_t maximalSteps = 0, boost::optional<storm::storage::BitVector> const& choiceConstraint = boost::none);
-            
-            
-            template storm::storage::BitVector performProb0E(storm::models::sparse::NondeterministicModel<float> const& model, storm::storage::SparseMatrix<float> const& backwardTransitions, storm::storage::BitVector const& phiStates, storm::storage::BitVector const& psiStates);
-            template storm::storage::BitVector performProb0E(storm::storage::SparseMatrix<float> const& transitionMatrix, std::vector<uint_fast64_t> const& nondeterministicChoiceIndices,  storm::storage::SparseMatrix<float> const& backwardTransitions, storm::storage::BitVector const& phiStates, storm::storage::BitVector const& psiStates) ;
-            
-            template storm::storage::BitVector performProb1A(storm::models::sparse::NondeterministicModel<float> const& model, storm::storage::SparseMatrix<float> const& backwardTransitions, storm::storage::BitVector const& phiStates, storm::storage::BitVector const& psiStates);
-            template storm::storage::BitVector performProb1A( storm::storage::SparseMatrix<float> const& transitionMatrix, std::vector<uint_fast64_t> const& nondeterministicChoiceIndices, storm::storage::SparseMatrix<float> const& backwardTransitions, storm::storage::BitVector const& phiStates, storm::storage::BitVector const& psiStates);
-            
-            template std::pair<storm::storage::BitVector, storm::storage::BitVector> performProb01Min(storm::storage::SparseMatrix<float> const& transitionMatrix, std::vector<uint_fast64_t> const& nondeterministicChoiceIndices, storm::storage::SparseMatrix<float> const& backwardTransitions, storm::storage::BitVector const& phiStates, storm::storage::BitVector const& psiStates) ;
-            
-            
-            template std::pair<storm::storage::BitVector, storm::storage::BitVector> performProb01Min(storm::models::sparse::NondeterministicModel<float> const& model, storm::storage::BitVector const& phiStates, storm::storage::BitVector const& psiStates);
-            
-            
-            template std::vector<uint_fast64_t> getTopologicalSort(storm::storage::SparseMatrix<float> const& matrix);
-
-
->>>>>>> a8e877d0
             // Instantiations for storm::RationalNumber.
 #ifdef STORM_HAVE_CARL
             template storm::storage::BitVector getReachableStates(storm::storage::SparseMatrix<storm::RationalNumber> const& transitionMatrix, storm::storage::BitVector const& initialStates, storm::storage::BitVector const& constraintStates, storm::storage::BitVector const& targetStates, bool useStepBound, uint_fast64_t maximalSteps);
