--- conflicted
+++ resolved
@@ -943,29 +943,6 @@
 storm::GmpRationalNumber convertNumber(storm::Interval const& number) {
     STORM_LOG_ASSERT(number.isPointInterval(), "Interval must be a point interval to convert");
     return convertNumber<storm::GmpRationalNumber>(number.lower());
-}
-#endif
-
-#if defined(STORM_HAVE_CLN)
-template<>
-<<<<<<< HEAD
-storm::Interval convertNumber(storm::GmpRationalNumber const& n) {
-=======
-storm::Interval convertNumber(storm::ClnRationalNumber const& n) {
->>>>>>> 361c0a2f
-    return storm::Interval(convertNumber<double>(n));
-}
-
-template<>
-<<<<<<< HEAD
-storm::GmpRationalNumber convertNumber(storm::Interval const& number) {
-    STORM_LOG_ASSERT(number.isPointInterval(), "Interval must be a point interval to convert");
-    return convertNumber<storm::GmpRationalNumber>(number.lower());
-=======
-storm::ClnRationalNumber convertNumber(storm::Interval const& number) {
-    STORM_LOG_ASSERT(number.isPointInterval(), "Interval must be a point interval to convert");
-    return convertNumber<storm::ClnRationalNumber>(number.lower());
->>>>>>> 361c0a2f
 }
 #endif
 
