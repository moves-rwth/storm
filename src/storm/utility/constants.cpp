#include "storm/utility/constants.h"

#include <type_traits>

#include "storm/storage/sparse/StateType.h"
#include "storm/storage/SparseMatrix.h"
#include "storm/settings/SettingsManager.h"
#include "storm/settings/modules/GeneralSettings.h"

#include "storm/exceptions/InvalidArgumentException.h"

#include "storm/adapters/RationalFunctionAdapter.h"
#include "storm/utility/macros.h"

namespace storm {
    namespace utility {
        
        template<typename ValueType>
        ValueType one() {
            return ValueType(1);
        }

        template<typename ValueType>
        ValueType zero() {
            return ValueType(0);
        }

        template<typename ValueType>
        ValueType infinity() {
            return std::numeric_limits<ValueType>::infinity();
        }

        template<typename ValueType>
        bool isOne(ValueType const& a) {
            return a == one<ValueType>();
        }

        template<typename ValueType>
        bool isZero(ValueType const& a) {
            return a == zero<ValueType>();
        }
        
        bool isAlmostZero(double const& a) {
            return a < 1e-12 && a > -1e-12;
        }

        template<typename ValueType>
        bool isConstant(ValueType const&) {
            return true;
        }
        
        template<typename ValueType>
        bool isInfinity(ValueType const& a) {
            return a == infinity<ValueType>();
        }

        template<typename ValueType>
        bool isInteger(ValueType const& number) {
            ValueType iPart;
            ValueType result = std::modf(number, &iPart);
            return result == zero<ValueType>();
        }
                
        template<>
        bool isInteger(int const&) {
            return true;
        }
        
        template<>
        bool isInteger(uint32_t const&) {
            return true;
        }

        template<>
        bool isInteger(storm::storage::sparse::state_type const&) {
            return true;
        }

        template<typename TargetType, typename SourceType>
        TargetType convertNumber(SourceType const& number) {
            return static_cast<TargetType>(number);
        }
        
        template<>
        uint_fast64_t convertNumber(double const& number){
            return std::llround(number);
        }
        
        template<>
        double convertNumber(uint_fast64_t const& number){
            return number;
        }
        
        template<>
        double convertNumber(double const& number){
            return number;
        }

        template<>
        double convertNumber(long long const& number){
            return static_cast<double>(number);
        }

        template<>
        storm::storage::sparse::state_type convertNumber(long long const& number){
            return static_cast<storm::storage::sparse::state_type>(number);
        }

        template<typename ValueType>
        ValueType simplify(ValueType value) {
            // In the general case, we don't do anything here, but merely return the value. If something else is
            // supposed to happen here, the templated function can be specialized for this particular type.
            return value;
        }

        template<typename IndexType, typename ValueType>
        storm::storage::MatrixEntry<IndexType, ValueType> simplify(storm::storage::MatrixEntry<IndexType, ValueType> matrixEntry) {
            simplify(matrixEntry.getValue());
            return matrixEntry;
        }
        
        template<typename IndexType, typename ValueType>
        storm::storage::MatrixEntry<IndexType, ValueType>& simplify(storm::storage::MatrixEntry<IndexType, ValueType>& matrixEntry) {
            simplify(matrixEntry.getValue());
            return matrixEntry;
        }
        
        template<typename IndexType, typename ValueType>
        storm::storage::MatrixEntry<IndexType, ValueType>&& simplify(storm::storage::MatrixEntry<IndexType, ValueType>&& matrixEntry) {
            simplify(matrixEntry.getValue());
            return std::move(matrixEntry);
        }

        template<typename ValueType>
        std::pair<ValueType, ValueType> minmax(std::vector<ValueType> const& values) {
            assert(!values.empty());
            ValueType min = values.front();
            ValueType max = values.front();
            for (auto const& vt : values) {
                if (vt < min) {
                    min = vt;
                }
                if (vt > max) {
                    max = vt;
                }
            }
            return std::make_pair(min, max);
        }
        
        template<typename ValueType>
        ValueType minimum(std::vector<ValueType> const& values) {
            return minmax(values).first;
        }
        
        
        template<typename ValueType>
        ValueType maximum(std::vector<ValueType> const& values) {
            return minmax(values).second;
        }
        
        template<typename K, typename ValueType>
        std::pair<ValueType, ValueType> minmax(std::map<K, ValueType> const& values) {
            assert(!values.empty());
            ValueType min = values.begin()->second;
            ValueType max = values.begin()->second;
            for (auto const& vt : values) {
                if (vt.second < min) {
                    min = vt.second;
                }
                if (vt.second > max) {
                    max = vt.second;
                }
            }
            return std::make_pair(min, max);
        }
        
        template< typename K, typename ValueType>
        ValueType minimum(std::map<K, ValueType> const& values) {
            return minmax(values).first;
        }
        
        template<typename K, typename ValueType>
        ValueType maximum(std::map<K, ValueType> const& values) {
            return minmax(values).second;
        }
        
        template<typename ValueType>
        ValueType pow(ValueType const& value, uint_fast64_t exponent) {
            return std::pow(value, exponent);
        }

        template<typename ValueType>
        ValueType max(ValueType const& first, ValueType const& second) {
            return std::max(first, second);
        }
        
        template<typename ValueType>
        ValueType min(ValueType const& first, ValueType const& second) {
            return std::min(first, second);
        }
        
        template<typename ValueType>
        ValueType sqrt(ValueType const& number) {
            return std::sqrt(number);
        }
        
        template<typename ValueType>
        ValueType abs(ValueType const& number) {
            return std::fabs(number);
        }
        
        template<typename ValueType>
        ValueType floor(ValueType const& number) {
            return std::floor(number);
        }
        
        template<typename ValueType>
        ValueType ceil(ValueType const& number) {
            return std::ceil(number);
        }

        template<typename ValueType>
        std::string to_string(ValueType const& value) {
            std::stringstream ss;
            ss << value;
            return ss.str();
        }
        
#if defined(STORM_HAVE_CARL) && defined(STORM_HAVE_CLN)
        template<>
        storm::ClnRationalNumber infinity() {
            // FIXME: this should be treated more properly.
            return storm::ClnRationalNumber(100000000000);
        }

        template<>
        bool isOne(storm::ClnRationalNumber const& a) {
            return carl::isOne(a);
        }

        template<>
        bool isZero(storm::ClnRationalNumber const& a) {
            return carl::isZero(a);
        }
        
        template<>
        bool isInteger(storm::ClnRationalNumber const& number) {
            return carl::isInteger(number);
        }

        template<>
        std::pair<storm::ClnRationalNumber, storm::ClnRationalNumber> minmax(std::vector<storm::ClnRationalNumber> const& values) {
            assert(!values.empty());
            storm::ClnRationalNumber min = values.front();
            storm::ClnRationalNumber max = values.front();
            for (auto const& vt : values) {
                if (vt == storm::utility::infinity<storm::ClnRationalNumber>()) {
                    max = vt;
                } else {
                    if (vt < min) {
                        min = vt;
                    }
                    if (vt > max) {
                        max = vt;
                    }
                }
            }
            return std::make_pair(min, max);
        }

        template<>
        uint_fast64_t convertNumber(ClnRationalNumber const& number) {
            return carl::toInt<carl::uint>(number);
        }
        
        template<>
        ClnRationalNumber convertNumber(ClnRationalNumber const& number) {
            return number;
        }
        
        template<>
        ClnRationalNumber convertNumber(double const& number) {
            return carl::rationalize<ClnRationalNumber>(number);
        }

        template<>
        ClnRationalNumber convertNumber(int const& number) {
            return carl::rationalize<ClnRationalNumber>(number);
        }

        template<>
        ClnRationalNumber convertNumber(uint_fast64_t const& number) {
            STORM_LOG_ASSERT(static_cast<carl::uint>(number) == number, "Rationalizing failed, because the number is too large.");
            return carl::rationalize<ClnRationalNumber>(static_cast<carl::uint>(number));
        }
        
        template<>
        ClnRationalNumber convertNumber(int_fast64_t const& number) {
            STORM_LOG_ASSERT(static_cast<carl::sint>(number) == number, "Rationalizing failed, because the number is too large.");
            return carl::rationalize<ClnRationalNumber>(static_cast<carl::sint>(number));
        }
        
        template<>
        double convertNumber(ClnRationalNumber const& number) {
            return carl::toDouble(number);
        }
        
        template<>
        ClnRationalNumber convertNumber(std::string const& number) {
            return carl::parse<ClnRationalNumber>(number);
        }
        
<<<<<<< HEAD
        template<>
        std::pair<ClnRationalNumber, ClnRationalNumber> asFraction(ClnRationalNumber const& number) {
            return std::make_pair(carl::getNum(number), carl::getDenom(number));
        }

=======
>>>>>>> cb15db04
        template<>
        ClnRationalNumber sqrt(ClnRationalNumber const& number) {
            return carl::sqrt(number);
        }
        
        template<>
        ClnRationalNumber abs(storm::ClnRationalNumber const& number) {
            return carl::abs(number);
        }
        
        template<>
        ClnRationalNumber floor(storm::ClnRationalNumber const& number) {
            return carl::floor(number);
        }
        
        template<>
        ClnRationalNumber ceil(storm::ClnRationalNumber const& number) {
            return carl::ceil(number);
        }
        
        template<>
        ClnRationalNumber pow(ClnRationalNumber const& value, uint_fast64_t exponent) {
            return carl::pow(value, exponent);
        }
#endif
        
#if defined(STORM_HAVE_CARL) && defined(STORM_HAVE_GMP)
        template<>
        storm::GmpRationalNumber infinity() {
            // FIXME: this should be treated more properly.
            return storm::GmpRationalNumber(100000000000);
        }
        
        template<>
        bool isOne(storm::GmpRationalNumber const& a) {
            return carl::isOne(a);
        }
        
        template<>
        bool isZero(storm::GmpRationalNumber const& a) {
            return carl::isZero(a);
        }
        
        template<>
        bool isInteger(storm::GmpRationalNumber const& number) {
            return carl::isInteger(number);
        }
        
        template<>
        std::pair<storm::GmpRationalNumber, storm::GmpRationalNumber> minmax(std::vector<storm::GmpRationalNumber> const& values) {
            assert(!values.empty());
            storm::GmpRationalNumber min = values.front();
            storm::GmpRationalNumber max = values.front();
            for (auto const& vt : values) {
                if (vt == storm::utility::infinity<storm::GmpRationalNumber>()) {
                    max = vt;
                } else {
                    if (vt < min) {
                        min = vt;
                    }
                    if (vt > max) {
                        max = vt;
                    }
                }
            }
            return std::make_pair(min, max);
        }
        
        template<>
        std::pair<storm::GmpRationalNumber, storm::GmpRationalNumber> minmax(std::map<uint64_t, storm::GmpRationalNumber> const& values) {
            assert(!values.empty());
            storm::GmpRationalNumber min = values.begin()->second;
            storm::GmpRationalNumber max = values.begin()->second;
            for (auto const& vt : values) {
                if (vt.second == storm::utility::infinity<storm::GmpRationalNumber>()) {
                    max = vt.second;
                } else {
                    if (vt.second < min) {
                        min = vt.second;
                    }
                    if (vt.second > max) {
                        max = vt.second;
                    }
                }
            }
            return std::make_pair(min, max);
        }
        
        template<>
        uint_fast64_t convertNumber(GmpRationalNumber const& number){
            return carl::toInt<carl::uint>(number);
        }
        
        template<>
        GmpRationalNumber convertNumber(GmpRationalNumber const& number){
            return number;
        }
        
        template<>
        GmpRationalNumber convertNumber(double const& number){
            return carl::rationalize<GmpRationalNumber>(number);
        }

        template<>
        GmpRationalNumber convertNumber(int const& number){
            return carl::rationalize<GmpRationalNumber>(number);
        }

        template<>
        GmpRationalNumber convertNumber(uint_fast64_t const& number){
            STORM_LOG_ASSERT(static_cast<carl::uint>(number) == number, "Rationalizing failed, because the number is too large.");
            return carl::rationalize<GmpRationalNumber>(static_cast<carl::uint>(number));
        }
        
        template<>
        GmpRationalNumber convertNumber(int_fast64_t const& number){
            STORM_LOG_ASSERT(static_cast<carl::sint>(number) == number, "Rationalizing failed, because the number is too large.");
            return carl::rationalize<GmpRationalNumber>(static_cast<carl::sint>(number));
        }
        
        template<>
        double convertNumber(GmpRationalNumber const& number){
            return carl::toDouble(number);
        }
        
        template<>
        GmpRationalNumber convertNumber(std::string const& number) {
            return carl::parse<GmpRationalNumber>(number);
        }
        
        template<>
        std::pair<GmpRationalNumber, GmpRationalNumber> asFraction(GmpRationalNumber const& number) {
            return std::make_pair(carl::getNum(number), carl::getDenom(number));
        }

        template<>
        GmpRationalNumber sqrt(GmpRationalNumber const& number) {
            return carl::sqrt(number);
        }
        
        template<>
        GmpRationalNumber abs(storm::GmpRationalNumber const& number) {
            return carl::abs(number);
        }
        
        template<>
        GmpRationalNumber floor(storm::GmpRationalNumber const& number) {
            return carl::floor(number);
        }
        
        template<>
        GmpRationalNumber ceil(storm::GmpRationalNumber const& number) {
            return carl::ceil(number);
        }
        
        template<>
        GmpRationalNumber pow(GmpRationalNumber const& value, uint_fast64_t exponent) {
            return carl::pow(value, exponent);
        }
#endif
        
#if defined(STORM_HAVE_CARL) && defined(STORM_HAVE_GMP) && defined(STORM_HAVE_CLN)
        template<>
        storm::GmpRationalNumber convertNumber(storm::ClnRationalNumber const& number) {
            return carl::parse<storm::GmpRationalNumber>(to_string(number));
        }
        
        template<>
        storm::ClnRationalNumber convertNumber(storm::GmpRationalNumber const& number) {
            return carl::parse<storm::ClnRationalNumber>(to_string(number));
        }
#endif
        
#ifdef STORM_HAVE_CARL
        template<>
        storm::RationalFunction infinity() {
            // FIXME: this should be treated more properly.
            return storm::RationalFunction(convertNumber<RationalFunctionCoefficient>(100000000000));
        }
        
        template<>
        bool isOne(storm::RationalFunction const& a) {
            return a.isOne();
        }
        
        template<>
        bool isOne(storm::Polynomial const& a) {
            return a.isOne();
        }

        template<>
        bool isZero(storm::RationalFunction const& a) {
            return a.isZero();
        }

        template<>
        bool isZero(storm::Polynomial const& a) {
            return a.isZero();
        }
        
        template<>
        bool isConstant(storm::RationalFunction const& a) {
            return a.isConstant();
        }

        template<>
        bool isConstant(storm::Polynomial const& a) {
            return a.isConstant();
        }

        template<>
        bool isInfinity(storm::RationalFunction const& a) {
            // FIXME: this should be treated more properly.
            return a == infinity<storm::RationalFunction>();
        }

        template<>
        bool isInteger(storm::RationalFunction const& func) {
            return storm::utility::isConstant(func) && storm::utility::isOne(func.denominator());
        }
        
        template<>
        RationalFunction convertNumber(double const& number){
            return RationalFunction(carl::rationalize<RationalFunctionCoefficient>(number));
        }
        
        template<>
        RationalFunction convertNumber(int_fast64_t const& number) {
            STORM_LOG_ASSERT(static_cast<carl::sint>(number) == number, "Rationalizing failed, because the number is too large.");
            return RationalFunction(carl::rationalize<RationalFunctionCoefficient>(static_cast<carl::sint>(number)));
        }
        
#if defined(STORM_HAVE_CLN)
        template<>
        RationalFunction convertNumber(ClnRationalNumber const& number) {
            return RationalFunction(convertNumber<storm::RationalFunctionCoefficient>(number));
        }
        
        template<>
        ClnRationalNumber convertNumber(RationalFunction const& number) {
            storm::RationalFunctionCoefficient tmp = number.nominatorAsNumber() / number.denominatorAsNumber();
            return convertNumber<ClnRationalNumber>(tmp);
        }
#endif

#if defined(STORM_HAVE_GMP)
        template<>
        RationalFunction convertNumber(GmpRationalNumber const& number) {
            return RationalFunction(convertNumber<storm::RationalFunctionCoefficient>(number));
        }
        
        template<>
        GmpRationalNumber convertNumber(RationalFunction const& number){
            return convertNumber<GmpRationalNumber>(number.nominatorAsNumber() / number.denominatorAsNumber());
        }
#endif
        
        template<>
        carl::uint convertNumber(RationalFunction const& func) {
            return carl::toInt<carl::uint>(convertNumber<RationalFunctionCoefficient>(func));
        }
        
        template<>
        double convertNumber(RationalFunction const& func) {
            return carl::toDouble(convertNumber<RationalFunctionCoefficient>(func));
        }
        
        template<>
        RationalFunction convertNumber(RationalFunction const& number){
            return number;
        }

        template<>
        RationalFunction convertNumber(storm::storage::sparse::state_type const& number) {
            return RationalFunction(convertNumber<RationalFunctionCoefficient>(number));
        }

        template<>
        RationalFunction& simplify(RationalFunction& value);
        
        template<>
        RationalFunction&& simplify(RationalFunction&& value);
        
        template<>
        RationalFunction simplify(RationalFunction value) {
            value.simplify();
            return value;
        }
        
        template<>
        RationalFunction& simplify(RationalFunction& value) {
            value.simplify();
            return value;
        }
        
        template<>
        RationalFunction&& simplify(RationalFunction&& value) {
            value.simplify();
            return std::move(value);
        }
        
        template<>
        std::pair<storm::RationalFunction, storm::RationalFunction> minmax(std::vector<storm::RationalFunction> const&) {
            STORM_LOG_THROW(false, storm::exceptions::InvalidArgumentException, "Minimum/maximum for rational functions is not defined.");
        }

        template<>
        storm::RationalFunction minimum(std::vector<storm::RationalFunction> const&) {
            STORM_LOG_THROW(false, storm::exceptions::InvalidArgumentException, "Minimum for rational functions is not defined.");
        }
        
        template<>
        storm::RationalFunction maximum(std::vector<storm::RationalFunction> const&) {
            STORM_LOG_THROW(false, storm::exceptions::InvalidArgumentException, "Maximum for rational functions is not defined.");
        }
        
        template<>
        std::pair<storm::RationalFunction, storm::RationalFunction> minmax(std::map<uint64_t, storm::RationalFunction> const&) {
            STORM_LOG_THROW(false, storm::exceptions::InvalidArgumentException, "Maximum/maximum for rational functions is not defined.");
        }
        
        template<>
        storm::RationalFunction minimum(std::map<uint64_t, storm::RationalFunction> const&) {
            STORM_LOG_THROW(false, storm::exceptions::InvalidArgumentException, "Minimum for rational functions is not defined.");
        }
        
        template<>
        storm::RationalFunction maximum(std::map<uint64_t, storm::RationalFunction> const&) {
            STORM_LOG_THROW(false, storm::exceptions::InvalidArgumentException, "Maximum for rational functions is not defined");
        }

        template<>
        RationalFunction pow(RationalFunction const& value, uint_fast64_t exponent) {
            return carl::pow(value, exponent);
        }

        template<>
        std::string to_string(RationalFunction const& f) {
            std::stringstream ss;
            if (f.isConstant())  {
                if (f.denominator().isOne()) {
                    ss << f.nominatorAsNumber();
                } else {
                    ss << f.nominatorAsNumber() << "/" << f.denominatorAsNumber();
                }
            } else if (f.denominator().isOne()) {
                ss << f.nominatorAsPolynomial().coefficient() * f.nominatorAsPolynomial().polynomial();
            } else {
                ss << "(" << f.nominatorAsPolynomial() << ")/(" << f.denominatorAsPolynomial() << ")";
            }
            return ss.str();
        }

#endif
        
        
        // Explicit instantiations.
        
        // double
        template double one();
        template double zero();
        template double infinity();
        template bool isOne(double const& value);
        template bool isZero(double const& value);
        template bool isConstant(double const& value);
        template bool isInfinity(double const& value);
        template bool isInteger(double const& number);
        template double simplify(double value);
        template storm::storage::MatrixEntry<storm::storage::sparse::state_type, double> simplify(storm::storage::MatrixEntry<storm::storage::sparse::state_type, double> matrixEntry);
        template storm::storage::MatrixEntry<storm::storage::sparse::state_type, double>& simplify(storm::storage::MatrixEntry<storm::storage::sparse::state_type, double>& matrixEntry);
        template storm::storage::MatrixEntry<storm::storage::sparse::state_type, double>&& simplify(storm::storage::MatrixEntry<storm::storage::sparse::state_type, double>&& matrixEntry);
        template std::pair<double, double> minmax(std::vector<double> const&);
        template double minimum(std::vector<double> const&);
        template double maximum(std::vector<double> const&);
        template std::pair<double, double> minmax(std::map<uint64_t, double> const&);
        template double minimum(std::map<uint64_t, double> const&);
        template double maximum(std::map<uint64_t, double> const&);
        template double pow(double const& value, uint_fast64_t exponent);
        template double max(double const& first, double const& second);
        template double min(double const& first, double const& second);
        template double sqrt(double const& number);
        template double abs(double const& number);
        template double floor(double const& number);
        template double ceil(double const& number);
        template std::string to_string(double const& value);

        // float
        template float one();
        template float zero();
        template float infinity();
        template bool isOne(float const& value);
        template bool isZero(float const& value);
        template bool isConstant(float const& value);
        template bool isInfinity(float const& value);
        template bool isInteger(float const& number);
        template float simplify(float value);
        template storm::storage::MatrixEntry<storm::storage::sparse::state_type, float> simplify(storm::storage::MatrixEntry<storm::storage::sparse::state_type, float> matrixEntry);
        template storm::storage::MatrixEntry<storm::storage::sparse::state_type, float>& simplify(storm::storage::MatrixEntry<storm::storage::sparse::state_type, float>& matrixEntry);
        template storm::storage::MatrixEntry<storm::storage::sparse::state_type, float>&& simplify(storm::storage::MatrixEntry<storm::storage::sparse::state_type, float>&& matrixEntry);
        template std::pair<float, float> minmax(std::vector<float> const&);
        template float minimum(std::vector<float> const&);
        template float maximum(std::vector<float> const&);
        template std::pair<float, float> minmax(std::map<uint64_t, float> const&);
        template float minimum(std::map<uint64_t, float> const&);
        template float maximum(std::map<uint64_t, float> const&);
        template float pow(float const& value, uint_fast64_t exponent);
        template float max(float const& first, float const& second);
        template float min(float const& first, float const& second);
        template float sqrt(float const& number);
        template float abs(float const& number);
        template float floor(float const& number);
        template float ceil(float const& number);
        template std::string to_string(float const& value);

        // int
        template int one();
        template int zero();
        template int infinity();
        template bool isOne(int const& value);
        template bool isZero(int const& value);
        template bool isConstant(int const& value);
        template bool isInfinity(int const& value);
        template bool isInteger(int const& number);
        
        // uint32_t
        template uint32_t one();
        template uint32_t zero();
        template uint32_t infinity();
        template bool isOne(uint32_t const& value);
        template bool isZero(uint32_t const& value);
        template bool isConstant(uint32_t const& value);
        template bool isInfinity(uint32_t const& value);
        template bool isInteger(uint32_t const& number);
        
        // storm::storage::sparse::state_type
        template storm::storage::sparse::state_type one();
        template storm::storage::sparse::state_type zero();
        template storm::storage::sparse::state_type infinity();
        template bool isOne(storm::storage::sparse::state_type const& value);
        template bool isZero(storm::storage::sparse::state_type const& value);
        template bool isConstant(storm::storage::sparse::state_type const& value);
        template bool isInfinity(storm::storage::sparse::state_type const& value);
        template bool isInteger(storm::storage::sparse::state_type const& number);
        
        // other instantiations
        template double convertNumber(long long const&);
        template storm::storage::sparse::state_type convertNumber(long long const& number);
        template unsigned long convertNumber(long const&);
        template double convertNumber(long const&);
        
#if defined(STORM_HAVE_CLN)
        // Instantiations for (CLN) rational number.
        template storm::ClnRationalNumber one();
        template storm::ClnRationalNumber zero();
        template storm::ClnRationalNumber infinity();
        template bool isOne(storm::ClnRationalNumber const& value);
        template bool isZero(storm::ClnRationalNumber const& value);
        template bool isConstant(storm::ClnRationalNumber const& value);
        template bool isInfinity(storm::ClnRationalNumber const& value);
        template bool isInteger(storm::ClnRationalNumber const& number);
        template double convertNumber(storm::ClnRationalNumber const& number);
        template uint_fast64_t convertNumber(storm::ClnRationalNumber const& number);
        template storm::ClnRationalNumber convertNumber(double const& number);
        template storm::ClnRationalNumber convertNumber(storm::ClnRationalNumber const& number);
        template ClnRationalNumber convertNumber(std::string const& number);
        template storm::ClnRationalNumber simplify(storm::ClnRationalNumber value);
        template storm::storage::MatrixEntry<storm::storage::sparse::state_type, storm::ClnRationalNumber> simplify(storm::storage::MatrixEntry<storm::storage::sparse::state_type, storm::ClnRationalNumber> matrixEntry);
        template storm::storage::MatrixEntry<storm::storage::sparse::state_type, storm::ClnRationalNumber>& simplify(storm::storage::MatrixEntry<storm::storage::sparse::state_type, storm::ClnRationalNumber>& matrixEntry);
        template storm::storage::MatrixEntry<storm::storage::sparse::state_type, storm::ClnRationalNumber>&& simplify(storm::storage::MatrixEntry<storm::storage::sparse::state_type, storm::ClnRationalNumber>&& matrixEntry);
        template std::pair<storm::ClnRationalNumber, storm::ClnRationalNumber> minmax(std::map<uint64_t, storm::ClnRationalNumber> const&);
        template storm::ClnRationalNumber minimum(std::map<uint64_t, storm::ClnRationalNumber> const&);
        template storm::ClnRationalNumber maximum(std::map<uint64_t, storm::ClnRationalNumber> const&);
        template std::pair<storm::ClnRationalNumber, storm::ClnRationalNumber> minmax(std::vector<storm::ClnRationalNumber> const&);
        template storm::ClnRationalNumber minimum(std::vector<storm::ClnRationalNumber> const&);
        template storm::ClnRationalNumber maximum(std::vector<storm::ClnRationalNumber> const&);
        template storm::ClnRationalNumber max(storm::ClnRationalNumber const& first, storm::ClnRationalNumber const& second);
        template storm::ClnRationalNumber min(storm::ClnRationalNumber const& first, storm::ClnRationalNumber const& second);
        template storm::ClnRationalNumber pow(storm::ClnRationalNumber const& value, uint_fast64_t exponent);
        template storm::ClnRationalNumber sqrt(storm::ClnRationalNumber const& number);
        template storm::ClnRationalNumber abs(storm::ClnRationalNumber const& number);
        template storm::ClnRationalNumber floor(storm::ClnRationalNumber const& number);
        template storm::ClnRationalNumber ceil(storm::ClnRationalNumber const& number);
        template std::string to_string(storm::ClnRationalNumber const& value);
#endif
        
#if defined(STORM_HAVE_GMP)
        // Instantiations for (GMP) rational number.
        template storm::GmpRationalNumber one();
        template storm::GmpRationalNumber zero();
        template storm::GmpRationalNumber infinity();
        template bool isOne(storm::GmpRationalNumber const& value);
        template bool isZero(storm::GmpRationalNumber const& value);
        template bool isConstant(storm::GmpRationalNumber const& value);
        template bool isInfinity(storm::GmpRationalNumber const& value);
        template bool isInteger(storm::GmpRationalNumber const& number);
        template double convertNumber(storm::GmpRationalNumber const& number);
        template uint_fast64_t convertNumber(storm::GmpRationalNumber const& number);
        template storm::GmpRationalNumber convertNumber(double const& number);
        template storm::GmpRationalNumber convertNumber(storm::GmpRationalNumber const& number);
        template GmpRationalNumber convertNumber(std::string const& number);
        template storm::GmpRationalNumber simplify(storm::GmpRationalNumber value);
        template storm::storage::MatrixEntry<storm::storage::sparse::state_type, storm::GmpRationalNumber> simplify(storm::storage::MatrixEntry<storm::storage::sparse::state_type, storm::GmpRationalNumber> matrixEntry);
        template storm::storage::MatrixEntry<storm::storage::sparse::state_type, storm::GmpRationalNumber>& simplify(storm::storage::MatrixEntry<storm::storage::sparse::state_type, storm::GmpRationalNumber>& matrixEntry);
        template storm::storage::MatrixEntry<storm::storage::sparse::state_type, storm::GmpRationalNumber>&& simplify(storm::storage::MatrixEntry<storm::storage::sparse::state_type, storm::GmpRationalNumber>&& matrixEntry);
        template std::pair<storm::GmpRationalNumber, storm::GmpRationalNumber> minmax(std::map<uint64_t, storm::GmpRationalNumber> const&);
        template storm::GmpRationalNumber minimum(std::map<uint64_t, storm::GmpRationalNumber> const&);
        template storm::GmpRationalNumber maximum(std::map<uint64_t, storm::GmpRationalNumber> const&);
        template std::pair<storm::GmpRationalNumber, storm::GmpRationalNumber> minmax(std::vector<storm::GmpRationalNumber> const&);
        template storm::GmpRationalNumber minimum(std::vector<storm::GmpRationalNumber> const&);
        template storm::GmpRationalNumber maximum(std::vector<storm::GmpRationalNumber> const&);
        template storm::GmpRationalNumber max(storm::GmpRationalNumber const& first, storm::GmpRationalNumber const& second);
        template storm::GmpRationalNumber min(storm::GmpRationalNumber const& first, storm::GmpRationalNumber const& second);
        template storm::GmpRationalNumber pow(storm::GmpRationalNumber const& value, uint_fast64_t exponent);
        template storm::GmpRationalNumber sqrt(storm::GmpRationalNumber const& number);
        template storm::GmpRationalNumber abs(storm::GmpRationalNumber const& number);
        template storm::GmpRationalNumber floor(storm::GmpRationalNumber const& number);
        template storm::GmpRationalNumber ceil(storm::GmpRationalNumber const& number);
        template std::string to_string(storm::GmpRationalNumber const& value);
#endif
        
#if defined(STORM_HAVE_CARL) && defined(STORM_HAVE_GMP) && defined(STORM_HAVE_CLN)
        template storm::GmpRationalNumber convertNumber(storm::ClnRationalNumber const& number);
        template storm::ClnRationalNumber convertNumber(storm::GmpRationalNumber const& number);
#endif
        
#ifdef STORM_HAVE_CARL
        // Instantiations for rational function.
        template RationalFunction one();
        template RationalFunction zero();
        template storm::RationalFunction infinity();
        template bool isOne(RationalFunction const& value);
        template bool isZero(RationalFunction const& value);
        template bool isConstant(RationalFunction const& value);
        template bool isInfinity(RationalFunction const& value);
        template bool isInteger(RationalFunction const&);
        template storm::RationalFunction convertNumber(storm::RationalFunction const& number);
        template RationalFunctionCoefficient convertNumber(RationalFunction const& number);
        template RationalFunction convertNumber(storm::RationalFunctionCoefficient const& number);
        template RationalFunction convertNumber(storm::storage::sparse::state_type const& number);
        template RationalFunction convertNumber(double const& number);
        template RationalFunction simplify(RationalFunction value);
        template RationalFunction& simplify(RationalFunction& value);
        template RationalFunction&& simplify(RationalFunction&& value);
        template storm::storage::MatrixEntry<storm::storage::sparse::state_type, RationalFunction> simplify(storm::storage::MatrixEntry<storm::storage::sparse::state_type, RationalFunction> matrixEntry);
        template storm::storage::MatrixEntry<storm::storage::sparse::state_type, RationalFunction>& simplify(storm::storage::MatrixEntry<storm::storage::sparse::state_type, RationalFunction>& matrixEntry);
        template storm::storage::MatrixEntry<storm::storage::sparse::state_type, RationalFunction>&& simplify(storm::storage::MatrixEntry<storm::storage::sparse::state_type, RationalFunction>&& matrixEntry);
        template std::pair<storm::RationalFunction, storm::RationalFunction> minmax(std::map<uint64_t, storm::RationalFunction> const&);
        template storm::RationalFunction minimum(std::map<uint64_t, storm::RationalFunction> const&);
        template storm::RationalFunction maximum(std::map<uint64_t, storm::RationalFunction> const&);
        template std::pair<storm::RationalFunction, storm::RationalFunction> minmax(std::vector<storm::RationalFunction> const&);
        template storm::RationalFunction minimum(std::vector<storm::RationalFunction> const&);
        template storm::RationalFunction maximum(std::vector<storm::RationalFunction> const&);
        template RationalFunction pow(RationalFunction const& value, uint_fast64_t exponent);

        // Instantiations for polynomials.
        template Polynomial one();
        template Polynomial zero();

        // Instantiations for intervals.
        template Interval one();
        template Interval zero();
        template bool isOne(Interval const& value);
        template bool isZero(Interval const& value);
        template bool isConstant(Interval const& value);
        template bool isInfinity(Interval const& value);
#endif
        
    }
}<|MERGE_RESOLUTION|>--- conflicted
+++ resolved
@@ -310,14 +310,11 @@
             return carl::parse<ClnRationalNumber>(number);
         }
         
-<<<<<<< HEAD
         template<>
         std::pair<ClnRationalNumber, ClnRationalNumber> asFraction(ClnRationalNumber const& number) {
             return std::make_pair(carl::getNum(number), carl::getDenom(number));
         }
 
-=======
->>>>>>> cb15db04
         template<>
         ClnRationalNumber sqrt(ClnRationalNumber const& number) {
             return carl::sqrt(number);
