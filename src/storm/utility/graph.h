#ifndef STORM_UTILITY_GRAPH_H_
#define STORM_UTILITY_GRAPH_H_

#include <limits>
#include <set>
#include <storm/storage/StronglyConnectedComponent.h>

#include "storm/utility/OsDetection.h"

#include "storm/models/sparse/DeterministicModel.h"
#include "storm/models/sparse/NondeterministicModel.h"
#include "storm/storage/Scheduler.h"
#include "storm/storage/sparse/StateType.h"

#include "storm/storage/dd/Bdd.h"
#include "storm/storage/dd/DdType.h"

#include "storm/solver/OptimizationDirection.h"

namespace storm {
namespace storage {
class BitVector;
template<typename VT>
class SparseMatrix;
}  // namespace storage

namespace models {

namespace symbolic {
template<storm::dd::DdType Type, typename ValueType>
class Model;

template<storm::dd::DdType Type, typename ValueType>
class DeterministicModel;

template<storm::dd::DdType Type, typename ValueType>
class NondeterministicModel;

template<storm::dd::DdType Type, typename ValueType>
class StochasticTwoPlayerGame;
}  // namespace symbolic

}  // namespace models

namespace dd {
template<storm::dd::DdType Type>
class Bdd;

template<storm::dd::DdType Type, typename ValueType>
class Add;

}  // namespace dd

namespace abstraction {
class ExplicitGameStrategyPair;
}

namespace utility {
namespace graph {

/*!
 *
 */
template<typename T>
storm::storage::BitVector getReachableOneStep(storm::storage::SparseMatrix<T> const& transitionMatrix, storm::storage::BitVector const& initialStates);

/*!
 * Performs a forward depth-first search through the underlying graph structure to identify the states that
 * are reachable from the given set only passing through a constrained set of states until some target
 * have been reached.
 * If an initial state or a (constrained-reachable) target state is not in the constrained set, it will be added to the reachable states but not explored.
 *
 * @param transitionMatrix The transition relation of the graph structure to search.
 * @param initialStates The set of states from which to start the search.
 * @param constraintStates The set of states that must not be left.
 * @param targetStates The target states that may not be passed.
 * @param useStepBound A flag that indicates whether or not to use the given number of maximal steps for the search.
 * @param maximalSteps The maximal number of steps to reach the psi states.
 * @param choiceFilter If given, only choices for which the bitvector is true are considered.
 */
template<typename T>
storm::storage::BitVector getReachableStates(storm::storage::SparseMatrix<T> const& transitionMatrix, storm::storage::BitVector const& initialStates,
                                             storm::storage::BitVector const& constraintStates, storm::storage::BitVector const& targetStates,
                                             bool useStepBound = false, uint_fast64_t maximalSteps = 0,
                                             boost::optional<storm::storage::BitVector> const& choiceFilter = boost::none);

/*!
 * Retrieves a set of states that covers als BSCCs of the system in the sense that for every BSCC exactly
 * one state is included in the cover.
 *
 * @param transitionMatrix The transition relation of the graph structure.
 */
template<typename T>
storm::storage::BitVector getBsccCover(storm::storage::SparseMatrix<T> const& transitionMatrix);

/*!
 * Returns true if the graph represented by the given matrix has a cycle
 * @param transitionMatrix
 * @param subsystem if given, only states in the subsystem are considered for the check.
 */
template<typename T>
bool hasCycle(storm::storage::SparseMatrix<T> const& transitionMatrix, boost::optional<storm::storage::BitVector> const& subsystem = boost::none);

/*!
 * Checks whether there is an End Component that
 * 1. contains at least one of the specified choices and
 * 2. only contains states given by the specified subsystem.
 *
 * @param transitionMatrix the transition matrix
 * @param backwardTransitions The reversed transition relation of the graph structure to search
 * @param subsystem the subsystem which we consider
 * @param choices the choices which are to be checked
 */
template<typename T>
bool checkIfECWithChoiceExists(storm::storage::SparseMatrix<T> const& transitionMatrix, storm::storage::SparseMatrix<T> const& backwardTransitions,
                               storm::storage::BitVector const& subsystem, storm::storage::BitVector const& choices);

/*!
 * Performs a breadth-first search through the underlying graph structure to compute the distance from all
 * states to the starting states of the search.
 *
 * @param transitionMatrix The transition relation of the graph structure to search.
 * @param initialStates The set of states from which to start the search.
 * @param subsystem The subsystem to consider.
 * @return The distances of each state to the initial states of the sarch.
 */
template<typename T>
std::vector<uint_fast64_t> getDistances(storm::storage::SparseMatrix<T> const& transitionMatrix, storm::storage::BitVector const& initialStates,
                                        boost::optional<storm::storage::BitVector> const& subsystem = boost::none);

/*!
 * Performs a backward depth-first search trough the underlying graph structure
 * of the given model to determine which states of the model have a positive probability
 * of satisfying phi until psi. The resulting states are written to the given bit vector.
 *
 * @param backwardTransitions The reversed transition relation of the graph structure to search.
 * @param phiStates A bit vector of all states satisfying phi.
 * @param psiStates A bit vector of all states satisfying psi.
 * @param useStepBound A flag that indicates whether or not to use the given number of maximal steps for the search.
 * @param maximalSteps The maximal number of steps to reach the psi states.
 * @return A bit vector with all indices of states that have a probability greater than 0.
 */
template<typename T>
storm::storage::BitVector performProbGreater0(storm::storage::SparseMatrix<T> const& backwardTransitions, storm::storage::BitVector const& phiStates,
                                              storm::storage::BitVector const& psiStates, bool useStepBound = false, uint_fast64_t maximalSteps = 0);

/*!
 * Computes the set of states of the given model for which all paths lead to
 * the given set of target states and only visit states from the filter set
 * before. In order to do this, it uses the given set of states that
 * characterizes the states that possess at least one path to a target state.
 * The results are written to the given bit vector.
 *
 * @param backwardTransitions The reversed transition relation of the graph structure to search.
 * @param phiStates A bit vector of all states satisfying phi.
 * @param psiStates A bit vector of all states satisfying psi.
 * @param statesWithProbabilityGreater0 A reference to a bit vector of states that possess a positive
 * probability mass of satisfying phi until psi.
 * @return A bit vector with all indices of states that have a probability greater than 1.
 */
template<typename T>
storm::storage::BitVector performProb1(storm::storage::SparseMatrix<T> const& backwardTransitions, storm::storage::BitVector const& phiStates,
                                       storm::storage::BitVector const& psiStates, storm::storage::BitVector const& statesWithProbabilityGreater0);

/*!
 * Computes the set of states of the given model for which all paths lead to
 * the given set of target states and only visit states from the filter set
 * before. In order to do this, it uses the given set of states that
 * characterizes the states that possess at least one path to a target state.
 * The results are written to the given bit vector.
 *
 * @param backwardTransitions The reversed transition relation of the graph structure to search.
 * @param phiStates A bit vector of all states satisfying phi.
 * @param psiStates A bit vector of all states satisfying psi.
 * @return A bit vector with all indices of states that have a probability greater than 1.
 */
template<typename T>
storm::storage::BitVector performProb1(storm::storage::SparseMatrix<T> const& backwardTransitions, storm::storage::BitVector const& phiStates,
                                       storm::storage::BitVector const& psiStates);

/*!
 * Computes the sets of states that have probability 0 or 1, respectively, of satisfying phi until psi in a
 * deterministic model.
 *
 * @param model The model whose graph structure to search.
 * @param phiStates The set of all states satisfying phi.
 * @param psiStates The set of all states satisfying psi.
 * @return A pair of bit vectors such that the first bit vector stores the indices of all states
 * with probability 0 and the second stores all indices of states with probability 1.
 */
template<typename T>
std::pair<storm::storage::BitVector, storm::storage::BitVector> performProb01(storm::models::sparse::DeterministicModel<T> const& model,
                                                                              storm::storage::BitVector const& phiStates,
                                                                              storm::storage::BitVector const& psiStates);

/*!
 * Computes the sets of states that have probability 0 or 1, respectively, of satisfying phi until psi in a
 * deterministic model.
 *
 * @param backwardTransitions The backward transitions of the model whose graph structure to search.
 * @param phiStates The set of all states satisfying phi.
 * @param psiStates The set of all states satisfying psi.
 * @return A pair of bit vectors such that the first bit vector stores the indices of all states
 * with probability 0 and the second stores all indices of states with probability 1.
 */
template<typename T>
std::pair<storm::storage::BitVector, storm::storage::BitVector> performProb01(storm::storage::SparseMatrix<T> const& backwardTransitions,
                                                                              storm::storage::BitVector const& phiStates,
                                                                              storm::storage::BitVector const& psiStates);

/*!
 * Computes the set of states that has a positive probability of reaching psi states after only passing
 * through phi states before.
 *
 * @param model The (symbolic) model for which to compute the set of states.
 * @param transitionMatrix The transition matrix of the model as a BDD.
 * @param phiStates The BDD containing all phi states of the model.
 * @param psiStates The BDD containing all psi states of the model.
 * @param stepBound If given, this number indicates the maximal amount of steps allowed.
 * @return All states with positive probability.
 */
template<storm::dd::DdType Type, typename ValueType>
storm::dd::Bdd<Type> performProbGreater0(storm::models::symbolic::Model<Type, ValueType> const& model, storm::dd::Bdd<Type> const& transitionMatrix,
                                         storm::dd::Bdd<Type> const& phiStates, storm::dd::Bdd<Type> const& psiStates,
                                         boost::optional<uint_fast64_t> const& stepBound = boost::optional<uint_fast64_t>());
/*!
 * Computes the set of states that have a probability of one of reaching psi states after only passing
 * through phi states before.
 *
 * @param model The (symbolic) model for which to compute the set of states.
 * @param transitionMatrix The transition matrix of the model as a BDD.
 * @param phiStates The BDD containing all phi states of the model.
 * @param psiStates The BDD containing all psi states of the model.
 * @param statesWithProbabilityGreater0 The set of states with a positive probability of satisfying phi
 * until psi as a BDD.
 * @return All states with probability 1.
 */
template<storm::dd::DdType Type, typename ValueType>
storm::dd::Bdd<Type> performProb1(storm::models::symbolic::Model<Type, ValueType> const& model, storm::dd::Bdd<Type> const& transitionMatrix,
                                  storm::dd::Bdd<Type> const& phiStates, storm::dd::Bdd<Type> const& psiStates,
                                  storm::dd::Bdd<Type> const& statesWithProbabilityGreater0);

/*!
 * Computes the set of states that have a probability of one of reaching psi states after only passing
 * through phi states before.
 *
 * @param model The (symbolic) model for which to compute the set of states.
 * @param transitionMatrix The transition matrix of the model as a BDD.
 * @param phiStates The BDD containing all phi states of the model.
 * @param psiStates The BDD containing all psi states of the model.
 * @return All states with probability 1.
 */
template<storm::dd::DdType Type, typename ValueType>
storm::dd::Bdd<Type> performProb1(storm::models::symbolic::Model<Type, ValueType> const& model, storm::dd::Bdd<Type> const& transitionMatrix,
                                  storm::dd::Bdd<Type> const& phiStates, storm::dd::Bdd<Type> const& psiStates);

/*!
 * Computes the sets of states that have probability 0 or 1, respectively, of satisfying phi until psi in a
 * deterministic model.
 *
 * @param model The (symbolic) model for which to compute the set of states.
 * @param phiStates The BDD containing all  phi states of the model.
 * @param psiStates The BDD containing all psi states of the model.
 * @return A pair of BDDs that represent all states with probability 0 and 1, respectively.
 */
template<storm::dd::DdType Type, typename ValueType>
std::pair<storm::dd::Bdd<Type>, storm::dd::Bdd<Type>> performProb01(storm::models::symbolic::DeterministicModel<Type, ValueType> const& model,
                                                                    storm::dd::Bdd<Type> const& phiStates, storm::dd::Bdd<Type> const& psiStates);

/*!
 * Computes the sets of states that have probability 0 or 1, respectively, of satisfying phi until psi in a
 * deterministic model.
 *
 * @param model The (symbolic) model for which to compute the set of states. This is used for retrieving the
 * manager and information about the meta variables.
 * @param phiStates The BDD containing all  phi states of the model.
 * @param psiStates The BDD containing all psi states of the model.
 * @return A pair of BDDs that represent all states with probability 0 and 1, respectively.
 */
template<storm::dd::DdType Type, typename ValueType>
std::pair<storm::dd::Bdd<Type>, storm::dd::Bdd<Type>> performProb01(storm::models::symbolic::Model<Type, ValueType> const& model,
                                                                    storm::dd::Bdd<Type> const& transitionMatrix, storm::dd::Bdd<Type> const& phiStates,
                                                                    storm::dd::Bdd<Type> const& psiStates);

/*!
 * Computes a scheduler for the given states that chooses an action that stays completely in the very same set.
 * Note that this assumes that there is a legal choice for each of the states.
 *
 * @param states The set of states for which to compute the scheduler that stays in this very set.
 * @param transitionMatrix The transition matrix.
 * @param scheduler The resulting scheduler. The scheduler is only set at the given states.
 * @param rowFilter If given, the returned scheduler will only pick choices such that rowFilter is true for the corresponding matrixrow.
 */
template<typename T, typename SchedulerType>
void computeSchedulerStayingInStates(storm::storage::BitVector const& states, storm::storage::SparseMatrix<T> const& transitionMatrix,
<<<<<<< HEAD
                                     storm::storage::Scheduler<SchedulerType>& scheduler);
=======
                                     storm::storage::Scheduler<T>& scheduler, boost::optional<storm::storage::BitVector> const& rowFilter = boost::none);
>>>>>>> b3e08d72

/*!
 * Computes a scheduler for the given states that chooses an action that has at least one successor in the
 * given set of states. Note that this assumes that there is a legal choice for each of the states.
 *
 * @param states The set of states for which to compute the scheduler that chooses an action with a successor
 * in this very set.
 * @param transitionMatrix The transition matrix.
 * @param scheduler The resulting scheduler. The scheduler is only set at the given states.
 */
template<typename T>
void computeSchedulerWithOneSuccessorInStates(storm::storage::BitVector const& states, storm::storage::SparseMatrix<T> const& transitionMatrix,
                                              storm::storage::Scheduler<T>& scheduler);

/*!
 * Computes a scheduler for the ProbGreater0E-States such that in the induced system the given psiStates are reachable via phiStates
 *
 * @param transitionMatrix The transition matrix of the system.
 * @param backwardTransitions The reversed transition relation.
 * @param phiStates The set of states satisfying phi.
 * @param psiStates The set of states satisfying psi.
 * @param rowFilter If given, the returned scheduler will only pick choices such that rowFilter is true for the corresponding matrixrow.
 * @param scheduler The resulting scheduler for the ProbGreater0E-States. The scheduler is not set at prob0A states.
 *
 * @note No choice is defined for ProbGreater0E-States if all the probGreater0-choices violate the row filter.
 *       This also holds for states that only reach psi via such states.
 */
template<typename T, typename SchedulerType>
void computeSchedulerProbGreater0E(storm::storage::SparseMatrix<T> const& transitionMatrix, storm::storage::SparseMatrix<T> const& backwardTransitions,
                                   storm::storage::BitVector const& phiStates, storm::storage::BitVector const& psiStates,
                                   storm::storage::Scheduler<SchedulerType>& scheduler, boost::optional<storm::storage::BitVector> const& rowFilter = boost::none);

/*!
 * Computes a scheduler for the given states that have a scheduler that has a reward infinity.
 *
 * @param rewInfStates The states that have a scheduler achieving reward infinity.
 * @param transitionMatrix The transition matrix of the system.
 * @param backwardTransitions The reversed transition relation.
 * @param scheduler The resulting scheduler for the rewInf States. The scheduler is not set at other states.
 */
template<typename T, typename SchedulerType>
void computeSchedulerRewInf(storm::storage::BitVector const& rewInfStates, storm::storage::SparseMatrix<T> const& transitionMatrix,
                            storm::storage::SparseMatrix<T> const& backwardTransitions, storm::storage::Scheduler<SchedulerType>& scheduler);

/*!
 * Computes a scheduler for the given states that have a scheduler that has a probability 0.
 *
 * @param prob0EStates The states that have a scheduler achieving probablity 0.
 * @param transitionMatrix The transition matrix of the system.
 * @param scheduler The resulting scheduler for the prob0EStates States. The scheduler is not set at probGreater0A states.
 */
template<typename T, typename SchedulerType>
void computeSchedulerProb0E(storm::storage::BitVector const& prob0EStates, storm::storage::SparseMatrix<T> const& transitionMatrix,
                            storm::storage::Scheduler<SchedulerType>& scheduler);

/*!
 * Computes a scheduler for the given prob1EStates such that in the induced system the given psiStates are reached with probability 1.
 *
 * @param prob1EStates The states that have a scheduler achieving probablity 1.
 * @param transitionMatrix The transition matrix of the system.
 * @param backwardTransitions The reversed transition relation.
 * @param phiStates The set of states satisfying phi.
 * @param psiStates The set of states satisfying psi.
 * @param scheduler The resulting scheduler for the prob1EStates. The scheduler is not set at the remaining states.
 * @param rowFilter If given, only scheduler choices within this filter are taken. This filter is ignored for the psiStates.
 */
template<typename T, typename SchedulerType>
void computeSchedulerProb1E(storm::storage::BitVector const& prob1EStates, storm::storage::SparseMatrix<T> const& transitionMatrix,
                            storm::storage::SparseMatrix<T> const& backwardTransitions, storm::storage::BitVector const& phiStates,
                            storm::storage::BitVector const& psiStates, storm::storage::Scheduler<SchedulerType>& scheduler,
                            boost::optional<storm::storage::BitVector> const& rowFilter = boost::none);

/*!
 * Computes the sets of states that have probability greater 0 of satisfying phi until psi under at least
 * one possible resolution of non-determinism in a non-deterministic model. Stated differently,
 * this means that these states have a probability greater 0 of satisfying phi until psi if the
 * scheduler tries to minimize this probability.
 *
 * @param backwardTransitions The reversed transition relation of the model.
 * @param phiStates The set of all states satisfying phi.
 * @param psiStates The set of all states satisfying psi.
 * @param useStepBound A flag that indicates whether or not to use the given number of maximal steps for the search.
 * @param maximalSteps The maximal number of steps to reach the psi states.
 * @return A bit vector that represents all states with probability 0.
 */
template<typename T>
storm::storage::BitVector performProbGreater0E(storm::storage::SparseMatrix<T> const& backwardTransitions, storm::storage::BitVector const& phiStates,
                                               storm::storage::BitVector const& psiStates, bool useStepBound = false, uint_fast64_t maximalSteps = 0);

template<typename T>
storm::storage::BitVector performProb0A(storm::storage::SparseMatrix<T> const& backwardTransitions, storm::storage::BitVector const& phiStates,
                                        storm::storage::BitVector const& psiStates);

/*!
 * Computes the sets of states that have probability 1 of satisfying phi until psi under at least
 * one possible resolution of non-determinism in a non-deterministic model. Stated differently,
 * this means that these states have probability 1 of satisfying phi until psi if the
 * scheduler tries to maximize this probability.
 *
 * @param model The model whose graph structure to search.
 * @param backwardTransitions The reversed transition relation of the model.
 * @param phiStates The set of all states satisfying phi.
 * @param psiStates The set of all states satisfying psi.
 * @param choiceConstraint If given, only the selected choices are considered.
 * @return A bit vector that represents all states with probability 1.
 */
template<typename T>
storm::storage::BitVector performProb1E(storm::storage::SparseMatrix<T> const& transitionMatrix,
                                        std::vector<uint_fast64_t> const& nondeterministicChoiceIndices,
                                        storm::storage::SparseMatrix<T> const& backwardTransitions, storm::storage::BitVector const& phiStates,
                                        storm::storage::BitVector const& psiStates,
                                        boost::optional<storm::storage::BitVector> const& choiceConstraint = boost::none);

/*!
 * Computes the sets of states that have probability 1 of satisfying phi until psi under at least
 * one possible resolution of non-determinism in a non-deterministic model. Stated differently,
 * this means that these states have probability 1 of satisfying phi until psi if the
 * scheduler tries to maximize this probability.
 *
 * @param model The model whose graph structure to search.
 * @param backwardTransitions The reversed transition relation of the model.
 * @param phiStates The set of all states satisfying phi.
 * @param psiStates The set of all states satisfying psi.
 * @return A bit vector that represents all states with probability 1.
 */
template<typename T, typename RM>
storm::storage::BitVector performProb1E(storm::models::sparse::NondeterministicModel<T, RM> const& model,
                                        storm::storage::SparseMatrix<T> const& backwardTransitions, storm::storage::BitVector const& phiStates,
                                        storm::storage::BitVector const& psiStates);

template<typename T>
std::pair<storm::storage::BitVector, storm::storage::BitVector> performProb01Max(storm::storage::SparseMatrix<T> const& transitionMatrix,
                                                                                 std::vector<uint_fast64_t> const& nondeterministicChoiceIndices,
                                                                                 storm::storage::SparseMatrix<T> const& backwardTransitions,
                                                                                 storm::storage::BitVector const& phiStates,
                                                                                 storm::storage::BitVector const& psiStates);

/*!
 * Computes the sets of states that have probability 0 or 1, respectively, of satisfying phi
 * until psi in a non-deterministic model in which all non-deterministic choices are resolved
 * such that the probability is maximized.
 *
 * @param model The model whose graph structure to search.
 * @param phiStates The set of all states satisfying phi.
 * @param psiStates The set of all states satisfying psi.
 * @return A pair of bit vectors that represent all states with probability 0 and 1, respectively.
 */
template<typename T, typename RM>
std::pair<storm::storage::BitVector, storm::storage::BitVector> performProb01Max(storm::models::sparse::NondeterministicModel<T, RM> const& model,
                                                                                 storm::storage::BitVector const& phiStates,
                                                                                 storm::storage::BitVector const& psiStates);

/*!
 * Computes the sets of states that have probability greater 0 of satisfying phi until psi under any
 * possible resolution of non-determinism in a non-deterministic model. Stated differently,
 * this means that these states have a probability greater 0 of satisfying phi until psi if the
 * scheduler tries to maximize this probability.
 *
 * @param model The model whose graph structure to search.
 * @param backwardTransitions The reversed transition relation of the model.
 * @param phiStates The set of all states satisfying phi.
 * @param psiStates The set of all states satisfying psi.
 * @param useStepBound A flag that indicates whether or not to use the given number of maximal steps for the search.
 * @param maximalSteps The maximal number of steps to reach the psi states.
 * @param choiceConstraint If set, we assume that only the specified choices exist in the model
 * @return A bit vector that represents all states with probability 0.
 */
template<typename T>
storm::storage::BitVector performProbGreater0A(storm::storage::SparseMatrix<T> const& transitionMatrix,
                                               std::vector<uint_fast64_t> const& nondeterministicChoiceIndices,
                                               storm::storage::SparseMatrix<T> const& backwardTransitions, storm::storage::BitVector const& phiStates,
                                               storm::storage::BitVector const& psiStates, bool useStepBound = false, uint_fast64_t maximalSteps = 0,
                                               boost::optional<storm::storage::BitVector> const& choiceConstraint = boost::none);

/*!
 * Computes the sets of states that have probability 0 of satisfying phi until psi under at least
 * one possible resolution of non-determinism in a non-deterministic model. Stated differently,
 * this means that these states have probability 0 of satisfying phi until psi if the
 * scheduler tries to minimize this probability.
 *
 * @param model The model whose graph structure to search.
 * @param backwardTransitions The reversed transition relation of the model.
 * @param phiStates The set of all states satisfying phi.
 * @param psiStates The set of all states satisfying psi.
 * @return A bit vector that represents all states with probability 0.
 */
template<typename T, typename RM>
storm::storage::BitVector performProb0E(storm::models::sparse::NondeterministicModel<T, RM> const& model,
                                        storm::storage::SparseMatrix<T> const& backwardTransitions, storm::storage::BitVector const& phiStates,
                                        storm::storage::BitVector const& psiStates);
template<typename T>
storm::storage::BitVector performProb0E(storm::storage::SparseMatrix<T> const& transitionMatrix,
                                        std::vector<uint_fast64_t> const& nondeterministicChoiceIndices,
                                        storm::storage::SparseMatrix<T> const& backwardTransitions, storm::storage::BitVector const& phiStates,
                                        storm::storage::BitVector const& psiStates);

/*!
 * Computes the sets of states that have probability 1 of satisfying phi until psi under all
 * possible resolutions of non-determinism in a non-deterministic model. Stated differently,
 * this means that these states have probability 1 of satisfying phi until psi even if the
 * scheduler tries to minimize this probability.
 *
 * @param model The model whose graph structure to search.
 * @param backwardTransitions The reversed transition relation of the model.
 * @param phiStates The set of all states satisfying phi.
 * @param psiStates The set of all states satisfying psi.
 * @return A bit vector that represents all states with probability 0.
 */
template<typename T, typename RM>
storm::storage::BitVector performProb1A(storm::models::sparse::NondeterministicModel<T, RM> const& model,
                                        storm::storage::SparseMatrix<T> const& backwardTransitions, storm::storage::BitVector const& phiStates,
                                        storm::storage::BitVector const& psiStates);

template<typename T>
storm::storage::BitVector performProb1A(storm::storage::SparseMatrix<T> const& transitionMatrix,
                                        std::vector<uint_fast64_t> const& nondeterministicChoiceIndices,
                                        storm::storage::SparseMatrix<T> const& backwardTransitions, storm::storage::BitVector const& phiStates,
                                        storm::storage::BitVector const& psiStates);

template<typename T>
std::pair<storm::storage::BitVector, storm::storage::BitVector> performProb01Min(storm::storage::SparseMatrix<T> const& transitionMatrix,
                                                                                 std::vector<uint_fast64_t> const& nondeterministicChoiceIndices,
                                                                                 storm::storage::SparseMatrix<T> const& backwardTransitions,
                                                                                 storm::storage::BitVector const& phiStates,
                                                                                 storm::storage::BitVector const& psiStates);

/*!
 * Computes the sets of states that have probability 0 or 1, respectively, of satisfying phi
 * until psi in a non-deterministic model in which all non-deterministic choices are resolved
 * such that the probability is minimized.
 *
 * @param model The model whose graph structure to search.
 * @param phiStates The set of all states satisfying phi.
 * @param psiStates The set of all states satisfying psi.
 * @return A pair of bit vectors that represent all states with probability 0 and 1, respectively.
 */
template<typename T, typename RM>
std::pair<storm::storage::BitVector, storm::storage::BitVector> performProb01Min(storm::models::sparse::NondeterministicModel<T, RM> const& model,
                                                                                 storm::storage::BitVector const& phiStates,
                                                                                 storm::storage::BitVector const& psiStates);

/*!
 * Computes the set of states for which there exists a scheduler that achieves a probability greater than
 * zero of satisfying phi until psi.
 *
 * @param model The (symbolic) model for which to compute the set of states.
 * @param transitionMatrix The transition matrix of the model as a BDD.
 * @param phiStates The BDD containing all phi states of the model.
 * @param psiStates The BDD containing all psi states of the model.
 * @return A BDD representing all such states.
 */
template<storm::dd::DdType Type, typename ValueType = double>
storm::dd::Bdd<Type> performProbGreater0E(storm::models::symbolic::NondeterministicModel<Type, ValueType> const& model,
                                          storm::dd::Bdd<Type> const& transitionMatrix, storm::dd::Bdd<Type> const& phiStates,
                                          storm::dd::Bdd<Type> const& psiStates);

/*!
 * Computes a scheduler realizing a probability greater zero of satisfying phi until psi for all such states.
 */
template<storm::dd::DdType Type, typename ValueType>
storm::dd::Bdd<Type> computeSchedulerProbGreater0E(storm::models::symbolic::NondeterministicModel<Type, ValueType> const& model,
                                                   storm::dd::Bdd<Type> const& transitionMatrix, storm::dd::Bdd<Type> const& phiStates,
                                                   storm::dd::Bdd<Type> const& psiStates);

/*!
 * Computes the set of states for which there does not exist a scheduler that achieves a probability greater
 * than zero of satisfying phi until psi.
 *
 * @param model The (symbolic) model for which to compute the set of states.
 * @param transitionMatrix The transition matrix of the model as a BDD.
 * @param phiStates The phi states of the model.
 * @param psiStates The psi states of the model.
 * @return A BDD representing all such states.
 */
template<storm::dd::DdType Type, typename ValueType = double>
storm::dd::Bdd<Type> performProb0A(storm::models::symbolic::NondeterministicModel<Type, ValueType> const& model, storm::dd::Bdd<Type> const& transitionMatrix,
                                   storm::dd::Bdd<Type> const& phiStates, storm::dd::Bdd<Type> const& psiStates);

/*!
 * Computes the set of states for which all schedulers achieve a probability greater than zero of satisfying
 * phi until psi.
 *
 * @param model The (symbolic) model for which to compute the set of states.
 * @param transitionMatrix The transition matrix of the model as a BDD.
 * @param phiStates The BDD containing all phi states of the model.
 * @param psiStates The BDD containing all psi states of the model.
 * @return A BDD representing all such states.
 */
template<storm::dd::DdType Type, typename ValueType = double>
storm::dd::Bdd<Type> performProbGreater0A(storm::models::symbolic::NondeterministicModel<Type, ValueType> const& model,
                                          storm::dd::Bdd<Type> const& transitionMatrix, storm::dd::Bdd<Type> const& phiStates,
                                          storm::dd::Bdd<Type> const& psiStates);

/*!
 * Computes the set of states for which there exists a scheduler that achieves probability zero of satisfying
 * phi until psi.
 *
 * @param model The (symbolic) model for which to compute the set of states.
 * @param transitionMatrix The transition matrix of the model as a BDD.
 * @param phiStates The BDD containing all phi states of the model.
 * @param psiStates The BDD containing all psi states of the model.
 * @return A BDD representing all such states.
 */
template<storm::dd::DdType Type, typename ValueType = double>
storm::dd::Bdd<Type> performProb0E(storm::models::symbolic::NondeterministicModel<Type, ValueType> const& model, storm::dd::Bdd<Type> const& transitionMatrix,
                                   storm::dd::Bdd<Type> const& phiStates, storm::dd::Bdd<Type> const& psiStates);

/*!
 * Computes the set of states for which all schedulers achieve probability one of satisfying phi until psi.
 *
 * @param model The (symbolic) model for which to compute the set of states.
 * @param transitionMatrix The transition matrix of the model as a BDD.
 * @param phiStates The BDD containing all phi states of the model.
 * @param psiStates The BDD containing all psi states of the model.
 * @param statesWithProbabilityGreater0A The states of the model that have a probability greater zero under
 * all schedulers.
 * @return A BDD representing all such states.
 */
template<storm::dd::DdType Type, typename ValueType = double>
storm::dd::Bdd<Type> performProb1A(storm::models::symbolic::NondeterministicModel<Type, ValueType> const& model, storm::dd::Bdd<Type> const& transitionMatrix,
                                   storm::dd::Bdd<Type> const& psiStates, storm::dd::Bdd<Type> const& statesWithProbabilityGreater0A);

/*!
 * Computes the set of states for which there exists a scheduler that achieves probability one of satisfying
 * phi until psi.
 *
 * @param model The (symbolic) model for which to compute the set of states.
 * @param transitionMatrix The transition matrix of the model as a BDD.
 * @param phiStates The BDD containing all phi states of the model.
 * @param psiStates The BDD containing all psi states of the model.
 * @param statesWithProbabilityGreater0E The states of the model that have a scheduler that achieves a value
 * greater than zero.
 * @return A BDD representing all such states.
 */
template<storm::dd::DdType Type, typename ValueType = double>
storm::dd::Bdd<Type> performProb1E(storm::models::symbolic::NondeterministicModel<Type, ValueType> const& model, storm::dd::Bdd<Type> const& transitionMatrix,
                                   storm::dd::Bdd<Type> const& phiStates, storm::dd::Bdd<Type> const& psiStates,
                                   storm::dd::Bdd<Type> const& statesWithProbabilityGreater0E);

/*!
 * Computes a scheduler satisfying phi until psi with probability 1.
 */
template<storm::dd::DdType Type, typename ValueType>
storm::dd::Bdd<Type> computeSchedulerProb1E(storm::models::symbolic::NondeterministicModel<Type, ValueType> const& model,
                                            storm::dd::Bdd<Type> const& transitionMatrix, storm::dd::Bdd<Type> const& phiStates,
                                            storm::dd::Bdd<Type> const& psiStates, storm::dd::Bdd<Type> const& statesWithProbability1E);

template<storm::dd::DdType Type, typename ValueType = double>
std::pair<storm::dd::Bdd<Type>, storm::dd::Bdd<Type>> performProb01Max(storm::models::symbolic::NondeterministicModel<Type, ValueType> const& model,
                                                                       storm::dd::Bdd<Type> const& phiStates, storm::dd::Bdd<Type> const& psiStates);

template<storm::dd::DdType Type, typename ValueType = double>
std::pair<storm::dd::Bdd<Type>, storm::dd::Bdd<Type>> performProb01Max(storm::models::symbolic::NondeterministicModel<Type, ValueType> const& model,
                                                                       storm::dd::Bdd<Type> const& transitionMatrix, storm::dd::Bdd<Type> const& phiStates,
                                                                       storm::dd::Bdd<Type> const& psiStates);

template<storm::dd::DdType Type, typename ValueType = double>
std::pair<storm::dd::Bdd<Type>, storm::dd::Bdd<Type>> performProb01Min(storm::models::symbolic::NondeterministicModel<Type, ValueType> const& model,
                                                                       storm::dd::Bdd<Type> const& phiStates, storm::dd::Bdd<Type> const& psiStates);

template<storm::dd::DdType Type, typename ValueType = double>
std::pair<storm::dd::Bdd<Type>, storm::dd::Bdd<Type>> performProb01Min(storm::models::symbolic::NondeterministicModel<Type, ValueType> const& model,
                                                                       storm::dd::Bdd<Type> const& transitionMatrix, storm::dd::Bdd<Type> const& phiStates,
                                                                       storm::dd::Bdd<Type> const& psiStates);

template<storm::dd::DdType Type>
struct SymbolicGameProb01Result {
    SymbolicGameProb01Result() = default;
    SymbolicGameProb01Result(storm::dd::Bdd<Type> const& player1States, storm::dd::Bdd<Type> const& player2States,
                             boost::optional<storm::dd::Bdd<Type>> const& player1Strategy = boost::none,
                             boost::optional<storm::dd::Bdd<Type>> const& player2Strategy = boost::none)
        : player1States(player1States), player2States(player2States), player1Strategy(player1Strategy), player2Strategy(player2Strategy) {
        // Intentionally left empty.
    }

    bool hasPlayer1Strategy() const {
        return static_cast<bool>(player1Strategy);
    }

    storm::dd::Bdd<Type> const& getPlayer1Strategy() const {
        return player1Strategy.get();
    }

    boost::optional<storm::dd::Bdd<Type>> const& getOptionalPlayer1Strategy() {
        return player1Strategy;
    }

    bool hasPlayer2Strategy() const {
        return static_cast<bool>(player2Strategy);
    }

    storm::dd::Bdd<Type> const& getPlayer2Strategy() const {
        return player2Strategy.get();
    }

    boost::optional<storm::dd::Bdd<Type>> const& getOptionalPlayer2Strategy() {
        return player2Strategy;
    }

    storm::dd::Bdd<Type> const& getPlayer1States() const {
        return player1States;
    }

    storm::dd::Bdd<Type> const& getPlayer2States() const {
        return player2States;
    }

    storm::dd::Bdd<Type> player1States;
    storm::dd::Bdd<Type> player2States;
    boost::optional<storm::dd::Bdd<Type>> player1Strategy;
    boost::optional<storm::dd::Bdd<Type>> player2Strategy;
};

/*!
 * Computes the set of states that have probability 0 given the strategies of the two players.
 *
 * @param model The (symbolic) model for which to compute the set of states.
 * @param transitionMatrix The transition matrix of the model as a BDD.
 * @param phiStates The BDD containing all phi states of the model.
 * @param psiStates The BDD containing all psi states of the model.
 * @param producePlayer1Strategy A flag indicating whether the strategy of player 1 shall be produced.
 * @param producePlayer2Strategy A flag indicating whether the strategy of player 2 shall be produced.
 */
template<storm::dd::DdType Type, typename ValueType>
SymbolicGameProb01Result<Type> performProb0(storm::models::symbolic::StochasticTwoPlayerGame<Type, ValueType> const& model,
                                            storm::dd::Bdd<Type> const& transitionMatrix, storm::dd::Bdd<Type> const& phiStates,
                                            storm::dd::Bdd<Type> const& psiStates, storm::OptimizationDirection const& player1Strategy,
                                            storm::OptimizationDirection const& player2Strategy, bool producePlayer1Strategy = false,
                                            bool producePlayer2Strategy = false);

/*!
 * Computes the set of states that have probability 1 given the strategies of the two players.
 *
 * @param model The (symbolic) model for which to compute the set of states.
 * @param transitionMatrix The transition matrix of the model as a BDD.
 * @param phiStates The BDD containing all phi states of the model.
 * @param psiStates The BDD containing all psi states of the model.
 * @param producePlayer1Strategy A flag indicating whether the strategy of player 1 shall be produced.
 * @param producePlayer2Strategy A flag indicating whether the strategy of player 2 shall be produced.
 * @param player1Candidates If given, this set constrains the candidates of player 1 states that are considered.
 */
template<storm::dd::DdType Type, typename ValueType>
SymbolicGameProb01Result<Type> performProb1(storm::models::symbolic::StochasticTwoPlayerGame<Type, ValueType> const& model,
                                            storm::dd::Bdd<Type> const& transitionMatrix, storm::dd::Bdd<Type> const& phiStates,
                                            storm::dd::Bdd<Type> const& psiStates, storm::OptimizationDirection const& player1Strategy,
                                            storm::OptimizationDirection const& player2Strategy, bool producePlayer1Strategy = false,
                                            bool producePlayer2Strategy = false, boost::optional<storm::dd::Bdd<Type>> const& player1Candidates = boost::none);

struct ExplicitGameProb01Result {
    ExplicitGameProb01Result() = default;
    ExplicitGameProb01Result(uint64_t numberOfPlayer1States, uint64_t numberOfPlayer2States)
        : player1States(numberOfPlayer1States), player2States(numberOfPlayer2States) {
        // Intentionally left empty.
    }

    ExplicitGameProb01Result(storm::storage::BitVector const& player1States, storm::storage::BitVector const& player2States)
        : player1States(player1States), player2States(player2States) {
        // Intentionally left empty.
    }

    storm::storage::BitVector const& getPlayer1States() const {
        return player1States;
    }

    storm::storage::BitVector const& getPlayer2States() const {
        return player2States;
    }

    storm::storage::BitVector player1States;
    storm::storage::BitVector player2States;
};

/*!
 * Computes the set of states that have probability 0 given the strategies of the two players.
 *
 * @param transitionMatrix The transition matrix of the model as a BDD.
 * @param player1Groups The grouping of player 1 states (in terms of player 2 states).
 * @param player1BackwardTransitions The backward transitions (player 1 to player 2).
 * @param player2BackwardTransitions The backward transitions (player 2 to player 1).
 * @param phiStates The phi states of the model.
 * @param psiStates The psi states of the model.
 * @param player1Direction The optimization direction of player 1.
 * @param player2Direction The optimization direction of player 2.
 * @param strategyPair If not null, player 1 and t2 strategies are synthesized and the corresponding choices
 * are written to this strategy.
 */
template<typename ValueType>
ExplicitGameProb01Result performProb0(storm::storage::SparseMatrix<ValueType> const& transitionMatrix, std::vector<uint64_t> const& player1Groups,
                                      storm::storage::SparseMatrix<ValueType> const& player1BackwardTransitions,
                                      std::vector<uint64_t> const& player2BackwardTransitions, storm::storage::BitVector const& phiStates,
                                      storm::storage::BitVector const& psiStates, storm::OptimizationDirection const& player1Direction,
                                      storm::OptimizationDirection const& player2Direction,
                                      storm::abstraction::ExplicitGameStrategyPair* strategyPair = nullptr);

/*!
 * Computes the set of states that have probability 1 given the strategies of the two players.
 *
 * @param transitionMatrix The transition matrix of the model as a BDD.
 * @param player1Groups The grouping of player 1 states (in terms of player 2 states).
 * @param player1BackwardTransitions The backward transitions (player 1 to player 2).
 * @param player2BackwardTransitions The backward transitions (player 2 to player 1).
 * @param phiStates The phi states of the model.
 * @param psiStates The psi states of the model.
 * @param player1Direction The optimization direction of player 1.
 * @param player2Direction The optimization direction of player 2.
 * @param strategyPair If not null, player 1 and t2 strategies are synthesized and the corresponding choices
 * are written to this strategy.
 * @param player1Candidates If given, this set constrains the candidates of player 1 states that are considered.
 */
template<typename ValueType>
ExplicitGameProb01Result performProb1(storm::storage::SparseMatrix<ValueType> const& transitionMatrix, std::vector<uint64_t> const& player1Groups,
                                      storm::storage::SparseMatrix<ValueType> const& player1BackwardTransitions,
                                      std::vector<uint64_t> const& player2BackwardTransitions, storm::storage::BitVector const& phiStates,
                                      storm::storage::BitVector const& psiStates, storm::OptimizationDirection const& player1Direction,
                                      storm::OptimizationDirection const& player2Direction,
                                      storm::abstraction::ExplicitGameStrategyPair* strategyPair = nullptr,
                                      boost::optional<storm::storage::BitVector> const& player1Candidates = boost::none);

/*!
 * Performs a topological sort of the states of the system according to the given transitions.
 *
 * @param matrix A square matrix representing the transition relation of the system.
 * @return A vector of indices that is a topological sort of the states.
 */
template<typename T>
std::vector<uint_fast64_t> getTopologicalSort(storm::storage::SparseMatrix<T> const& matrix, std::vector<uint64_t> const& firstStates = {});

template<typename T>
std::vector<uint_fast64_t> getBFSSort(storm::storage::SparseMatrix<T> const& matrix, std::vector<uint_fast64_t> const& firstStates);

}  // namespace graph
}  // namespace utility
}  // namespace storm

#endif /* STORM_UTILITY_GRAPH_H_ */<|MERGE_RESOLUTION|>--- conflicted
+++ resolved
@@ -293,11 +293,7 @@
  */
 template<typename T, typename SchedulerType>
 void computeSchedulerStayingInStates(storm::storage::BitVector const& states, storm::storage::SparseMatrix<T> const& transitionMatrix,
-<<<<<<< HEAD
-                                     storm::storage::Scheduler<SchedulerType>& scheduler);
-=======
-                                     storm::storage::Scheduler<T>& scheduler, boost::optional<storm::storage::BitVector> const& rowFilter = boost::none);
->>>>>>> b3e08d72
+                                     storm::storage::Scheduler<SchedulerType>& scheduler, boost::optional<storm::storage::BitVector> const& rowFilter = boost::none);
 
 /*!
  * Computes a scheduler for the given states that chooses an action that has at least one successor in the
