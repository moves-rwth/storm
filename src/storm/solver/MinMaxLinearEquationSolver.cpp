--- conflicted
+++ resolved
@@ -225,7 +225,6 @@
     // Intentionally left empty.
 }
 
-<<<<<<< HEAD
 template<typename ValueType, typename SolutionType>
 std::unique_ptr<MinMaxLinearEquationSolver<ValueType, SolutionType>> GeneralMinMaxLinearEquationSolverFactory<ValueType, SolutionType>::create(
     Environment const& env) const {
@@ -233,22 +232,6 @@
     if constexpr (std::is_same_v<ValueType, storm::Interval>) {
         // TODO: consider robust minMax solver methods and corresponding entries in the environment.
         return std::make_unique<IterativeMinMaxLinearEquationSolver<ValueType, SolutionType>>();
-=======
-template<typename ValueType>
-std::unique_ptr<MinMaxLinearEquationSolver<ValueType>> GeneralMinMaxLinearEquationSolverFactory<ValueType>::create(Environment const& env) const {
-    std::unique_ptr<MinMaxLinearEquationSolver<ValueType>> result;
-    auto method = env.solver().minMax().getMethod();
-    if (method == MinMaxMethod::ValueIteration || method == MinMaxMethod::PolicyIteration || method == MinMaxMethod::RationalSearch ||
-        method == MinMaxMethod::IntervalIteration || method == MinMaxMethod::SoundValueIteration || method == MinMaxMethod::OptimisticValueIteration ||
-        method == MinMaxMethod::ViToPi) {
-        result = std::make_unique<IterativeMinMaxLinearEquationSolver<ValueType>>(std::make_unique<GeneralLinearEquationSolverFactory<ValueType>>());
-    } else if (method == MinMaxMethod::Topological) {
-        result = std::make_unique<TopologicalMinMaxLinearEquationSolver<ValueType>>();
-    } else if (method == MinMaxMethod::LinearProgramming) {
-        result = std::make_unique<LpMinMaxLinearEquationSolver<ValueType>>(storm::utility::solver::getLpSolverFactory<ValueType>());
-    } else if (method == MinMaxMethod::Acyclic) {
-        result = std::make_unique<AcyclicMinMaxLinearEquationSolver<ValueType>>();
->>>>>>> 6374e44f
     } else {
         // TODO some minmax linear equation solvers only support SolutionType == ValueType.
         auto method = env.solver().minMax().getMethod();
@@ -259,8 +242,6 @@
                 std::make_unique<GeneralLinearEquationSolverFactory<ValueType>>());
         } else if (method == MinMaxMethod::Topological) {
             result = std::make_unique<TopologicalMinMaxLinearEquationSolver<ValueType>>();
-        } else if (method == MinMaxMethod::TopologicalCuda) {
-            result = std::make_unique<TopologicalCudaMinMaxLinearEquationSolver<ValueType>>();
         } else if (method == MinMaxMethod::LinearProgramming) {
             result = std::make_unique<LpMinMaxLinearEquationSolver<ValueType>>(storm::utility::solver::getLpSolverFactory<ValueType>());
         } else if (method == MinMaxMethod::Acyclic) {
