#include <functional>
#include <limits>
#include <type_traits>

#include "storm/adapters/RationalNumberForward.h"
#include "storm/solver/IterativeMinMaxLinearEquationSolver.h"
#include "storm/solver/LinearEquationSolver.h"
#include "storm/solver/OptimizationDirection.h"

#include "storm/environment/solver/MinMaxSolverEnvironment.h"
#include "storm/environment/solver/OviSolverEnvironment.h"

#include "storm/exceptions/InvalidEnvironmentException.h"
#include "storm/exceptions/UnmetRequirementException.h"
#include "storm/solver/helper/IntervalterationHelper.h"
#include "storm/solver/helper/OptimisticValueIterationHelper.h"
#include "storm/solver/helper/RationalSearchHelper.h"
#include "storm/solver/helper/SchedulerTrackingHelper.h"
#include "storm/solver/helper/SoundValueIterationHelper.h"
#include "storm/solver/helper/ValueIterationHelper.h"
#include "storm/utility/ConstantsComparator.h"
#include "storm/utility/NumberTraits.h"
#include "storm/utility/SignalHandler.h"
#include "storm/utility/constants.h"
#include "storm/utility/logging.h"
#include "storm/utility/macros.h"
#include "storm/utility/vector.h"

namespace storm {
namespace solver {

template<typename ValueType, typename SolutionType>
IterativeMinMaxLinearEquationSolver<ValueType, SolutionType>::IterativeMinMaxLinearEquationSolver(
    std::unique_ptr<LinearEquationSolverFactory<SolutionType>>&& linearEquationSolverFactory)
    : linearEquationSolverFactory(std::move(linearEquationSolverFactory)) {
    // Intentionally left empty
}

template<typename ValueType, typename SolutionType>
IterativeMinMaxLinearEquationSolver<ValueType, SolutionType>::IterativeMinMaxLinearEquationSolver(
    storm::storage::SparseMatrix<ValueType> const& A, std::unique_ptr<LinearEquationSolverFactory<SolutionType>>&& linearEquationSolverFactory)
    : StandardMinMaxLinearEquationSolver<ValueType, SolutionType>(A), linearEquationSolverFactory(std::move(linearEquationSolverFactory)) {
    // Intentionally left empty.
}

template<typename ValueType, typename SolutionType>
IterativeMinMaxLinearEquationSolver<ValueType, SolutionType>::IterativeMinMaxLinearEquationSolver(
    storm::storage::SparseMatrix<ValueType>&& A, std::unique_ptr<LinearEquationSolverFactory<SolutionType>>&& linearEquationSolverFactory)
    : StandardMinMaxLinearEquationSolver<ValueType, SolutionType>(std::move(A)), linearEquationSolverFactory(std::move(linearEquationSolverFactory)) {
    // Intentionally left empty.
}

template<typename ValueType, typename SolutionType>
MinMaxMethod IterativeMinMaxLinearEquationSolver<ValueType, SolutionType>::getMethod(Environment const& env, bool isExactMode) const {
    // Adjust the method if none was specified and we want exact or sound computations.
    auto method = env.solver().minMax().getMethod();

    if (isExactMode && method != MinMaxMethod::PolicyIteration && method != MinMaxMethod::RationalSearch && method != MinMaxMethod::ViToPi) {
        if (env.solver().minMax().isMethodSetFromDefault()) {
            STORM_LOG_INFO(
                "Selecting 'Policy iteration' as the solution technique to guarantee exact results. If you want to override this, please explicitly specify a "
                "different method.");
            method = MinMaxMethod::PolicyIteration;
        } else {
            STORM_LOG_WARN("The selected solution method " << toString(method) << " does not guarantee exact results.");
        }
    } else if (env.solver().isForceSoundness() && method != MinMaxMethod::SoundValueIteration && method != MinMaxMethod::IntervalIteration &&
               method != MinMaxMethod::PolicyIteration && method != MinMaxMethod::RationalSearch && method != MinMaxMethod::OptimisticValueIteration) {
        if (env.solver().minMax().isMethodSetFromDefault()) {
            method = MinMaxMethod::OptimisticValueIteration;
            STORM_LOG_INFO(
                "Selecting '"
                << toString(method)
                << "' as the solution technique to guarantee sound results. If you want to override this, please explicitly specify a different method.");
        } else {
            STORM_LOG_WARN("The selected solution method does not guarantee sound results.");
        }
    }
    STORM_LOG_THROW(method == MinMaxMethod::ValueIteration || method == MinMaxMethod::PolicyIteration || method == MinMaxMethod::RationalSearch ||
                        method == MinMaxMethod::SoundValueIteration || method == MinMaxMethod::IntervalIteration ||
                        method == MinMaxMethod::OptimisticValueIteration || method == MinMaxMethod::ViToPi,
                    storm::exceptions::InvalidEnvironmentException, "This solver does not support the selected method '" << toString(method) << "'.");
    return method;
}

template<typename ValueType, typename SolutionType>
bool IterativeMinMaxLinearEquationSolver<ValueType, SolutionType>::internalSolveEquations(Environment const& env, OptimizationDirection dir,
                                                                                          std::vector<SolutionType>& x, std::vector<ValueType> const& b) const {
    bool result = false;
    switch (getMethod(env, storm::NumberTraits<ValueType>::IsExact || env.solver().isForceExact())) {
        case MinMaxMethod::ValueIteration:
            result = solveEquationsValueIteration(env, dir, x, b);
            break;
        case MinMaxMethod::OptimisticValueIteration:
            result = solveEquationsOptimisticValueIteration(env, dir, x, b);
            break;
        case MinMaxMethod::PolicyIteration:
            result = solveEquationsPolicyIteration(env, dir, x, b);
            break;
        case MinMaxMethod::RationalSearch:
            result = solveEquationsRationalSearch(env, dir, x, b);
            break;
        case MinMaxMethod::IntervalIteration:
            result = solveEquationsIntervalIteration(env, dir, x, b);
            break;
        case MinMaxMethod::SoundValueIteration:
            result = solveEquationsSoundValueIteration(env, dir, x, b);
            break;
        case MinMaxMethod::ViToPi:
            result = solveEquationsViToPi(env, dir, x, b);
            break;
        default:
            STORM_LOG_THROW(false, storm::exceptions::InvalidEnvironmentException, "This solver does not implement the selected solution method");
    }

    return result;
}

template<typename ValueType, typename SolutionType>
void IterativeMinMaxLinearEquationSolver<ValueType, SolutionType>::setUpViOperator() const {
<<<<<<< HEAD
    if (!viOperator) {
        viOperator = std::make_shared<helper::ValueIterationOperator<ValueType, std::is_same_v<ValueType, storm::Interval>, SolutionType>>();
        viOperator->setMatrixBackwards(*this->A);
=======
    if (!viOperatorTriv && !viOperatorNontriv) {
        if (this->A->hasTrivialRowGrouping()) {
            // The trivial row grouping minmax operator makes sense over intervals.
            viOperatorTriv = std::make_shared<helper::ValueIterationOperator<ValueType, true, SolutionType>>();
            viOperatorTriv->setMatrixBackwards(*this->A);
            if constexpr (!std::is_same_v<ValueType, storm::Interval>) {
                // It might be that someone is using a minmaxlinearequationsolver with an advanced VI algorithm
                // but is just passing a DTMC over doubles. In this case we need to populate this VI operator.
                // It behaves exactly the same as the trivial row grouping operator, but it is currently hardcoded
                // to be used by, e.g., optimistic value iteration.
                viOperatorNontriv = std::make_shared<helper::ValueIterationOperator<ValueType, false, SolutionType>>();
                viOperatorNontriv->setMatrixBackwards(*this->A);
            }
        } else {
            // The nontrivial row grouping minmax operator makes sense for MDPs.
            viOperatorNontriv = std::make_shared<helper::ValueIterationOperator<ValueType, false, SolutionType>>();
            viOperatorNontriv->setMatrixBackwards(*this->A);
        }
>>>>>>> 0ee405bf
    }
    if (this->choiceFixedForRowGroup) {
        // Ignore those rows that are not selected
        assert(this->initialScheduler);
        auto callback = [&](uint64_t groupIndex, uint64_t localRowIndex) {
            return this->choiceFixedForRowGroup->get(groupIndex) && this->initialScheduler->at(groupIndex) != localRowIndex;
        };
        if (viOperatorTriv) {
            viOperatorTriv->setIgnoredRows(true, callback);
        }
        if (viOperatorNontriv) {
            viOperatorNontriv->setIgnoredRows(true, callback);
        }
    }
}

template<typename ValueType, typename SolutionType>
void IterativeMinMaxLinearEquationSolver<ValueType, SolutionType>::extractScheduler(std::vector<SolutionType>& x, std::vector<ValueType> const& b,
                                                                                    OptimizationDirection const& dir, bool updateX, bool robust) const {
<<<<<<< HEAD
    if constexpr (std::is_same_v<ValueType, storm::Interval>) {
=======
    if (std::is_same_v<ValueType, storm::Interval> && this->A->hasTrivialRowGrouping()) {
>>>>>>> 0ee405bf
        // Create robust scheduler index if it doesn't exist yet
        if (!this->robustSchedulerIndex) {
            this->robustSchedulerIndex = std::vector<uint64_t>(x.size(), 0);
        } else {
            this->robustSchedulerIndex->resize(x.size(), 0);
        }
        uint64_t numSchedulerChoices = 0;
        for (uint64_t row = 0; row < this->A->getRowCount(); ++row) {
            this->robustSchedulerIndex->at(row) = numSchedulerChoices;
            numSchedulerChoices += this->A->getRow(row).getNumberOfEntries();
        }
        // Make sure that storage for scheduler choices is available
        if (!this->schedulerChoices) {
            this->schedulerChoices = std::vector<uint64_t>(numSchedulerChoices, 0);
        } else {
            this->schedulerChoices->resize(numSchedulerChoices, 0);
        }
    } else {
        // Make sure that storage for scheduler choices is available
        if (!this->schedulerChoices) {
            this->schedulerChoices = std::vector<uint64_t>(x.size(), 0);
        } else {
            this->schedulerChoices->resize(x.size(), 0);
        }
    }

    // Set the correct choices.
    STORM_LOG_WARN_COND(!viOperatorTriv && !viOperatorNontriv,
                        "Expected VI operator to be initialized for scheduler extraction. Initializing now, but this is inefficient.");
    if (!viOperatorTriv && !viOperatorNontriv) {
        setUpViOperator();
    }
<<<<<<< HEAD
    storm::solver::helper::SchedulerTrackingHelper<ValueType, SolutionType, std::is_same_v<ValueType, storm::Interval>> schedHelper(viOperator);
    schedHelper.computeScheduler(x, b, dir, *this->schedulerChoices, robust, updateX ? &x : nullptr, this->robustSchedulerIndex);
=======
    if (viOperatorTriv) {
        if constexpr (std::is_same<ValueType, storm::Interval>() && std::is_same<SolutionType, double>()) {
            storm::solver::helper::SchedulerTrackingHelper<ValueType, SolutionType, true> schedHelper(viOperatorTriv);
            schedHelper.computeScheduler(x, b, dir, *this->schedulerChoices, robust, updateX ? &x : nullptr, this->robustSchedulerIndex);
        } else {
            STORM_LOG_ERROR("SchedulerTrackingHelper not implemented for this setting (trivial row grouping but not Interval->double).");
        }
    }
    if (viOperatorNontriv) {
        storm::solver::helper::SchedulerTrackingHelper<ValueType, SolutionType, false> schedHelper(viOperatorNontriv);
        schedHelper.computeScheduler(x, b, dir, *this->schedulerChoices, robust, updateX ? &x : nullptr, this->robustSchedulerIndex);
    }
>>>>>>> 0ee405bf
}

template<typename ValueType, typename SolutionType>
bool IterativeMinMaxLinearEquationSolver<ValueType, SolutionType>::solveInducedEquationSystem(
    Environment const& env, std::unique_ptr<LinearEquationSolver<SolutionType>>& linearEquationSolver, std::vector<uint64_t> const& scheduler,
    std::vector<SolutionType>& x, std::vector<ValueType>& subB, std::vector<ValueType> const& originalB, OptimizationDirection dir) const {
    if constexpr (std::is_same_v<ValueType, storm::Interval>) {
        if constexpr (std::is_same_v<SolutionType, storm::Interval>) {
            STORM_LOG_THROW(false, storm::exceptions::NotImplementedException,
                            "We did not implement solving induced equation systems for interval-based models outside of robust VI.");
            // Implementing this requires linear equation systems with different value types and solution types (or some appropriate casting)
            return false;
        }
        STORM_LOG_ASSERT(subB.size() == x.size(), "Sizes of subB and x do not coincide.");
        STORM_LOG_ASSERT(this->linearEquationSolverFactory != nullptr, "Wrong constructor was called.");

        bool convertToEquationSystem = this->linearEquationSolverFactory->getEquationProblemFormat(env) == LinearEquationSolverProblemFormat::EquationSystem;

        storm::storage::SparseMatrixBuilder<SolutionType> newMatrixBuilder(this->A->getRowCount(), this->A->getColumnCount(), this->A->getEntryCount());

        // Robust VI scheduler is an order, compute the correct values for this order
        auto schedulerIterator = scheduler.begin();
        for (uint64_t rowIndex = 0; rowIndex < this->A->getRowCount(); rowIndex++) {
            auto const& row = this->A->getRow(rowIndex);

            static std::vector<SolutionType> tmp;
            tmp.clear();

            SolutionType probLeft = storm::utility::one<SolutionType>();

            for (auto const& entry : row) {
                tmp.push_back(entry.getValue().lower());
                probLeft -= entry.getValue().lower();
            }

            auto const& rowIter = row.begin();
            for (uint64_t i = 0; i < row.getNumberOfEntries(); i++, schedulerIterator++) {
                if (!utility::isZero(probLeft)) {
                    auto const& entry = rowIter[*schedulerIterator];
                    auto const diameter = entry.getValue().upper() - entry.getValue().lower();
                    auto const value = utility::min(probLeft, diameter);
                    tmp[*schedulerIterator] += value;
                    probLeft -= value;
                } else {
                    // Intentionally left empty: advance schedulerIterator to end of row
                }
            }

            for (uint64_t i = 0; i < row.getNumberOfEntries(); i++) {
                auto const& entry = rowIter[i];
                newMatrixBuilder.addNextValue(rowIndex, entry.getColumn(), tmp[i]);
            }
        }
        STORM_LOG_ASSERT(schedulerIterator == scheduler.end(), "Offset issue in scheduler?");

        subB = originalB;

        std::vector<SolutionType> b;
        for (auto const& entry : subB) {
            if (dir == OptimizationDirection::Maximize) {
                b.push_back(entry.upper());
            } else {
                b.push_back(entry.lower());
            }
        }

        auto const submatrix = newMatrixBuilder.build();

        // Check whether the linear equation solver is already initialized
        if (!linearEquationSolver) {
            // Initialize the equation solver
            linearEquationSolver = this->linearEquationSolverFactory->create(env, std::move(submatrix));
            linearEquationSolver->setBoundsFromOtherSolver(*this);
            linearEquationSolver->setCachingEnabled(true);
        } else {
            // If the equation solver is already initialized, it suffices to update the matrix
            linearEquationSolver->setMatrix(std::move(submatrix));
        }
        // Solve the equation system for the 'DTMC' and return true upon success
        return linearEquationSolver->solveEquations(env, x, b);
    } else {
        STORM_LOG_ASSERT(subB.size() == x.size(), "Sizes of subB and x do not coincide.");
        STORM_LOG_ASSERT(this->linearEquationSolverFactory != nullptr, "Wrong constructor was called.");

        // Resolve the nondeterminism according to the given scheduler.
        bool convertToEquationSystem = this->linearEquationSolverFactory->getEquationProblemFormat(env) == LinearEquationSolverProblemFormat::EquationSystem;
        storm::storage::SparseMatrix<ValueType> submatrix;

        submatrix = this->A->selectRowsFromRowGroups(scheduler, convertToEquationSystem);
        if (convertToEquationSystem) {
            submatrix.convertToEquationSystem();
        }
        storm::utility::vector::selectVectorValues<ValueType>(subB, scheduler, this->A->getRowGroupIndices(), originalB);

        // Check whether the linear equation solver is already initialized
        if (!linearEquationSolver) {
            // Initialize the equation solver
            linearEquationSolver = this->linearEquationSolverFactory->create(env, std::move(submatrix));
            linearEquationSolver->setBoundsFromOtherSolver(*this);
            linearEquationSolver->setCachingEnabled(true);
        } else {
            // If the equation solver is already initialized, it suffices to update the matrix
            linearEquationSolver->setMatrix(std::move(submatrix));
        }
        // Solve the equation system for the 'DTMC' and return true upon success
        return linearEquationSolver->solveEquations(env, x, subB);
    }
}

template<typename ValueType, typename SolutionType>
bool IterativeMinMaxLinearEquationSolver<ValueType, SolutionType>::solveEquationsPolicyIteration(Environment const& env, OptimizationDirection dir,
                                                                                                 std::vector<SolutionType>& x,
                                                                                                 std::vector<ValueType> const& b) const {
    std::vector<storm::storage::sparse::state_type> scheduler =
        this->hasInitialScheduler() ? this->getInitialScheduler() : std::vector<storm::storage::sparse::state_type>(this->A->getRowGroupCount());
    return performPolicyIteration(env, dir, x, b, std::move(scheduler));
}

template<typename ValueType, typename SolutionType>
bool IterativeMinMaxLinearEquationSolver<ValueType, SolutionType>::performPolicyIteration(
    Environment const& env, OptimizationDirection dir, std::vector<SolutionType>& x, std::vector<ValueType> const& b,
    std::vector<storm::storage::sparse::state_type>&& initialPolicy) const {
    if constexpr (std::is_same_v<ValueType, storm::Interval>) {
        STORM_LOG_THROW(false, storm::exceptions::NotImplementedException, "We did not implement policy iteration for interval-based models.");
        return false;
    } else {
        std::vector<storm::storage::sparse::state_type> scheduler = std::move(initialPolicy);
        // Get a vector for storing the right-hand side of the inner equation system.
        if (!auxiliaryRowGroupVector) {
            auxiliaryRowGroupVector = std::make_unique<std::vector<ValueType>>(this->A->getRowGroupCount());
        }
        std::vector<ValueType>& subB = *auxiliaryRowGroupVector;

        // The solver that we will use throughout the procedure.
        std::unique_ptr<storm::solver::LinearEquationSolver<ValueType>> solver;
        // The linear equation solver should be at least as precise as this solver
        std::unique_ptr<storm::Environment> environmentOfSolverStorage;
        auto precOfSolver = env.solver().getPrecisionOfLinearEquationSolver(env.solver().getLinearEquationSolverType());
        if (!storm::NumberTraits<ValueType>::IsExact) {
            bool changePrecision = precOfSolver.first && precOfSolver.first.get() > env.solver().minMax().getPrecision();
            bool changeRelative = precOfSolver.second && !precOfSolver.second.get() && env.solver().minMax().getRelativeTerminationCriterion();
            if (changePrecision || changeRelative) {
                environmentOfSolverStorage = std::make_unique<storm::Environment>(env);
                boost::optional<storm::RationalNumber> newPrecision;
                boost::optional<bool> newRelative;
                if (changePrecision) {
                    newPrecision = env.solver().minMax().getPrecision();
                }
                if (changeRelative) {
                    newRelative = true;
                }
                environmentOfSolverStorage->solver().setLinearEquationSolverPrecision(newPrecision, newRelative);
            }
        }
        storm::Environment const& environmentOfSolver = environmentOfSolverStorage ? *environmentOfSolverStorage : env;

        SolverStatus status = SolverStatus::InProgress;
        uint64_t iterations = 0;
        this->startMeasureProgress();
        do {
            // Solve the equation system for the 'DTMC'.
            solveInducedEquationSystem(environmentOfSolver, solver, scheduler, x, subB, b, dir);

            // Go through the multiplication result and see whether we can improve any of the choices.
            bool schedulerImproved = false;
            // Group refers to the state number
            for (uint_fast64_t group = 0; group < this->A->getRowGroupCount(); ++group) {
                if (!this->choiceFixedForRowGroup || !this->choiceFixedForRowGroup.get()[group]) {
                    //  Only update when the choice is not fixed
                    uint_fast64_t currentChoice = scheduler[group];
                    for (uint_fast64_t choice = this->A->getRowGroupIndices()[group]; choice < this->A->getRowGroupIndices()[group + 1]; ++choice) {
                        // If the choice is the currently selected one, we can skip it.
                        if (choice - this->A->getRowGroupIndices()[group] == currentChoice) {
                            continue;
                        }

                        // Create the value of the choice.
                        ValueType choiceValue = storm::utility::zero<ValueType>();
                        for (auto const& entry : this->A->getRow(choice)) {
                            choiceValue += entry.getValue() * x[entry.getColumn()];
                        }
                        choiceValue += b[choice];

                        // If the value is strictly better than the solution of the inner system, we need to improve the scheduler.
                        // TODO: If the underlying solver is not precise, this might run forever (i.e. when a state has two choices where the (exact) values are
                        // equal). only changing the scheduler if the values are not equal (modulo precision) would make this unsound.
                        if (valueImproved(dir, x[group], choiceValue)) {
                            schedulerImproved = true;
                            scheduler[group] = choice - this->A->getRowGroupIndices()[group];
                            x[group] = std::move(choiceValue);
                        }
                    }
                }
            }

            // If the scheduler did not improve, we are done.
            if (!schedulerImproved) {
                status = SolverStatus::Converged;
            }

            // Update environment variables.
            ++iterations;
            status =
                this->updateStatus(status, x, dir == storm::OptimizationDirection::Minimize ? SolverGuarantee::GreaterOrEqual : SolverGuarantee::LessOrEqual,
                                   iterations, env.solver().minMax().getMaximalNumberOfIterations());

            // Potentially show progress.
            this->showProgressIterative(iterations);
        } while (status == SolverStatus::InProgress);

        STORM_LOG_INFO("Number of iterations: " << iterations);
        this->reportStatus(status, iterations);

        // If requested, we store the scheduler for retrieval.
        if (this->isTrackSchedulerSet()) {
            this->schedulerChoices = std::move(scheduler);
        }

        if (!this->isCachingEnabled()) {
            clearCache();
        }

        return status == SolverStatus::Converged || status == SolverStatus::TerminatedEarly;
    }
}

template<typename ValueType, typename SolutionType>
bool IterativeMinMaxLinearEquationSolver<ValueType, SolutionType>::valueImproved(OptimizationDirection dir, ValueType const& value1,
                                                                                 ValueType const& value2) const {
    if (dir == OptimizationDirection::Minimize) {
        return value2 < value1;
    } else {
        return value2 > value1;
    }
}

template<typename ValueType, typename SolutionType>
MinMaxLinearEquationSolverRequirements IterativeMinMaxLinearEquationSolver<ValueType, SolutionType>::getRequirements(
    Environment const& env, boost::optional<storm::solver::OptimizationDirection> const& direction, bool const& hasInitialScheduler) const {
    auto method = getMethod(env, storm::NumberTraits<ValueType>::IsExact || env.solver().isForceExact());

    // Check whether a linear equation solver is needed and potentially start with its requirements
    bool needsLinEqSolver = false;
    needsLinEqSolver |= method == MinMaxMethod::PolicyIteration;
    needsLinEqSolver |= method == MinMaxMethod::ValueIteration && (this->hasInitialScheduler() || hasInitialScheduler);
    needsLinEqSolver |= method == MinMaxMethod::ViToPi;

    MinMaxLinearEquationSolverRequirements requirements;
    if constexpr (std::is_same_v<ValueType, storm::Interval>) {
        STORM_LOG_ASSERT(!needsLinEqSolver, "Intervals should not require a linear equation solver.");
        // nothing to be done;
    } else if (needsLinEqSolver) {
        requirements = MinMaxLinearEquationSolverRequirements(this->linearEquationSolverFactory->getRequirements(env));
    } else {
        // nothing to be done.
    }

    if (method == MinMaxMethod::ValueIteration) {
        if (!this->hasUniqueSolution()) {  // Traditional value iteration has no requirements if the solution is unique.
            // Computing a scheduler is only possible if the solution is unique
            if (env.solver().minMax().isForceRequireUnique() || this->isTrackSchedulerSet()) {
                requirements.requireUniqueSolution();
            } else {
                // As we want the smallest (largest) solution for maximizing (minimizing) equation systems, we have to approach the solution from below (above).
                if (!direction || direction.get() == OptimizationDirection::Maximize) {
                    requirements.requireLowerBounds();
                }
                if (!direction || direction.get() == OptimizationDirection::Minimize) {
                    requirements.requireUpperBounds();
                }
            }
        }
    } else if (method == MinMaxMethod::OptimisticValueIteration) {
        // OptimisticValueIteration always requires lower bounds and a unique solution.
        if (!this->hasUniqueSolution()) {
            requirements.requireUniqueSolution();
        }
        requirements.requireLowerBounds();

    } else if (method == MinMaxMethod::IntervalIteration) {
        // Interval iteration requires a unique solution and lower+upper bounds
        if (!this->hasUniqueSolution()) {
            requirements.requireUniqueSolution();
        }
        requirements.requireBounds();
    } else if (method == MinMaxMethod::RationalSearch) {
        // Rational search needs to approach the solution from below.
        requirements.requireLowerBounds();
        // The solution needs to be unique in case of minimizing or in cases where we want a scheduler.
        if (!this->hasUniqueSolution()) {
            // RationalSearch guesses and verifies a fixpoint and terminates once a fixpoint is found. To ensure that the guessed fixpoint is the
            // correct one, we enforce uniqueness.
            requirements.requireUniqueSolution();
        }
    } else if (method == MinMaxMethod::PolicyIteration) {
        // The initial scheduler shall not select an end component
        if (!this->hasUniqueSolution() && env.solver().minMax().isForceRequireUnique()) {
            requirements.requireUniqueSolution();
        }
        if (!this->hasNoEndComponents() && !this->hasInitialScheduler()) {
            requirements.requireValidInitialScheduler();
        }
    } else if (method == MinMaxMethod::SoundValueIteration) {
        if (!this->hasUniqueSolution()) {
            requirements.requireUniqueSolution();
        }
        requirements.requireBounds(false);
    } else if (method == MinMaxMethod::ViToPi) {
        // Since we want to use value iteration to extract an initial scheduler, the solution has to be unique.
        if (!this->hasUniqueSolution()) {
            requirements.requireUniqueSolution();
        }
    } else {
        STORM_LOG_THROW(false, storm::exceptions::InvalidEnvironmentException, "Unsupported technique for iterative MinMax linear equation solver.");
    }
    return requirements;
}

template<typename ValueType, typename SolutionType>
ValueType computeMaxAbsDiff(std::vector<ValueType> const& allValues, storm::storage::BitVector const& relevantValues, std::vector<ValueType> const& oldValues) {
    ValueType result = storm::utility::zero<ValueType>();
    auto oldValueIt = oldValues.begin();
    for (auto value : relevantValues) {
        result = storm::utility::max<ValueType>(result, storm::utility::abs<ValueType>(allValues[value] - *oldValueIt));
        ++oldValueIt;
    }
    return result;
}

template<typename ValueType, typename SolutionType>
ValueType computeMaxAbsDiff(std::vector<ValueType> const& allOldValues, std::vector<ValueType> const& allNewValues,
                            storm::storage::BitVector const& relevantValues) {
    ValueType result = storm::utility::zero<ValueType>();
    for (auto value : relevantValues) {
        result = storm::utility::max<ValueType>(result, storm::utility::abs<ValueType>(allNewValues[value] - allOldValues[value]));
    }
    return result;
}

template<typename ValueType, typename SolutionType>
bool IterativeMinMaxLinearEquationSolver<ValueType, SolutionType>::solveEquationsOptimisticValueIteration(Environment const& env, OptimizationDirection dir,
                                                                                                          std::vector<SolutionType>& x,
                                                                                                          std::vector<ValueType> const& b) const {
    if constexpr (std::is_same_v<ValueType, storm::Interval>) {
        STORM_LOG_THROW(false, storm::exceptions::NotImplementedException, "We did not implement optimistic value iteration for interval-based models.");
        return false;
    } else {
        if (!storm::utility::vector::hasNonZeroEntry(b)) {
            // If all entries are zero, OVI might run in an endless loop. However, the result is easy in this case.
            x.assign(x.size(), storm::utility::zero<SolutionType>());
            if (this->isTrackSchedulerSet()) {
                this->schedulerChoices = std::vector<uint_fast64_t>(x.size(), 0);
            }
            return true;
        }

        setUpViOperator();

        helper::OptimisticValueIterationHelper<ValueType, false> oviHelper(viOperatorNontriv);
        auto prec = storm::utility::convertNumber<ValueType>(env.solver().minMax().getPrecision());
        std::optional<ValueType> lowerBound, upperBound;
        if (this->hasLowerBound()) {
            lowerBound = this->getLowerBound(true);
        }
        if (this->hasUpperBound()) {
            upperBound = this->getUpperBound(true);
        }
        uint64_t numIterations{0};
        auto oviCallback = [&](SolverStatus const& current, std::vector<ValueType> const& v) {
            this->showProgressIterative(numIterations);
            return this->updateStatus(current, v, SolverGuarantee::LessOrEqual, numIterations, env.solver().minMax().getMaximalNumberOfIterations());
        };
        this->createLowerBoundsVector(x);
        std::optional<ValueType> guessingFactor;
        if (env.solver().ovi().getUpperBoundGuessingFactor()) {
            guessingFactor = storm::utility::convertNumber<ValueType>(*env.solver().ovi().getUpperBoundGuessingFactor());
        }
        this->startMeasureProgress();
        auto status = oviHelper.OVI(x, b, numIterations, env.solver().minMax().getRelativeTerminationCriterion(), prec, dir, guessingFactor, lowerBound,
                                    upperBound, oviCallback);
        this->reportStatus(status, numIterations);

        // If requested, we store the scheduler for retrieval.
        if (this->isTrackSchedulerSet()) {
            this->extractScheduler(x, b, dir, this->isUncertaintyRobust());
        }

        if (!this->isCachingEnabled()) {
            clearCache();
        }

        return status == SolverStatus::Converged || status == SolverStatus::TerminatedEarly;
    }
}

template<typename ValueType, typename SolutionType>
bool IterativeMinMaxLinearEquationSolver<ValueType, SolutionType>::solveEquationsValueIteration(Environment const& env, OptimizationDirection dir,
                                                                                                std::vector<SolutionType>& x,
                                                                                                std::vector<ValueType> const& b) const {
    setUpViOperator();
    // By default, we can not provide any guarantee
    SolverGuarantee guarantee = SolverGuarantee::None;

    if (this->hasInitialScheduler()) {
        if (!auxiliaryRowGroupVector) {
            auxiliaryRowGroupVector = std::make_unique<std::vector<ValueType>>(this->A->getRowGroupCount());
        }
        // Solve the equation system induced by the initial scheduler.
        std::unique_ptr<storm::solver::LinearEquationSolver<SolutionType>> linEqSolver;
        // The linear equation solver should be at least as precise as this solver
        std::unique_ptr<storm::Environment> environmentOfSolverStorage;
        auto precOfSolver = env.solver().getPrecisionOfLinearEquationSolver(env.solver().getLinearEquationSolverType());
        if (!storm::NumberTraits<ValueType>::IsExact) {
            bool changePrecision = precOfSolver.first && precOfSolver.first.get() > env.solver().minMax().getPrecision();
            bool changeRelative = precOfSolver.second && !precOfSolver.second.get() && env.solver().minMax().getRelativeTerminationCriterion();
            if (changePrecision || changeRelative) {
                environmentOfSolverStorage = std::make_unique<storm::Environment>(env);
                boost::optional<storm::RationalNumber> newPrecision;
                boost::optional<bool> newRelative;
                if (changePrecision) {
                    newPrecision = env.solver().minMax().getPrecision();
                }
                if (changeRelative) {
                    newRelative = true;
                }
                environmentOfSolverStorage->solver().setLinearEquationSolverPrecision(newPrecision, newRelative);
            }
        }
        storm::Environment const& environmentOfSolver = environmentOfSolverStorage ? *environmentOfSolverStorage : env;

        solveInducedEquationSystem(environmentOfSolver, linEqSolver, this->getInitialScheduler(), x, *auxiliaryRowGroupVector, b, dir);
        // If we were given an initial scheduler and are maximizing (minimizing), our current solution becomes
        // always less-or-equal (greater-or-equal) than the actual solution.
        guarantee = maximize(dir) ? SolverGuarantee::LessOrEqual : SolverGuarantee::GreaterOrEqual;
    } else if (!this->hasUniqueSolution()) {
        if (maximize(dir)) {
            this->createLowerBoundsVector(x);
            guarantee = SolverGuarantee::LessOrEqual;
        } else {
            this->createUpperBoundsVector(x);
            guarantee = SolverGuarantee::GreaterOrEqual;
        }
    } else if (this->hasCustomTerminationCondition()) {
        if (this->getTerminationCondition().requiresGuarantee(SolverGuarantee::LessOrEqual) && this->hasLowerBound()) {
            this->createLowerBoundsVector(x);
            guarantee = SolverGuarantee::LessOrEqual;
        } else if (this->getTerminationCondition().requiresGuarantee(SolverGuarantee::GreaterOrEqual) && this->hasUpperBound()) {
            this->createUpperBoundsVector(x);
            guarantee = SolverGuarantee::GreaterOrEqual;
        }
    }

<<<<<<< HEAD
    storm::solver::helper::ValueIterationHelper<ValueType, std::is_same_v<ValueType, storm::Interval>, SolutionType> viHelper(viOperator);
    uint64_t numIterations{0};
    auto viCallback = [&](SolverStatus const& current) {
        this->showProgressIterative(numIterations);
        return this->updateStatus(current, x, guarantee, numIterations, env.solver().minMax().getMaximalNumberOfIterations());
    };
    this->startMeasureProgress();
    auto status = viHelper.VI(x, b, numIterations, env.solver().minMax().getRelativeTerminationCriterion(),
                              storm::utility::convertNumber<SolutionType>(env.solver().minMax().getPrecision()), dir, viCallback,
                              env.solver().minMax().getMultiplicationStyle(), this->isUncertaintyRobust());
    this->reportStatus(status, numIterations);

    // If requested, we store the scheduler for retrieval.
    if (this->isTrackSchedulerSet()) {
        this->extractScheduler(x, b, dir, this->isUncertaintyRobust());
    }
=======
    // This code duplication is necessary because the helper class is different for the two cases.
    if (this->A->hasTrivialRowGrouping()) {
        storm::solver::helper::ValueIterationHelper<ValueType, true, SolutionType> viHelper(viOperatorTriv);
>>>>>>> 0ee405bf

        uint64_t numIterations{0};
        auto viCallback = [&](SolverStatus const& current) {
            this->showProgressIterative(numIterations);
            return this->updateStatus(current, x, guarantee, numIterations, env.solver().minMax().getMaximalNumberOfIterations());
        };
        this->startMeasureProgress();
        auto status = viHelper.VI(x, b, numIterations, env.solver().minMax().getRelativeTerminationCriterion(),
                                  storm::utility::convertNumber<SolutionType>(env.solver().minMax().getPrecision()), dir, viCallback,
                                  env.solver().minMax().getMultiplicationStyle(), this->isUncertaintyRobust());
        this->reportStatus(status, numIterations);

        // If requested, we store the scheduler for retrieval.
        if (this->isTrackSchedulerSet()) {
            this->extractScheduler(x, b, dir, this->isUncertaintyRobust());
        }

        if (!this->isCachingEnabled()) {
            clearCache();
        }

        return status == SolverStatus::Converged || status == SolverStatus::TerminatedEarly;
    } else {
        storm::solver::helper::ValueIterationHelper<ValueType, false, SolutionType> viHelper(viOperatorNontriv);

        uint64_t numIterations{0};
        auto viCallback = [&](SolverStatus const& current) {
            this->showProgressIterative(numIterations);
            return this->updateStatus(current, x, guarantee, numIterations, env.solver().minMax().getMaximalNumberOfIterations());
        };
        this->startMeasureProgress();
        auto status = viHelper.VI(x, b, numIterations, env.solver().minMax().getRelativeTerminationCriterion(),
                                  storm::utility::convertNumber<SolutionType>(env.solver().minMax().getPrecision()), dir, viCallback,
                                  env.solver().minMax().getMultiplicationStyle(), this->isUncertaintyRobust());
        this->reportStatus(status, numIterations);

        // If requested, we store the scheduler for retrieval.
        if (this->isTrackSchedulerSet()) {
            this->extractScheduler(x, b, dir, this->isUncertaintyRobust());
        }

        if (!this->isCachingEnabled()) {
            clearCache();
        }

        return status == SolverStatus::Converged || status == SolverStatus::TerminatedEarly;
    }
}

template<typename ValueType, typename SolutionType>
void preserveOldRelevantValues(std::vector<ValueType> const& allValues, storm::storage::BitVector const& relevantValues, std::vector<ValueType>& oldValues) {
    storm::utility::vector::selectVectorValues(oldValues, relevantValues, allValues);
}

/*!
 * This version of value iteration is sound, because it approaches the solution from below and above. This
 * technique is due to Haddad and Monmege (Interval iteration algorithm for MDPs and IMDPs, TCS 2017) and was
 * extended to rewards by Baier, Klein, Leuschner, Parker and Wunderlich (Ensuring the Reliability of Your
 * Model Checker: Interval Iteration for Markov Decision Processes, CAV 2017).
 */
template<typename ValueType, typename SolutionType>
bool IterativeMinMaxLinearEquationSolver<ValueType, SolutionType>::solveEquationsIntervalIteration(Environment const& env, OptimizationDirection dir,
                                                                                                   std::vector<SolutionType>& x,
                                                                                                   std::vector<ValueType> const& b) const {
    if constexpr (std::is_same_v<ValueType, storm::Interval>) {
        STORM_LOG_THROW(false, storm::exceptions::NotImplementedException, "We did not implement intervaliteration for interval-based models");
        return false;
    } else {
        setUpViOperator();
        helper::IntervalIterationHelper<ValueType, false> iiHelper(viOperatorNontriv);
        auto prec = storm::utility::convertNumber<ValueType>(env.solver().minMax().getPrecision());
        auto lowerBoundsCallback = [&](std::vector<SolutionType>& vector) { this->createLowerBoundsVector(vector); };
        auto upperBoundsCallback = [&](std::vector<SolutionType>& vector) { this->createUpperBoundsVector(vector); };

        uint64_t numIterations{0};
        auto iiCallback = [&](helper::IIData<ValueType> const& data) {
            this->showProgressIterative(numIterations);
            bool terminateEarly = this->hasCustomTerminationCondition() && this->getTerminationCondition().terminateNow(data.x, SolverGuarantee::LessOrEqual) &&
                                  this->getTerminationCondition().terminateNow(data.y, SolverGuarantee::GreaterOrEqual);
            return this->updateStatus(data.status, terminateEarly, numIterations, env.solver().minMax().getMaximalNumberOfIterations());
        };
        std::optional<storm::storage::BitVector> optionalRelevantValues;
        if (this->hasRelevantValues()) {
            optionalRelevantValues = this->getRelevantValues();
        }
        this->startMeasureProgress();
        auto status = iiHelper.II(x, b, numIterations, env.solver().minMax().getRelativeTerminationCriterion(), prec, lowerBoundsCallback, upperBoundsCallback,
                                  dir, iiCallback, optionalRelevantValues);
        this->reportStatus(status, numIterations);

        // If requested, we store the scheduler for retrieval.
        if (this->isTrackSchedulerSet()) {
            this->extractScheduler(x, b, dir, this->isUncertaintyRobust());
        }

        if (!this->isCachingEnabled()) {
            clearCache();
        }

        return status == SolverStatus::Converged || status == SolverStatus::TerminatedEarly;
    }
}

template<typename ValueType, typename SolutionType>
bool IterativeMinMaxLinearEquationSolver<ValueType, SolutionType>::solveEquationsSoundValueIteration(Environment const& env, OptimizationDirection dir,
                                                                                                     std::vector<SolutionType>& x,
                                                                                                     std::vector<ValueType> const& b) const {
    if constexpr (std::is_same_v<ValueType, storm::Interval>) {
        STORM_LOG_THROW(false, storm::exceptions::NotImplementedException, "SoundVI does not handle interval-based models");
        return false;
    } else {
        // Prepare the solution vectors and the helper.
        assert(x.size() == this->A->getRowGroupCount());

        std::optional<ValueType> lowerBound, upperBound;
        if (this->hasLowerBound()) {
            lowerBound = this->getLowerBound(true);
        }
        if (this->hasUpperBound()) {
            upperBound = this->getUpperBound(true);
        }

        setUpViOperator();

        auto precision = storm::utility::convertNumber<ValueType>(env.solver().minMax().getPrecision());
        uint64_t numIterations{0};
        auto sviCallback = [&](typename helper::SoundValueIterationHelper<ValueType, false>::SVIData const& current) {
            this->showProgressIterative(numIterations);
            return this->updateStatus(current.status,
                                      this->hasCustomTerminationCondition() && current.checkCustomTerminationCondition(this->getTerminationCondition()),
                                      numIterations, env.solver().minMax().getMaximalNumberOfIterations());
        };
        this->startMeasureProgress();
        helper::SoundValueIterationHelper<ValueType, false> sviHelper(viOperatorNontriv);
        std::optional<storm::storage::BitVector> optionalRelevantValues;
        if (this->hasRelevantValues()) {
            optionalRelevantValues = this->getRelevantValues();
        }
        auto status = sviHelper.SVI(x, b, numIterations, env.solver().minMax().getRelativeTerminationCriterion(), precision, dir, lowerBound, upperBound,
                                    sviCallback, optionalRelevantValues);

        // If requested, we store the scheduler for retrieval.
        if (this->isTrackSchedulerSet()) {
            this->extractScheduler(x, b, dir, this->isUncertaintyRobust());
        }

        this->reportStatus(status, numIterations);

        if (!this->isCachingEnabled()) {
            clearCache();
        }

        return status == SolverStatus::Converged || status == SolverStatus::TerminatedEarly;
    }
}

template<typename ValueType, typename SolutionType>
bool IterativeMinMaxLinearEquationSolver<ValueType, SolutionType>::solveEquationsViToPi(Environment const& env, OptimizationDirection dir,
                                                                                        std::vector<SolutionType>& x, std::vector<ValueType> const& b) const {
    if constexpr (std::is_same_v<ValueType, storm::Interval>) {
        STORM_LOG_THROW(false, storm::exceptions::NotImplementedException, "ViToPi does not handle interval-based models");
        return false;
    }
    // First create an (inprecise) vi solver to get a good initial strategy for the (potentially precise) policy iteration solver.
    std::vector<storm::storage::sparse::state_type> initialSched;
    {
        Environment viEnv = env;
        viEnv.solver().minMax().setMethod(MinMaxMethod::ValueIteration);
        viEnv.solver().setForceExact(false);
        viEnv.solver().setForceSoundness(false);
        auto impreciseSolver = GeneralMinMaxLinearEquationSolverFactory<double>().create(viEnv, this->A->template toValueType<double>());
        impreciseSolver->setHasUniqueSolution(this->hasUniqueSolution());
        impreciseSolver->setTrackScheduler(true);
        if (this->hasInitialScheduler()) {
            auto initSched = this->getInitialScheduler();
            impreciseSolver->setInitialScheduler(std::move(initSched));
        }
        auto impreciseSolverReq = impreciseSolver->getRequirements(viEnv, dir);
        STORM_LOG_THROW(!impreciseSolverReq.hasEnabledCriticalRequirement(), storm::exceptions::UnmetRequirementException,
                        "The value-iteration based solver has an unmet requirement: " << impreciseSolverReq.getEnabledRequirementsAsString());
        impreciseSolver->setRequirementsChecked(true);
        auto xVi = storm::utility::vector::convertNumericVector<double>(x);
        auto bVi = storm::utility::vector::convertNumericVector<double>(b);
        impreciseSolver->solveEquations(viEnv, dir, xVi, bVi);
        initialSched = impreciseSolver->getSchedulerChoices();
    }
    STORM_LOG_INFO("Found initial policy using Value Iteration. Starting Policy iteration now.");
    return performPolicyIteration(env, dir, x, b, std::move(initialSched));
}

template<typename ValueType, typename SolutionType>
bool IterativeMinMaxLinearEquationSolver<ValueType, SolutionType>::solveEquationsRationalSearch(Environment const& env, OptimizationDirection dir,
                                                                                                std::vector<SolutionType>& x,
                                                                                                std::vector<ValueType> const& b) const {
    if constexpr (std::is_same_v<ValueType, storm::Interval>) {
        STORM_LOG_THROW(false, storm::exceptions::NotImplementedException, "Rational search does not handle interval-based models");
        return false;
    } else {
        // Set up two value iteration operators. One for exact and one for imprecise computations
        setUpViOperator();
        std::shared_ptr<helper::ValueIterationOperator<storm::RationalNumber, false>> exactOp;
        std::shared_ptr<helper::ValueIterationOperator<double, false>> impreciseOp;
        std::function<bool(uint64_t, uint64_t)> fixedChoicesCallback;
        if (this->choiceFixedForRowGroup) {
            // Ignore those rows that are not selected
            assert(this->initialScheduler);
            fixedChoicesCallback = [&](uint64_t groupIndex, uint64_t localRowIndex) {
                return this->choiceFixedForRowGroup->get(groupIndex) && this->initialScheduler->at(groupIndex) != localRowIndex;
            };
        }

        if constexpr (std::is_same_v<ValueType, storm::RationalNumber>) {
            exactOp = viOperatorNontriv;
            impreciseOp = std::make_shared<helper::ValueIterationOperator<double, false>>();
            impreciseOp->setMatrixBackwards(this->A->template toValueType<double>(), &this->A->getRowGroupIndices());
            if (this->choiceFixedForRowGroup) {
                impreciseOp->setIgnoredRows(true, fixedChoicesCallback);
            }
        } else if constexpr (std::is_same_v<ValueType, double>) {
            impreciseOp = viOperatorNontriv;
            exactOp = std::make_shared<helper::ValueIterationOperator<storm::RationalNumber, false>>();
            exactOp->setMatrixBackwards(this->A->template toValueType<storm::RationalNumber>(), &this->A->getRowGroupIndices());
            if (this->choiceFixedForRowGroup) {
                exactOp->setIgnoredRows(true, fixedChoicesCallback);
            }
        }

        storm::solver::helper::RationalSearchHelper<ValueType, storm::RationalNumber, double, false> rsHelper(exactOp, impreciseOp);
        uint64_t numIterations{0};
        auto rsCallback = [&](SolverStatus const& current) {
            this->showProgressIterative(numIterations);
            return this->updateStatus(current, x, SolverGuarantee::None, numIterations, env.solver().minMax().getMaximalNumberOfIterations());
        };
        this->startMeasureProgress();
        auto status = rsHelper.RS(x, b, numIterations, storm::utility::convertNumber<ValueType>(env.solver().minMax().getPrecision()), dir, rsCallback);

        this->reportStatus(status, numIterations);

        // If requested, we store the scheduler for retrieval.
        if (this->isTrackSchedulerSet()) {
            this->extractScheduler(x, b, dir, this->isUncertaintyRobust());
        }

        if (!this->isCachingEnabled()) {
            clearCache();
        }

        return status == SolverStatus::Converged || status == SolverStatus::TerminatedEarly;
    }
}

template<typename ValueType, typename SolutionType>
void IterativeMinMaxLinearEquationSolver<ValueType, SolutionType>::clearCache() const {
    auxiliaryRowGroupVector.reset();
    if (viOperatorTriv) {
        viOperatorTriv.reset();
    }
    if (viOperatorNontriv) {
        viOperatorNontriv.reset();
    }
    StandardMinMaxLinearEquationSolver<ValueType, SolutionType>::clearCache();
}

template class IterativeMinMaxLinearEquationSolver<double, double>;
template class IterativeMinMaxLinearEquationSolver<storm::RationalNumber, storm::RationalNumber>;
template class IterativeMinMaxLinearEquationSolver<storm::Interval, double>;

}  // namespace solver
}  // namespace storm<|MERGE_RESOLUTION|>--- conflicted
+++ resolved
@@ -118,11 +118,6 @@
 
 template<typename ValueType, typename SolutionType>
 void IterativeMinMaxLinearEquationSolver<ValueType, SolutionType>::setUpViOperator() const {
-<<<<<<< HEAD
-    if (!viOperator) {
-        viOperator = std::make_shared<helper::ValueIterationOperator<ValueType, std::is_same_v<ValueType, storm::Interval>, SolutionType>>();
-        viOperator->setMatrixBackwards(*this->A);
-=======
     if (!viOperatorTriv && !viOperatorNontriv) {
         if (this->A->hasTrivialRowGrouping()) {
             // The trivial row grouping minmax operator makes sense over intervals.
@@ -141,7 +136,6 @@
             viOperatorNontriv = std::make_shared<helper::ValueIterationOperator<ValueType, false, SolutionType>>();
             viOperatorNontriv->setMatrixBackwards(*this->A);
         }
->>>>>>> 0ee405bf
     }
     if (this->choiceFixedForRowGroup) {
         // Ignore those rows that are not selected
@@ -161,11 +155,7 @@
 template<typename ValueType, typename SolutionType>
 void IterativeMinMaxLinearEquationSolver<ValueType, SolutionType>::extractScheduler(std::vector<SolutionType>& x, std::vector<ValueType> const& b,
                                                                                     OptimizationDirection const& dir, bool updateX, bool robust) const {
-<<<<<<< HEAD
-    if constexpr (std::is_same_v<ValueType, storm::Interval>) {
-=======
     if (std::is_same_v<ValueType, storm::Interval> && this->A->hasTrivialRowGrouping()) {
->>>>>>> 0ee405bf
         // Create robust scheduler index if it doesn't exist yet
         if (!this->robustSchedulerIndex) {
             this->robustSchedulerIndex = std::vector<uint64_t>(x.size(), 0);
@@ -198,10 +188,6 @@
     if (!viOperatorTriv && !viOperatorNontriv) {
         setUpViOperator();
     }
-<<<<<<< HEAD
-    storm::solver::helper::SchedulerTrackingHelper<ValueType, SolutionType, std::is_same_v<ValueType, storm::Interval>> schedHelper(viOperator);
-    schedHelper.computeScheduler(x, b, dir, *this->schedulerChoices, robust, updateX ? &x : nullptr, this->robustSchedulerIndex);
-=======
     if (viOperatorTriv) {
         if constexpr (std::is_same<ValueType, storm::Interval>() && std::is_same<SolutionType, double>()) {
             storm::solver::helper::SchedulerTrackingHelper<ValueType, SolutionType, true> schedHelper(viOperatorTriv);
@@ -214,7 +200,6 @@
         storm::solver::helper::SchedulerTrackingHelper<ValueType, SolutionType, false> schedHelper(viOperatorNontriv);
         schedHelper.computeScheduler(x, b, dir, *this->schedulerChoices, robust, updateX ? &x : nullptr, this->robustSchedulerIndex);
     }
->>>>>>> 0ee405bf
 }
 
 template<typename ValueType, typename SolutionType>
@@ -667,28 +652,9 @@
         }
     }
 
-<<<<<<< HEAD
-    storm::solver::helper::ValueIterationHelper<ValueType, std::is_same_v<ValueType, storm::Interval>, SolutionType> viHelper(viOperator);
-    uint64_t numIterations{0};
-    auto viCallback = [&](SolverStatus const& current) {
-        this->showProgressIterative(numIterations);
-        return this->updateStatus(current, x, guarantee, numIterations, env.solver().minMax().getMaximalNumberOfIterations());
-    };
-    this->startMeasureProgress();
-    auto status = viHelper.VI(x, b, numIterations, env.solver().minMax().getRelativeTerminationCriterion(),
-                              storm::utility::convertNumber<SolutionType>(env.solver().minMax().getPrecision()), dir, viCallback,
-                              env.solver().minMax().getMultiplicationStyle(), this->isUncertaintyRobust());
-    this->reportStatus(status, numIterations);
-
-    // If requested, we store the scheduler for retrieval.
-    if (this->isTrackSchedulerSet()) {
-        this->extractScheduler(x, b, dir, this->isUncertaintyRobust());
-    }
-=======
     // This code duplication is necessary because the helper class is different for the two cases.
     if (this->A->hasTrivialRowGrouping()) {
         storm::solver::helper::ValueIterationHelper<ValueType, true, SolutionType> viHelper(viOperatorTriv);
->>>>>>> 0ee405bf
 
         uint64_t numIterations{0};
         auto viCallback = [&](SolverStatus const& current) {
