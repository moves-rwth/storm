--- conflicted
+++ resolved
@@ -121,60 +121,36 @@
      */
     void repeatedMultiplyAndReduce(Environment const& env, OptimizationDirection const& dir, std::vector<ValueType>& x, std::vector<ValueType> const* b,
                                    uint64_t n) const;
+  /*!
+       * Performs repeated matrix-vector multiplication x' = A*(factor * x) + b. Vector x is scaled by factor in each iteration.
+       *
+       * @param x The input vector with which to multiply the matrix. Its length must be equal
+       * to the number of columns of A.
+       * @param b If non-null, this vector is added after the multiplication. If given, its length must be equal
+       * to the number of rows of A.
+       * @param result The target vector into which to write the multiplication result. Its length must be equal
+       * to the number of rows of A.
+       * @param n The number of times to perform the multiplication.
+       * @param factor The scalar to multiply with in each iteration.
+       */
+  void repeatedMultiplyWithFactor(Environment const& env, std::vector<ValueType>& x, std::vector<ValueType> const* b, uint64_t n, ValueType factor) const;
 
-<<<<<<< HEAD
-    /*!
-     * Performs repeated matrix-vector multiplication x' = A*(factor * x) + b. Vector x is scaled by factor in each iteration.
-     *
-     * @param x The input vector with which to multiply the matrix. Its length must be equal
-     * to the number of columns of A.
-     * @param b If non-null, this vector is added after the multiplication. If given, its length must be equal
-     * to the number of rows of A.
-     * @param result The target vector into which to write the multiplication result. Its length must be equal
-     * to the number of rows of A.
-     * @param n The number of times to perform the multiplication.
-     * @param factor The scalar to multiply with in each iteration.
-     */
-    void repeatedMultiplyWithFactor(Environment const& env, std::vector<ValueType>& x, std::vector<ValueType> const* b, uint64_t n, ValueType factor) const;
-
-    /*!
-     * Performs repeated matrix-vector multiplication x' = A*(factor * x) + b, minimizes/maximizes over the row groups
-     * so that the resulting vector has the size of number of row groups of A. Vector x is scaled by factor in each iteration.
-     *
-     * @param dir The direction for the reduction step.
-     * @param x The input vector with which to multiply the matrix. Its length must be equal
-     * to the number of columns of A.
-     * @param b If non-null, this vector is added after the multiplication. If given, its length must be equal
-     * to the number of rows of A.
-     * @param result The target vector into which to write the multiplication result. Its length must be equal
-     * to the number of rows of A.
-     * @param n The number of times to perform the multiplication.
-     * @param factor The scalar to multiply with in each iteration.
-     */
-    void repeatedMultiplyAndReduceWithFactor(Environment const& env, OptimizationDirection const& dir, std::vector<ValueType>& x,
-                                             std::vector<ValueType> const* b, uint64_t n, ValueType factor) const;
-
-    /*!
-     * Multiplies the row with the given index with x and adds the result to the provided value
-     * @param rowIndex The index of the considered row
-     * @param x The input vector with which the row is multiplied
-     * @param value The multiplication result is added to this value. It shall not reffer to a value in x or in the Matrix.
-     */
-    virtual void multiplyRow(uint64_t const& rowIndex, std::vector<ValueType> const& x, ValueType& value) const = 0;
-
-    /*!
-     * Multiplies the row with the given index with x1 and x2 and adds the given offset o1 and o2, respectively
-     * @param rowIndex The index of the considered row
-     * @param x1 The first input vector with which the row is multiplied.
-     * @param val1 The first multiplication result is added to this value. It shall not reffer to a value in x or in the Matrix.
-     * @param x2 The second input vector with which the row is multiplied.
-     * @param val2 The second multiplication result is added to this value. It shall not reffer to a value in x or in the Matrix.
-     */
-    virtual void multiplyRow2(uint64_t const& rowIndex, std::vector<ValueType> const& x1, ValueType& val1, std::vector<ValueType> const& x2,
-                              ValueType& val2) const;
-
-=======
->>>>>>> 23c2235d
+  /*!
+   * Performs repeated matrix-vector multiplication x' = A*(factor * x) + b, minimizes/maximizes over the row groups
+   * so that the resulting vector has the size of number of row groups of A. Vector x is scaled by factor in each iteration.
+   *
+   * @param dir The direction for the reduction step.
+   * @param x The input vector with which to multiply the matrix. Its length must be equal
+   * to the number of columns of A.
+   * @param b If non-null, this vector is added after the multiplication. If given, its length must be equal
+   * to the number of rows of A.
+   * @param result The target vector into which to write the multiplication result. Its length must be equal
+   * to the number of rows of A.
+   * @param n The number of times to perform the multiplication.
+   * @param factor The scalar to multiply with in each iteration.
+   */
+  void repeatedMultiplyAndReduceWithFactor(Environment const& env, OptimizationDirection const& dir, std::vector<ValueType>& x,
+                                           std::vector<ValueType> const* b, uint64_t n, ValueType factor) const;
    protected:
     std::vector<ValueType>& provideCachedVector(uint64_t size) const;
 
