--- conflicted
+++ resolved
@@ -126,11 +126,7 @@
     /*!
      * If supported by the solver, this function tells the SMT solver to produce a model different from the current model.
      */
-<<<<<<< HEAD
-    virtual void addNotCurrentModel();
-=======
     virtual void addNotCurrentModel(bool performSolverReset = true);
->>>>>>> 361c0a2f
 
     /*!
      * Checks whether the conjunction of assertions that are currently on the solver's stack is satisfiable.
