#include "storm/solver/helper/SchedulerTrackingHelper.h"

#include "storm/adapters/RationalNumberAdapter.h"
#include "storm/solver/helper/ValueIterationOperator.h"
#include "storm/utility/Extremum.h"
#include "storm/utility/macros.h"

namespace storm::solver::helper {

template<typename ValueType, storm::OptimizationDirection Dir>
class SchedulerTrackingBackend {
   public:
    SchedulerTrackingBackend(std::vector<uint64_t>& schedulerStorage,
                             std::vector<typename ValueIterationOperator<ValueType, false>::IndexType> const& rowGroupIndices, bool applyUpdates)
        : schedulerStorage(schedulerStorage), applyUpdates(applyUpdates), rowGroupIndices(rowGroupIndices) {
        // intentionally empty
    }
    void startNewIteration() {
        isConverged = true;
    }

    void firstRow(ValueType&& value, uint64_t rowGroup, uint64_t row) {
        currChoice = row - rowGroupIndices[rowGroup];
        best = std::move(value);
    }

    void nextRow(ValueType&& value, uint64_t rowGroup, uint64_t row) {
        if (best &= value) {
            currChoice = row - rowGroupIndices[rowGroup];
        } else if (*best == value) {
            // For rows that are equally good, we prefer the previously selected one.
            // This is necessary, e.g., for policy iteration correctness.
            if (uint64_t rowChoice = row - rowGroupIndices[rowGroup]; rowChoice == schedulerStorage[rowGroup]) {
                currChoice = rowChoice;
            }
        }
    }

    void applyUpdate(ValueType& currValue, uint64_t rowGroup) {
        if (applyUpdates) {
            currValue = std::move(*best);
        }
        auto& choice = schedulerStorage[rowGroup];
        if (isConverged) {
            isConverged = choice == currChoice;
        }
        choice = currChoice;
    }

    void endOfIteration() const {}

    bool converged() const {
        return isConverged;
    }

    bool constexpr abort() const {
        return false;
    }

   private:
    std::vector<uint64_t>& schedulerStorage;
    bool const applyUpdates;
    std::vector<typename ValueIterationOperator<ValueType, false>::IndexType> const& rowGroupIndices;

    bool isConverged;
    storm::utility::Extremum<Dir, ValueType> best;
    uint64_t currChoice;
};

template<typename ValueType, typename SolutionType, bool TrivialRowGrouping>
SchedulerTrackingHelper<ValueType, SolutionType, TrivialRowGrouping>::SchedulerTrackingHelper(
    std::shared_ptr<ValueIterationOperator<ValueType, TrivialRowGrouping, SolutionType>> viOperator)
    : viOperator(viOperator) {
    // Intentionally left empty
}

template<typename ValueType, typename SolutionType, bool TrivialRowGrouping>
template<storm::OptimizationDirection Dir, storm::OptimizationDirection RobustDir>
bool SchedulerTrackingHelper<ValueType, SolutionType, TrivialRowGrouping>::computeScheduler(std::vector<SolutionType>& operandIn,
                                                                                            std::vector<ValueType> const& offsets,
                                                                                            std::vector<uint64_t>& schedulerStorage,
                                                                                            std::vector<SolutionType>* operandOut,
                                                                                            boost::optional<std::vector<uint64_t>> const& robustIndices) const {
    bool const applyUpdates = operandOut != nullptr;
    if constexpr (TrivialRowGrouping && std::is_same<SolutionType, double>::value) {
        STORM_LOG_ASSERT(robustIndices, "Tracking scheduler with trivial row grouping but no robust indices => there is no scheduler.");
        RobustSchedulerTrackingBackend<SolutionType, RobustDir, TrivialRowGrouping> backend(schedulerStorage, *robustIndices, applyUpdates);
        if (applyUpdates) {
            return viOperator->template applyRobust<RobustDir>(*operandOut, operandIn, offsets, backend);
        } else {
            return viOperator->template applyInPlaceRobust<RobustDir>(operandIn, offsets, backend);
        }
    } else {
        STORM_LOG_WARN_COND(!robustIndices, "Only tracking nondeterminism, not ordering of intervals.");
        SchedulerTrackingBackend<SolutionType, Dir> backend(schedulerStorage, viOperator->getRowGroupIndices(), applyUpdates);
        if (applyUpdates) {
            return viOperator->template applyRobust<RobustDir>(*operandOut, operandIn, offsets, backend);
        } else {
            return viOperator->template applyInPlaceRobust<RobustDir>(operandIn, offsets, backend);
        }
    }
}

template<typename ValueType, typename SolutionType, bool TrivialRowGrouping>
bool SchedulerTrackingHelper<ValueType, SolutionType, TrivialRowGrouping>::computeScheduler(std::vector<SolutionType>& operandIn,
                                                                                            std::vector<ValueType> const& offsets,
                                                                                            storm::OptimizationDirection const& dir,
                                                                                            std::vector<uint64_t>& schedulerStorage, bool robust,
                                                                                            std::vector<SolutionType>* operandOut,
                                                                                            boost::optional<std::vector<uint64_t>> const& robustIndices) const {
<<<<<<< HEAD
    // TODO is this correct??? only for "antagonistic" robust uncertainty??
=======
    // TODO this currently assumes antagonistic intervals <-> !TrivialRowGrouping
>>>>>>> 0ee405bf
    if (maximize(dir)) {
        if (robust && !TrivialRowGrouping) {
            return computeScheduler<storm::OptimizationDirection::Maximize, storm::OptimizationDirection::Minimize>(operandIn, offsets, schedulerStorage,
                                                                                                                    operandOut, robustIndices);
        } else {
            return computeScheduler<storm::OptimizationDirection::Maximize, storm::OptimizationDirection::Maximize>(operandIn, offsets, schedulerStorage,
                                                                                                                    operandOut, robustIndices);
        }
    } else {
        if (robust && !TrivialRowGrouping) {
            return computeScheduler<storm::OptimizationDirection::Minimize, OptimizationDirection::Maximize>(operandIn, offsets, schedulerStorage, operandOut,
                                                                                                             robustIndices);
        } else {
            return computeScheduler<storm::OptimizationDirection::Minimize, OptimizationDirection::Minimize>(operandIn, offsets, schedulerStorage, operandOut,
                                                                                                             robustIndices);
        }
    }
}

template class SchedulerTrackingHelper<double>;
template class SchedulerTrackingHelper<storm::RationalNumber>;
template class SchedulerTrackingHelper<storm::Interval, double>;
template class SchedulerTrackingHelper<storm::Interval, double, true>;

}  // namespace storm::solver::helper<|MERGE_RESOLUTION|>--- conflicted
+++ resolved
@@ -108,11 +108,7 @@
                                                                                             std::vector<uint64_t>& schedulerStorage, bool robust,
                                                                                             std::vector<SolutionType>* operandOut,
                                                                                             boost::optional<std::vector<uint64_t>> const& robustIndices) const {
-<<<<<<< HEAD
-    // TODO is this correct??? only for "antagonistic" robust uncertainty??
-=======
     // TODO this currently assumes antagonistic intervals <-> !TrivialRowGrouping
->>>>>>> 0ee405bf
     if (maximize(dir)) {
         if (robust && !TrivialRowGrouping) {
             return computeScheduler<storm::OptimizationDirection::Maximize, storm::OptimizationDirection::Minimize>(operandIn, offsets, schedulerStorage,
