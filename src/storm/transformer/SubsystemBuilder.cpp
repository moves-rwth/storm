--- conflicted
+++ resolved
@@ -55,11 +55,7 @@
     }
     if (originalRewardModel.hasTransitionRewards()) {
         transitionRewardMatrix = originalRewardModel.getTransitionRewardMatrix().getSubmatrix(false, subsystemActions, subsystem);
-<<<<<<< HEAD
-        if(makeRowGroupingTrivial) {
-=======
         if (makeRowGroupingTrivial) {
->>>>>>> ddbcad29
             STORM_LOG_ASSERT(transitionRewardMatrix.get().getColumnCount() == transitionRewardMatrix.get().getRowCount(), "Matrix should be square");
             transitionRewardMatrix.get().makeRowGroupingTrivial();
         }
@@ -149,12 +145,8 @@
 
     components.stateLabeling = originalModel.getStateLabeling().getSubLabeling(subsystemStates);
     for (auto const& rewardModel : originalModel.getRewardModels()) {
-<<<<<<< HEAD
-        components.rewardModels.insert(std::make_pair(rewardModel.first, transformRewardModel(rewardModel.second, subsystemStates, keptActions, options.makeRowGroupingTrivial)));
-=======
         components.rewardModels.insert(
             std::make_pair(rewardModel.first, transformRewardModel(rewardModel.second, subsystemStates, keptActions, options.makeRowGroupingTrivial)));
->>>>>>> ddbcad29
     }
     if (originalModel.hasChoiceLabeling()) {
         components.choiceLabeling = originalModel.getChoiceLabeling().getSubLabeling(keptActions);
