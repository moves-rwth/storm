#pragma once

#include "storm/models/sparse/Dtmc.h"
#include "storm/models/symbolic/Dtmc.h"
<<<<<<< HEAD

=======
>>>>>>> ee510df4
#include "storm/models/sparse/Mdp.h"
#include "storm/models/symbolic/Mdp.h"
#include "storm/models/sparse/Ctmc.h"
#include "storm/models/symbolic/Ctmc.h"

#include "storm/storage/dd/Odd.h"

namespace storm {
    namespace transformer {

        template<storm::dd::DdType Type, typename ValueType>
        class SymbolicDtmcToSparseDtmcTransformer {
        public:
<<<<<<< HEAD
            std::shared_ptr<storm::models::sparse::Dtmc<ValueType>> translate(storm::models::symbolic::Dtmc<Type, ValueType> const& symbolicDtmc);
            storm::dd::Odd const& getOdd() const;
            
        private:
            storm::dd::Odd odd;
=======
            static std::shared_ptr<storm::models::sparse::Dtmc<ValueType>> translate(storm::models::symbolic::Dtmc<Type, ValueType> const& symbolicDtmc);
>>>>>>> ee510df4
        };
        
        template<storm::dd::DdType Type, typename ValueType>
        class SymbolicMdpToSparseMdpTransformer {
        public:
            static std::shared_ptr<storm::models::sparse::Mdp<ValueType>> translate(storm::models::symbolic::Mdp<Type, ValueType> const& symbolicMdp);
        };
<<<<<<< HEAD

=======
        
        template<storm::dd::DdType Type, typename ValueType>
        class SymbolicCtmcToSparseCtmcTransformer {
        public:
            static std::shared_ptr<storm::models::sparse::Ctmc<ValueType>> translate(storm::models::symbolic::Ctmc<Type, ValueType> const& symbolicCtmc);
        };
>>>>>>> ee510df4
    }
}<|MERGE_RESOLUTION|>--- conflicted
+++ resolved
@@ -2,10 +2,6 @@
 
 #include "storm/models/sparse/Dtmc.h"
 #include "storm/models/symbolic/Dtmc.h"
-<<<<<<< HEAD
-
-=======
->>>>>>> ee510df4
 #include "storm/models/sparse/Mdp.h"
 #include "storm/models/symbolic/Mdp.h"
 #include "storm/models/sparse/Ctmc.h"
@@ -19,15 +15,11 @@
         template<storm::dd::DdType Type, typename ValueType>
         class SymbolicDtmcToSparseDtmcTransformer {
         public:
-<<<<<<< HEAD
             std::shared_ptr<storm::models::sparse::Dtmc<ValueType>> translate(storm::models::symbolic::Dtmc<Type, ValueType> const& symbolicDtmc);
             storm::dd::Odd const& getOdd() const;
             
         private:
             storm::dd::Odd odd;
-=======
-            static std::shared_ptr<storm::models::sparse::Dtmc<ValueType>> translate(storm::models::symbolic::Dtmc<Type, ValueType> const& symbolicDtmc);
->>>>>>> ee510df4
         };
         
         template<storm::dd::DdType Type, typename ValueType>
@@ -35,15 +27,11 @@
         public:
             static std::shared_ptr<storm::models::sparse::Mdp<ValueType>> translate(storm::models::symbolic::Mdp<Type, ValueType> const& symbolicMdp);
         };
-<<<<<<< HEAD
-
-=======
         
         template<storm::dd::DdType Type, typename ValueType>
         class SymbolicCtmcToSparseCtmcTransformer {
         public:
             static std::shared_ptr<storm::models::sparse::Ctmc<ValueType>> translate(storm::models::symbolic::Ctmc<Type, ValueType> const& symbolicCtmc);
         };
->>>>>>> ee510df4
     }
 }