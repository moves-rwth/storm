--- conflicted
+++ resolved
@@ -43,11 +43,6 @@
              */
             storm::jani::LValue& getLValue();
 
-<<<<<<< HEAD
-            std::string getName() const;
-            
-=======
->>>>>>> 6bb9e817
             /*!
              * Retrieves the Variable that is written in this assignment.
              * This assumes that the lValue is a variable.
