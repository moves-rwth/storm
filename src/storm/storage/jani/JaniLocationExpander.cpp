#include "storm/storage/jani/JaniLocationExpander.h"

#include "storm/storage/jani/visitor/JaniExpressionSubstitutionVisitor.h"
#include "storm/storage/jani/Variable.h"

#include "storm/storage/expressions/ExpressionManager.h"
#include "storm/exceptions/NotSupportedException.h"
#include "storm/exceptions/InvalidOperationException.h"
#include "storm/exceptions/IllegalArgumentException.h"


namespace storm {
    namespace jani {
        JaniLocationExpander::JaniLocationExpander(Model const& origModel) : original(origModel) {

        }

        void JaniLocationExpander::transform(std::string const& automatonName, std::string const& variableName) {
            STORM_LOG_THROW(original.hasAutomaton(automatonName), storm::exceptions::IllegalArgumentException, "Model has no automaton with name " << automatonName << ". ");
            STORM_LOG_THROW(original.getAutomaton(automatonName).hasVariable(variableName) || original.hasGlobalVariable(variableName), storm::exceptions::IllegalArgumentException, "Automaton " << automatonName << " has no variable with name " << variableName << ". ");
            newModel = original;
            newModel.replaceAutomaton(newModel.getAutomatonIndex(automatonName), transformAutomaton(original.getAutomaton(automatonName), variableName, true));
        }


        Model const& JaniLocationExpander::getResult() const {
            return newModel;
        }

        Automaton JaniLocationExpander::transformAutomaton(Automaton const& automaton, std::string const& variableName, bool useTransientVariables) {
            Automaton newAutomaton(automaton.getName(), automaton.getLocationExpressionVariable());
<<<<<<< HEAD
=======
            int64_t initialVariableValue;
            int64_t variableLowerBound;
            int64_t variableUpperBound;
            storm::expressions::Variable eliminatedExpressionVariable;
            const storm::jani::Variable* variable;

            for (auto const& var : automaton.getVariables()) {
                if (var.getName() == variableName) {
                    // This variable will be eliminated in the new automaton.
                    STORM_LOG_THROW(var.hasInitExpression(), storm::exceptions::IllegalArgumentException, "Variable to be eliminated has to have an initexpression.");
                    STORM_LOG_THROW(!var.isTransient(), storm::exceptions::IllegalArgumentException, "Cannot eliminate transient variable");
                    STORM_LOG_THROW(var.getType().isBoundedType(), storm::exceptions::IllegalArgumentException, "Variable to be eliminated has to be a bounded variable.");
                    auto const& type = var.getType().asBoundedType();
                    STORM_LOG_THROW(type.isIntegerType(), storm::exceptions::IllegalArgumentException, "Variable to be eliminated has to be an integer variable.");

                    variableUpperBound = type.getUpperBound().evaluateAsInt();
                    variableLowerBound  = type.getLowerBound().evaluateAsInt();
                    initialVariableValue = var.getInitExpression().evaluateAsInt();
                    variable = &var;
                    eliminatedExpressionVariable = var.getExpressionVariable();
>>>>>>> 26a67c1a

            std::map<Variable const*, std::reference_wrapper<Variable const>> variableRemapping;

            for (auto const &localVariable : automaton.getVariables()){
                newAutomaton.addVariable(
                        localVariable); // The expanded variable is also added, but will be set to transient later

                std::reference_wrapper<Variable const> ref_w = std::cref(newAutomaton.getVariables().getVariable(localVariable.getName()));

                variableRemapping.insert(std::pair<Variable const*, std::reference_wrapper<Variable const>>(&localVariable, ref_w));
            }

            bool isGlobalVariable = !automaton.hasVariable(variableName);
            VariableSet &containingSet = isGlobalVariable ? newModel.getGlobalVariables() : newAutomaton.getVariables();

            auto &var = containingSet.getVariable(variableName);
            bool isBoundedInteger = var.isBoundedIntegerVariable();
            bool isBool = var.isBooleanVariable();

            STORM_LOG_THROW(isBoundedInteger || isBool, storm::exceptions::InvalidOperationException,
                            "Variable to be eliminated has to be an bounded integer or boolean variable.");
            STORM_LOG_THROW(var.hasInitExpression(), storm::exceptions::InvalidOperationException,
                            "Variable to be eliminated has to have an initexpression.");
            STORM_LOG_THROW(!var.isTransient(), storm::exceptions::InvalidOperationException,
                            "Cannot eliminate transient variable");

            storm::expressions::Variable eliminatedExpressionVariable = var.getExpressionVariable();

            // As we are using transitive variables, we're no longer really eliminating variables and the initialStatesRestriction should hopefully still work
            // STORM_LOG_THROW(!automaton.getInitialStatesRestriction().containsVariable({eliminatedExpressionVariable}), storm::exceptions::NotSupportedException, "Elimination of variable that occurs in the initial state restriction is not allowed");
            newAutomaton.setInitialStatesRestriction(automaton.getInitialStatesRestriction());
            uint32_t initialValueIndex; // The index in variableDomain of the initial value

            if (isBoundedInteger) {
                auto biVariable = containingSet.getVariable(variableName).asBoundedIntegerVariable();

                int64_t variableUpperBound = biVariable.getUpperBound().evaluateAsInt();
                int64_t variableLowerBound = biVariable.getLowerBound().evaluateAsInt();
                int64_t initialVariableValue = biVariable.getInitExpression().evaluateAsInt();
                for (int64_t i = variableLowerBound; i <= variableUpperBound; i++) {
                    variableDomain.push_back(original.getExpressionManager().integer(i));
                }
                initialValueIndex = initialVariableValue - variableLowerBound;

                containingSet.eraseVariable(biVariable.getExpressionVariable());
                biVariable.setTransient(useTransientVariables);
                containingSet.addVariable(biVariable);

            } else if (isBool) {
                auto boolVariable = containingSet.getVariable(variableName).asBooleanVariable();
                variableDomain.push_back(original.getExpressionManager().boolean(false));
                variableDomain.push_back(original.getExpressionManager().boolean(true));
                bool initialValue = boolVariable.getInitExpression().evaluateAsBool();
                if (initialValue) {
                    initialValueIndex = 1;
                } else {
                    initialValueIndex = 0;
                }

                containingSet.eraseVariable(boolVariable.getExpressionVariable());
                boolVariable.setTransient(useTransientVariables);
                containingSet.addVariable(boolVariable);
            }

            const Variable &newVariablePointer = containingSet.getVariable(variableName);

            // This map will only ever contain a single entry: the variable to be eliminated. It is used during substitutions
            std::map<storm::expressions::Variable, storm::expressions::Expression> substitutionMap;

            for (auto const &loc : automaton.getLocations()) {
                uint64_t origIndex = automaton.getLocationIndex(loc.getName());

                if (excludedLocations.count(origIndex) > 0){
                    STORM_LOG_THROW(loc.getAssignments().empty(), storm::exceptions::IllegalArgumentException, "Locations with assignments cannot be excluded during expansion");
                    STORM_LOG_THROW(automaton.getEdgesFromLocation(origIndex).empty(), storm::exceptions::IllegalArgumentException, "Locations with outgoing edges cannot be excluded during expansion");

                    Location newLoc(loc.getName(), OrderedAssignments());
                    uint64_t newLocationIndex = newAutomaton.addLocation(newLoc);
                    excludedLocationsToNewIndices[origIndex] = newLocationIndex;
                    for (int64_t i = 0; i < variableDomain.size(); i++) {
                        locationVariableValueMap[origIndex][i] = newLocationIndex;
                    }
                }else{
                    for (int64_t i = 0; i < variableDomain.size(); i++) {
                        std::string newLocationName =
                                loc.getName() + "_" + variableName + "_" + variableDomain[i].toString();
                        substitutionMap[eliminatedExpressionVariable] = variableDomain[i];

                        OrderedAssignments newAssignments = loc.getAssignments().clone();
                        newAssignments.substitute(substitutionMap);

                        Location newLoc(newLocationName, newAssignments);

                        if (useTransientVariables)
                            newLoc.addTransientAssignment(Assignment(newVariablePointer, variableDomain[i], 0));


                        uint64_t newLocationIndex = newAutomaton.addLocation(newLoc);
                        locationVariableValueMap[origIndex][i] = newLocationIndex;
                    }
                }
            }

            for (uint64_t const &initialLoc : automaton.getInitialLocationIndices()) {
                newAutomaton.addInitialLocation(locationVariableValueMap[initialLoc][initialValueIndex]);
            }

            for (auto const &edge : automaton.getEdges()) {
                for (auto const &newValueAndLocation : locationVariableValueMap[edge.getSourceLocationIndex()]) {
                    int64_t currentValueIndex = newValueAndLocation.first;

                    substitutionMap[eliminatedExpressionVariable] = variableDomain[currentValueIndex];

                    uint64_t newSourceIndex = newValueAndLocation.second;
                    storm::expressions::Expression newGuard = substituteJaniExpression(edge.getGuard(),
                                                                                       substitutionMap).simplify();
                    if (!newGuard.containsVariables() && !newGuard.evaluateAsBool()) {
                        continue;
                    }
                    bool isEdgeInvalid = false; // This is set when a destination leads to an out-of-range location. A warning will be emitted and the edge will not be added to the list of edges
                    std::shared_ptr<storm::jani::TemplateEdge> templateEdge = std::make_shared<storm::jani::TemplateEdge>(
                            newGuard);

                    STORM_LOG_THROW(edge.getAssignments().empty(), storm::exceptions::NotImplementedException,
                                    "Support for edge-assignments is not implemented");

                    std::vector<std::pair<uint64_t, storm::expressions::Expression>> destinationLocationsAndProbabilities;
                    for (auto const &destination : edge.getDestinations()) {
                        OrderedAssignments oa(destination.getOrderedAssignments().clone());
                        oa.substitute(substitutionMap);

                        int64_t newValueIndex = currentValueIndex;
                        for (auto const &assignment : oa) {
                            if (assignment.getVariable().getExpressionVariable().getIndex() ==
                                var.getExpressionVariable().getIndex()) {
                                if (isBoundedInteger) {
                                    // TODO: This index computation seems unnecessarily cumbersome
                                    newValueIndex = assignment.getAssignedExpression().evaluateAsInt() -
                                                    variableDomain[0].evaluateAsInt();
                                } else if (isBool) {
                                    if (assignment.getAssignedExpression().evaluateAsBool()) {
                                        newValueIndex = 1;
                                    } else {
                                        newValueIndex = 0;
                                    }
                                }
                                oa.remove(assignment);
                                break;
                            }
                        }

                        if (newValueIndex < 0 || newValueIndex >= variableDomain.size()){
                            STORM_LOG_WARN("Found edge that would lead to out-of-range location during unfolding. This edge will not be added to the unfolded model. It is possible that the edge guard is unsatisfiable, in which case this message can be ignored.");
                            isEdgeInvalid = true;
                            continue; // Abort this iteration to prevent weird behaviour below when accessing a non-existent element of locationVariableValueMap[destination.getLocationIndex()]
                        }

                        if (!useTransientVariables)
                            STORM_LOG_THROW(true, storm::exceptions::NotImplementedException,
                                            "Unfolding without transient variables is not implemented");
                        //oa.add(Assignment(*uncastVar, original.getExpressionManager().integer(value)));

                        TemplateEdgeDestination ted(oa);
                        templateEdge->addDestination(ted);
                        destinationLocationsAndProbabilities.emplace_back(
                                locationVariableValueMap[destination.getLocationIndex()][newValueIndex],
                                substituteJaniExpression(destination.getProbability(), substitutionMap));
                    }

                    if (!isEdgeInvalid){
                        templateEdge->finalize(newModel);
                        newAutomaton.addEdge(storm::jani::Edge(newSourceIndex, edge.getActionIndex(), edge.hasRate()
                                                                                                      ? boost::optional<storm::expressions::Expression>(
                                        substituteJaniExpression(edge.getRate(), substitutionMap)) : boost::none,
                                                               templateEdge, destinationLocationsAndProbabilities));
                        newAutomaton.registerTemplateEdge(templateEdge);
                    }
                }
            }

            newAutomaton.changeAssignmentVariables(variableRemapping);

            return newAutomaton;
        }

        void JaniLocationExpander::excludeLocation(uint64_t index) {
            excludedLocations.insert(index);
        }
    }
}<|MERGE_RESOLUTION|>--- conflicted
+++ resolved
@@ -1,7 +1,6 @@
 #include "storm/storage/jani/JaniLocationExpander.h"
 
-#include "storm/storage/jani/visitor/JaniExpressionSubstitutionVisitor.h"
-#include "storm/storage/jani/Variable.h"
+#include "storm/storage/jani/expressions/JaniExpressionSubstitutionVisitor.h"
 
 #include "storm/storage/expressions/ExpressionManager.h"
 #include "storm/exceptions/NotSupportedException.h"
@@ -29,29 +28,6 @@
 
         Automaton JaniLocationExpander::transformAutomaton(Automaton const& automaton, std::string const& variableName, bool useTransientVariables) {
             Automaton newAutomaton(automaton.getName(), automaton.getLocationExpressionVariable());
-<<<<<<< HEAD
-=======
-            int64_t initialVariableValue;
-            int64_t variableLowerBound;
-            int64_t variableUpperBound;
-            storm::expressions::Variable eliminatedExpressionVariable;
-            const storm::jani::Variable* variable;
-
-            for (auto const& var : automaton.getVariables()) {
-                if (var.getName() == variableName) {
-                    // This variable will be eliminated in the new automaton.
-                    STORM_LOG_THROW(var.hasInitExpression(), storm::exceptions::IllegalArgumentException, "Variable to be eliminated has to have an initexpression.");
-                    STORM_LOG_THROW(!var.isTransient(), storm::exceptions::IllegalArgumentException, "Cannot eliminate transient variable");
-                    STORM_LOG_THROW(var.getType().isBoundedType(), storm::exceptions::IllegalArgumentException, "Variable to be eliminated has to be a bounded variable.");
-                    auto const& type = var.getType().asBoundedType();
-                    STORM_LOG_THROW(type.isIntegerType(), storm::exceptions::IllegalArgumentException, "Variable to be eliminated has to be an integer variable.");
-
-                    variableUpperBound = type.getUpperBound().evaluateAsInt();
-                    variableLowerBound  = type.getLowerBound().evaluateAsInt();
-                    initialVariableValue = var.getInitExpression().evaluateAsInt();
-                    variable = &var;
-                    eliminatedExpressionVariable = var.getExpressionVariable();
->>>>>>> 26a67c1a
 
             std::map<Variable const*, std::reference_wrapper<Variable const>> variableRemapping;
 
@@ -68,8 +44,8 @@
             VariableSet &containingSet = isGlobalVariable ? newModel.getGlobalVariables() : newAutomaton.getVariables();
 
             auto &var = containingSet.getVariable(variableName);
-            bool isBoundedInteger = var.isBoundedIntegerVariable();
-            bool isBool = var.isBooleanVariable();
+            bool isBoundedInteger = var.getType().isBoundedType() && var.getType().asBoundedType().isIntegerType();
+            bool isBool = var.getType().isBasicType() && var.getType().asBasicType().isBooleanType();
 
             STORM_LOG_THROW(isBoundedInteger || isBool, storm::exceptions::InvalidOperationException,
                             "Variable to be eliminated has to be an bounded integer or boolean variable.");
@@ -86,34 +62,35 @@
             uint32_t initialValueIndex; // The index in variableDomain of the initial value
 
             if (isBoundedInteger) {
-                auto biVariable = containingSet.getVariable(variableName).asBoundedIntegerVariable();
+                auto biVariable = containingSet.getVariable(variableName).getType().asBoundedType();
 
                 int64_t variableUpperBound = biVariable.getUpperBound().evaluateAsInt();
                 int64_t variableLowerBound = biVariable.getLowerBound().evaluateAsInt();
-                int64_t initialVariableValue = biVariable.getInitExpression().evaluateAsInt();
+                int64_t initialVariableValue = containingSet.getVariable(variableName).getInitExpression().evaluateAsInt();
                 for (int64_t i = variableLowerBound; i <= variableUpperBound; i++) {
                     variableDomain.push_back(original.getExpressionManager().integer(i));
                 }
                 initialValueIndex = initialVariableValue - variableLowerBound;
 
-                containingSet.eraseVariable(biVariable.getExpressionVariable());
-                biVariable.setTransient(useTransientVariables);
-                containingSet.addVariable(biVariable);
+                containingSet.eraseVariable(var.getExpressionVariable());
+                auto newVar = Variable::makeBoundedIntegerVariable(variableName, var.getExpressionVariable(), var.getInitExpression(), true, biVariable.getLowerBound(), biVariable.getUpperBound());
+                containingSet.addVariable(*newVar);
 
             } else if (isBool) {
-                auto boolVariable = containingSet.getVariable(variableName).asBooleanVariable();
+                std::cout << "Bool!!" << std::endl;
+                auto boolVariable = containingSet.getVariable(variableName).getType().asBasicType();
                 variableDomain.push_back(original.getExpressionManager().boolean(false));
                 variableDomain.push_back(original.getExpressionManager().boolean(true));
-                bool initialValue = boolVariable.getInitExpression().evaluateAsBool();
+                bool initialValue = containingSet.getVariable(variableName).getInitExpression().evaluateAsBool();
                 if (initialValue) {
                     initialValueIndex = 1;
                 } else {
                     initialValueIndex = 0;
                 }
 
-                containingSet.eraseVariable(boolVariable.getExpressionVariable());
-                boolVariable.setTransient(useTransientVariables);
-                containingSet.addVariable(boolVariable);
+                containingSet.eraseVariable(containingSet.getVariable(variableName).getExpressionVariable());
+                auto newVar = Variable::makeBooleanVariable(variableName, var.getExpressionVariable(), var.getInitExpression(), true);
+                containingSet.addVariable(*newVar);
             }
 
             const Variable &newVariablePointer = containingSet.getVariable(variableName);
