#include "storm/builder/DdJaniModelBuilder.h"

#include <sstream>

#include <boost/algorithm/string/join.hpp>

#include "storm/logic/Formulas.h"

#include "storm/storage/jani/Automaton.h"
#include "storm/storage/jani/AutomatonComposition.h"
#include "storm/storage/jani/Edge.h"
#include "storm/storage/jani/EdgeDestination.h"
#include "storm/storage/jani/Location.h"
#include "storm/storage/jani/Model.h"
#include "storm/storage/jani/ParallelComposition.h"
#include "storm/storage/jani/Variable.h"
#include "storm/storage/jani/eliminator/ArrayEliminator.h"
#include "storm/storage/jani/types/AllJaniTypes.h"
#include "storm/storage/jani/visitor/CompositionInformationVisitor.h"

#include "storm/adapters/AddExpressionAdapter.h"
#include "storm/storage/dd/Add.h"
#include "storm/storage/dd/Bdd.h"

#include "storm/storage/expressions/ExpressionManager.h"

#include "storm/models/symbolic/Ctmc.h"
#include "storm/models/symbolic/Dtmc.h"
#include "storm/models/symbolic/MarkovAutomaton.h"
#include "storm/models/symbolic/Mdp.h"
#include "storm/models/symbolic/StandardRewardModel.h"

#include "storm/settings/SettingsManager.h"
#include "storm/settings/modules/BuildSettings.h"

#include "storm/exceptions/InvalidArgumentException.h"
#include "storm/exceptions/InvalidStateException.h"
#include "storm/exceptions/NotSupportedException.h"
#include "storm/exceptions/WrongFormatException.h"
#include "storm/utility/dd.h"
#include "storm/utility/jani.h"
#include "storm/utility/macros.h"
#include "storm/utility/math.h"

#include "storm/adapters/RationalFunctionAdapter.h"

namespace storm {
namespace builder {

template<storm::dd::DdType Type, typename ValueType>
storm::jani::ModelFeatures DdJaniModelBuilder<Type, ValueType>::getSupportedJaniFeatures() {
    storm::jani::ModelFeatures features;
    features.add(storm::jani::ModelFeature::DerivedOperators);
    features.add(storm::jani::ModelFeature::StateExitRewards);
    // We do not add Functions and arrays as these should ideally be substituted before creating this generator.
    // This is because functions or arrays may also occur in properties and the user of this builder should take care of that.
    return features;
}

template<storm::dd::DdType Type, typename ValueType>
bool DdJaniModelBuilder<Type, ValueType>::canHandle(storm::jani::Model const& model, boost::optional<std::vector<storm::jani::Property>> const& properties) {
    // Check jani features
    auto features = model.getModelFeatures();
    features.remove(storm::jani::ModelFeature::Arrays);  // can be substituted
    features.remove(storm::jani::ModelFeature::DerivedOperators);
    features.remove(storm::jani::ModelFeature::Functions);  // can be substituted
    features.remove(storm::jani::ModelFeature::StateExitRewards);
    if (!features.empty()) {
        STORM_LOG_INFO("Symbolic engine can not build Jani model due to unsupported jani features.");
        return false;
    }
    // Check assignment levels
    if (model.usesAssignmentLevels()) {
        STORM_LOG_INFO("Symbolic engine can not build Jani model due to assignment levels.");
        return false;
    }
    // Check nonTrivial reward expressions
    if (properties) {
        std::set<std::string> rewardModels;
        for (auto const& p : properties.get()) {
            p.gatherReferencedRewardModels(rewardModels);
        }
        for (auto const& r : rewardModels) {
            if (model.isNonTrivialRewardModelExpression(r)) {
                STORM_LOG_INFO("Symbolic engine can not build Jani model due to non-trivial reward expressions.");
                return false;
            }
        }
    } else {
        if (model.hasNonTrivialRewardExpression()) {
            STORM_LOG_INFO("Symbolic engine can not build Jani model due to non-trivial reward expressions.");
            return false;
        }
    }

    // There probably are more cases where the model is unsupported. However, checking these is often more involved.
    // As this method is supposed to be a quick check, we just return true at this point.
    return true;
}

template<storm::dd::DdType Type, typename ValueType>
DdJaniModelBuilder<Type, ValueType>::Options::Options(bool buildAllLabels, bool buildAllRewardModels, bool applyMaximumProgressAssumption)
    : buildAllLabels(buildAllLabels),
      buildAllRewardModels(buildAllRewardModels),
      applyMaximumProgressAssumption(applyMaximumProgressAssumption),
      rewardModelsToBuild(),
      constantDefinitions() {
    // Intentionally left empty.
}

template<storm::dd::DdType Type, typename ValueType>
DdJaniModelBuilder<Type, ValueType>::Options::Options(storm::logic::Formula const& formula)
    : buildAllRewardModels(false), rewardModelsToBuild(), constantDefinitions() {
    this->preserveFormula(formula);
    this->setTerminalStatesFromFormula(formula);
}

template<storm::dd::DdType Type, typename ValueType>
DdJaniModelBuilder<Type, ValueType>::Options::Options(std::vector<std::shared_ptr<storm::logic::Formula const>> const& formulas)
    : buildAllLabels(false), buildAllRewardModels(false), rewardModelsToBuild(), constantDefinitions() {
    if (!formulas.empty()) {
        for (auto const& formula : formulas) {
            this->preserveFormula(*formula);
        }
        if (formulas.size() == 1) {
            this->setTerminalStatesFromFormula(*formulas.front());
        }
    }
}

template<storm::dd::DdType Type, typename ValueType>
void DdJaniModelBuilder<Type, ValueType>::Options::preserveFormula(storm::logic::Formula const& formula) {
    // If we already had terminal states, we need to erase them.
    terminalStates.clear();

    // If we are not required to build all reward models, we determine the reward models we need to build.
    if (!buildAllRewardModels) {
        std::set<std::string> referencedRewardModels = formula.getReferencedRewardModels();
        rewardModelsToBuild.insert(referencedRewardModels.begin(), referencedRewardModels.end());
    }

    // Extract all the labels used in the formula.
    std::vector<std::shared_ptr<storm::logic::AtomicLabelFormula const>> atomicLabelFormulas = formula.getAtomicLabelFormulas();
    for (auto const& formula : atomicLabelFormulas) {
        addLabel(formula->getLabel());
    }
}

template<storm::dd::DdType Type, typename ValueType>
void DdJaniModelBuilder<Type, ValueType>::Options::setTerminalStatesFromFormula(storm::logic::Formula const& formula) {
    terminalStates = getTerminalStatesFromFormula(formula);
}

template<storm::dd::DdType Type, typename ValueType>
std::set<std::string> const& DdJaniModelBuilder<Type, ValueType>::Options::getRewardModelNames() const {
    return rewardModelsToBuild;
}

template<storm::dd::DdType Type, typename ValueType>
bool DdJaniModelBuilder<Type, ValueType>::Options::isBuildAllRewardModelsSet() const {
    return buildAllRewardModels;
}

template<storm::dd::DdType Type, typename ValueType>
bool DdJaniModelBuilder<Type, ValueType>::Options::isBuildAllLabelsSet() const {
    return buildAllLabels;
}

template<storm::dd::DdType Type, typename ValueType>
void DdJaniModelBuilder<Type, ValueType>::Options::addLabel(std::string const& labelName) {
    STORM_LOG_THROW(!buildAllLabels, storm::exceptions::InvalidStateException, "Cannot add label, because all labels are built anyway.");
    labelNames.insert(labelName);
}

template<storm::dd::DdType Type, typename ValueType>
class ParameterCreator {
   public:
    void create(storm::jani::Model const& model, storm::adapters::AddExpressionAdapter<Type, ValueType>& rowExpressionAdapter) {
        // Intentionally left empty: no support for parameters for this data type.
    }

    std::set<storm::RationalFunctionVariable> const& getParameters() const {
        STORM_LOG_THROW(false, storm::exceptions::NotSupportedException, "Creating parameters for non-parametric model is not supported.");
    }

   private:
};

template<storm::dd::DdType Type>
class ParameterCreator<Type, storm::RationalFunction> {
   public:
    ParameterCreator() : cache(std::make_shared<storm::RawPolynomialCache>()) {
        // Intentionally left empty.
    }

    void create(storm::jani::Model const& model, storm::adapters::AddExpressionAdapter<Type, storm::RationalFunction>& rowExpressionAdapter) {
        for (auto const& constant : model.getConstants()) {
            if (!constant.isDefined()) {
                storm::RationalFunctionVariable carlVariable = carl::freshRealVariable(constant.getExpressionVariable().getName());
                parameters.insert(carlVariable);
                auto rf = convertVariableToPolynomial(carlVariable);
                rowExpressionAdapter.setValue(constant.getExpressionVariable(), rf);
            }
        }
    }

    template<typename RationalFunctionType = storm::RationalFunction, typename TP = typename RationalFunctionType::PolyType,
             carl::EnableIf<carl::needs_cache<TP>> = carl::dummy>
    RationalFunctionType convertVariableToPolynomial(storm::RationalFunctionVariable const& variable) {
        return RationalFunctionType(typename RationalFunctionType::PolyType(typename RationalFunctionType::PolyType::PolyType(variable), cache));
    }

    template<typename RationalFunctionType = storm::RationalFunction, typename TP = typename RationalFunctionType::PolyType,
             carl::DisableIf<carl::needs_cache<TP>> = carl::dummy>
    RationalFunctionType convertVariableToPolynomial(storm::RationalFunctionVariable const& variable) {
        return RationalFunctionType(variable);
    }

    std::set<storm::RationalFunctionVariable> const& getParameters() const {
        return parameters;
    }

   private:
    // A mapping from our variables to carl's.
    std::unordered_map<storm::expressions::Variable, storm::RationalFunctionVariable> variableToVariableMap;

    // The cache that is used in case the underlying type needs a cache.
    std::shared_ptr<storm::RawPolynomialCache> cache;

    // All created parameters.
    std::set<storm::RationalFunctionVariable> parameters;
};

template<storm::dd::DdType Type, typename ValueType>
struct CompositionVariables {
    CompositionVariables(std::shared_ptr<storm::dd::DdManager<Type>> const& manager)
        : manager(manager),
          variableToRowMetaVariableMap(std::make_shared<std::map<storm::expressions::Variable, storm::expressions::Variable>>()),
          rowExpressionAdapter(std::make_shared<storm::adapters::AddExpressionAdapter<Type, ValueType>>(manager, variableToRowMetaVariableMap)),
          variableToColumnMetaVariableMap(std::make_shared<std::map<storm::expressions::Variable, storm::expressions::Variable>>()) {
        // Intentionally left empty.
    }

    std::shared_ptr<storm::dd::DdManager<Type>> manager;

    // The meta variables for the row encoding.
    std::set<storm::expressions::Variable> rowMetaVariables;
    std::shared_ptr<std::map<storm::expressions::Variable, storm::expressions::Variable>> variableToRowMetaVariableMap;
    std::shared_ptr<storm::adapters::AddExpressionAdapter<Type, ValueType>> rowExpressionAdapter;

    // The meta variables for the column encoding.
    std::set<storm::expressions::Variable> columnMetaVariables;
    std::shared_ptr<std::map<storm::expressions::Variable, storm::expressions::Variable>> variableToColumnMetaVariableMap;

    // All pairs of row/column meta variables.
    std::vector<std::pair<storm::expressions::Variable, storm::expressions::Variable>> rowColumnMetaVariablePairs;

    // A mapping from automata to the meta variables encoding their location.
    std::map<std::string, std::pair<storm::expressions::Variable, storm::expressions::Variable>> automatonToLocationDdVariableMap;

    // A mapping from action indices to the meta variables used to encode these actions.
    std::map<uint64_t, storm::expressions::Variable> actionVariablesMap;

    // The meta variables used to encode the remaining nondeterminism.
    std::vector<storm::expressions::Variable> localNondeterminismVariables;

    // The meta variable used to distinguish Markovian from probabilistic choices in Markov automata.
    storm::expressions::Variable probabilisticNondeterminismVariable;
    storm::dd::Bdd<Type> probabilisticMarker;

    // The meta variables used to encode the actions and nondeterminism.
    std::set<storm::expressions::Variable> allNondeterminismVariables;

    // DDs representing the identity for each variable.
    std::map<storm::expressions::Variable, storm::dd::Add<Type, ValueType>> variableToIdentityMap;

    // DDs representing the ranges of each variable.
    std::map<storm::expressions::Variable, storm::dd::Bdd<Type>> variableToRangeMap;

    // A set of all meta variables that correspond to global variables.
    std::set<storm::expressions::Variable> allGlobalVariables;

    // DDs representing the identity for each automaton.
    std::map<std::string, storm::dd::Add<Type, ValueType>> automatonToIdentityMap;

    // DDs representing the valid ranges of the variables of each automaton.
    std::map<std::string, storm::dd::Add<Type, ValueType>> automatonToRangeMap;

    // A DD representing the valid ranges of the global variables.
    storm::dd::Add<Type, ValueType> globalVariableRanges;

    // The parameters that appear in the model.
    std::set<storm::RationalFunctionVariable> parameters;
};

// A class responsible for creating the necessary variables for a subsequent composition of automata.
template<storm::dd::DdType Type, typename ValueType>
class CompositionVariableCreator : public storm::jani::CompositionVisitor {
   public:
    CompositionVariableCreator(storm::jani::Model const& model, storm::jani::CompositionInformation const& actionInformation)
        : model(model), automata(), actionInformation(actionInformation) {
        // Intentionally left empty.
    }

    CompositionVariables<Type, ValueType> create(std::shared_ptr<storm::dd::DdManager<Type>> const& manager) {
        // First, check whether every automaton appears exactly once in the system composition. Simultaneously,
        // we determine the set of non-silent actions used by the composition.
        automata.clear();
        this->model.getSystemComposition().accept(*this, boost::none);
        STORM_LOG_THROW(automata.size() == this->model.getNumberOfAutomata(), storm::exceptions::InvalidArgumentException,
                        "Cannot build symbolic model from JANI model whose system composition refers to a subset of automata.");

        STORM_LOG_THROW(!this->model.hasTransientEdgeDestinationAssignments(), storm::exceptions::InvalidArgumentException,
                        "The symbolic JANI model builder currently does not support transient edge destination assignments.");

        // Then, check that the model does not contain non-transient unbounded integer or non-transient real variables.
        STORM_LOG_THROW(!this->model.getGlobalVariables().containsNonTransientUnboundedIntegerVariables(), storm::exceptions::InvalidArgumentException,
                        "Cannot build symbolic model from JANI model that contains non-transient global unbounded integer variables.");
        STORM_LOG_THROW(!this->model.getGlobalVariables().containsNonTransientRealVariables(), storm::exceptions::InvalidArgumentException,
                        "Cannot build symbolic model from JANI model that contains global non-transient real variables.");
        for (auto const& automaton : this->model.getAutomata()) {
            STORM_LOG_THROW(!automaton.getVariables().containsNonTransientUnboundedIntegerVariables(), storm::exceptions::InvalidArgumentException,
                            "Cannot build symbolic model from JANI model that contains non-transient unbounded integer variables in automaton '"
                                << automaton.getName() << "'.");
            STORM_LOG_THROW(
                !automaton.getVariables().containsNonTransientRealVariables(), storm::exceptions::InvalidArgumentException,
                "Cannot build symbolic model from JANI model that contains non-transient real variables in automaton '" << automaton.getName() << "'.");
        }

        // Based on this assumption, we create the variables.
        return createVariables(manager);
    }

    boost::any visit(storm::jani::AutomatonComposition const& composition, boost::any const&) override {
        auto it = automata.find(composition.getAutomatonName());
        STORM_LOG_THROW(it == automata.end(), storm::exceptions::InvalidArgumentException,
                        "Cannot build symbolic model from JANI model whose system composition refers to the automaton '" << composition.getAutomatonName()
                                                                                                                         << "' multiple times.");
        automata.insert(it, composition.getAutomatonName());
        return boost::none;
    }

    boost::any visit(storm::jani::ParallelComposition const& composition, boost::any const& data) override {
        for (auto const& subcomposition : composition.getSubcompositions()) {
            subcomposition->accept(*this, data);
        }
        return boost::none;
    }

   private:
    CompositionVariables<Type, ValueType> createVariables(std::shared_ptr<storm::dd::DdManager<Type>> const& manager) {
        CompositionVariables<Type, ValueType> result(manager);

        for (auto const& nonSilentActionIndex : actionInformation.getNonSilentActionIndices()) {
            std::pair<storm::expressions::Variable, storm::expressions::Variable> variablePair =
                result.manager->addMetaVariable(actionInformation.getActionName(nonSilentActionIndex));
            result.actionVariablesMap[nonSilentActionIndex] = variablePair.first;
            result.allNondeterminismVariables.insert(variablePair.first);
        }

        // FIXME: check how many nondeterminism variables we should actually allocate.
        uint64_t numberOfNondeterminismVariables = this->model.getNumberOfAutomata();
        for (auto const& automaton : this->model.getAutomata()) {
            numberOfNondeterminismVariables += automaton.getNumberOfEdges();
        }
        for (uint_fast64_t i = 0; i < numberOfNondeterminismVariables; ++i) {
            std::pair<storm::expressions::Variable, storm::expressions::Variable> variablePair = result.manager->addMetaVariable("nondet" + std::to_string(i));
            result.localNondeterminismVariables.push_back(variablePair.first);
            result.allNondeterminismVariables.insert(variablePair.first);
        }

        if (this->model.getModelType() == storm::jani::ModelType::MA) {
            result.probabilisticNondeterminismVariable = result.manager->addMetaVariable("prob").first;
            result.probabilisticMarker = result.manager->getEncoding(result.probabilisticNondeterminismVariable, 1);
            result.allNondeterminismVariables.insert(result.probabilisticNondeterminismVariable);
        }

        for (auto const& automatonName : this->automata) {
            storm::jani::Automaton const& automaton = this->model.getAutomaton(automatonName);

            // Start by creating a meta variable for the location of the automaton.
            storm::expressions::Variable locationExpressionVariable = automaton.getLocationExpressionVariable();
            std::pair<storm::expressions::Variable, storm::expressions::Variable> variablePair =
                result.manager->addMetaVariable("l_" + automaton.getName(), 0, automaton.getNumberOfLocations() - 1);
            result.automatonToLocationDdVariableMap[automaton.getName()] = variablePair;
            result.rowColumnMetaVariablePairs.push_back(variablePair);

            result.variableToRowMetaVariableMap->emplace(locationExpressionVariable, variablePair.first);
            result.variableToColumnMetaVariableMap->emplace(locationExpressionVariable, variablePair.second);

            // Add the location variable to the row/column variables.
            result.rowMetaVariables.insert(variablePair.first);
            result.columnMetaVariables.insert(variablePair.second);

            // Add the legal range for the location variables.
            result.variableToRangeMap.emplace(variablePair.first, result.manager->getRange(variablePair.first));
            result.variableToRangeMap.emplace(variablePair.second, result.manager->getRange(variablePair.second));
        }

        // Create global variables.
        storm::dd::Bdd<Type> globalVariableRanges = result.manager->getBddOne();
        for (auto const& variable : this->model.getGlobalVariables()) {
            // Only create the variable if it's non-transient.
            if (variable.isTransient()) {
                continue;
            }

            createVariable(variable, result);
            globalVariableRanges &= result.manager->getRange(result.variableToRowMetaVariableMap->at(variable.getExpressionVariable()));
        }
        result.globalVariableRanges = globalVariableRanges.template toAdd<ValueType>();

        // Create the variables for the individual automata.
        for (auto const& automaton : this->model.getAutomata()) {
            storm::dd::Bdd<Type> identity = result.manager->getBddOne();
            storm::dd::Bdd<Type> range = result.manager->getBddOne();

            // Add the identity and ranges of the location variables to the ones of the automaton.
            std::pair<storm::expressions::Variable, storm::expressions::Variable> const& locationVariables =
                result.automatonToLocationDdVariableMap[automaton.getName()];
            storm::dd::Bdd<Type> variableIdentity = result.manager->getIdentity(locationVariables.first, locationVariables.second);
            identity &= variableIdentity;
            range &= result.manager->getRange(locationVariables.first);

            // Then create variables for the variables of the automaton.
            for (auto const& variable : automaton.getVariables()) {
                // Only create the variable if it's non-transient.
                if (variable.isTransient()) {
                    continue;
                }

                createVariable(variable, result);
                identity &= result.variableToIdentityMap.at(variable.getExpressionVariable()).toBdd();
                range &= result.manager->getRange(result.variableToRowMetaVariableMap->at(variable.getExpressionVariable()));
            }

            result.automatonToIdentityMap[automaton.getName()] = identity.template toAdd<ValueType>();
            result.automatonToRangeMap[automaton.getName()] = (range && globalVariableRanges).template toAdd<ValueType>();
        }

        ParameterCreator<Type, ValueType> parameterCreator;
        parameterCreator.create(model, *result.rowExpressionAdapter);
        if (std::is_same<ValueType, storm::RationalFunction>::value) {
            result.parameters = parameterCreator.getParameters();
        }

        return result;
    }

    void createVariable(storm::jani::Variable const& variable, CompositionVariables<Type, ValueType>& result) {
        auto const& type = variable.getType();
        if (type.isBasicType() && type.asBasicType().isBooleanType()) {
            createBooleanVariable(variable, result);
        } else if (type.isBoundedType() && type.asBoundedType().isIntegerType()) {
            createBoundedIntegerVariable(variable, result);
        } else {
            STORM_LOG_THROW(false, storm::exceptions::InvalidArgumentException, "Invalid type of variable in JANI model.");
        }
    }

    void createBoundedIntegerVariable(storm::jani::Variable const& variable, CompositionVariables<Type, ValueType>& result) {
        auto const& type = variable.getType().asBoundedType();
        STORM_LOG_THROW(type.hasLowerBound(), storm::exceptions::NotSupportedException,
                        "DdJaniModelBuilder only supports bounded variables. Variable " << variable.getName() << " has no lower bound.");
        STORM_LOG_THROW(type.hasUpperBound(), storm::exceptions::NotSupportedException,
                        "DdJaniModelBuilder only supports bounded variables. Variable " << variable.getName() << " has no upper bound.");
        int_fast64_t low = type.getLowerBound().evaluateAsInt();
        int_fast64_t high = type.getUpperBound().evaluateAsInt();

        std::pair<storm::expressions::Variable, storm::expressions::Variable> variablePair =
            result.manager->addMetaVariable(variable.getExpressionVariable().getName(), low, high);

        STORM_LOG_TRACE("Created meta variables for global integer variable: " << variablePair.first.getName() << " and " << variablePair.second.getName()
                                                                               << ".");

        result.rowMetaVariables.insert(variablePair.first);
        result.variableToRowMetaVariableMap->emplace(variable.getExpressionVariable(), variablePair.first);

        result.columnMetaVariables.insert(variablePair.second);
        result.variableToColumnMetaVariableMap->emplace(variable.getExpressionVariable(), variablePair.second);

        storm::dd::Bdd<Type> variableIdentity = result.manager->getIdentity(variablePair.first, variablePair.second);
        result.variableToIdentityMap.emplace(variable.getExpressionVariable(), variableIdentity.template toAdd<ValueType>());
        result.rowColumnMetaVariablePairs.push_back(variablePair);
        result.variableToRangeMap.emplace(variablePair.first, result.manager->getRange(variablePair.first));
        result.variableToRangeMap.emplace(variablePair.second, result.manager->getRange(variablePair.second));

        result.allGlobalVariables.insert(variable.getExpressionVariable());
    }

    void createBooleanVariable(storm::jani::Variable const& variable, CompositionVariables<Type, ValueType>& result) {
        std::pair<storm::expressions::Variable, storm::expressions::Variable> variablePair =
            result.manager->addMetaVariable(variable.getExpressionVariable().getName());

        STORM_LOG_TRACE("Created meta variables for global boolean variable: " << variablePair.first.getName() << " and " << variablePair.second.getName()
                                                                               << ".");

        result.rowMetaVariables.insert(variablePair.first);
        result.variableToRowMetaVariableMap->emplace(variable.getExpressionVariable(), variablePair.first);

        result.columnMetaVariables.insert(variablePair.second);
        result.variableToColumnMetaVariableMap->emplace(variable.getExpressionVariable(), variablePair.second);

        storm::dd::Bdd<Type> variableIdentity = result.manager->getIdentity(variablePair.first, variablePair.second);
        result.variableToIdentityMap.emplace(variable.getExpressionVariable(), variableIdentity.template toAdd<ValueType>());

        result.variableToRangeMap.emplace(variablePair.first, result.manager->getRange(variablePair.first));
        result.variableToRangeMap.emplace(variablePair.second, result.manager->getRange(variablePair.second));

        result.rowColumnMetaVariablePairs.push_back(variablePair);
        result.allGlobalVariables.insert(variable.getExpressionVariable());
    }

    storm::jani::Model const& model;
    std::set<std::string> automata;
    storm::jani::CompositionInformation actionInformation;
};

template<storm::dd::DdType Type, typename ValueType>
struct ComposerResult {
    ComposerResult(storm::dd::Add<Type, ValueType> const& transitions,
                   std::map<storm::expressions::Variable, storm::dd::Add<Type, ValueType>> const& transientLocationAssignments,
                   std::map<storm::expressions::Variable, storm::dd::Add<Type, ValueType>> const& transientEdgeAssignments,
                   storm::dd::Bdd<Type> const& illegalFragment, uint64_t numberOfNondeterminismVariables = 0)
        : transitions(transitions),
          transientLocationAssignments(transientLocationAssignments),
          transientEdgeAssignments(transientEdgeAssignments),
          illegalFragment(illegalFragment),
          numberOfNondeterminismVariables(numberOfNondeterminismVariables) {
        // Intentionally left empty.
    }

    storm::dd::Add<Type, ValueType> transitions;
    std::map<storm::expressions::Variable, storm::dd::Add<Type, ValueType>> transientLocationAssignments;
    std::map<storm::expressions::Variable, storm::dd::Add<Type, ValueType>> transientEdgeAssignments;
    storm::dd::Bdd<Type> illegalFragment;
    uint64_t numberOfNondeterminismVariables;
};

// A class that is responsible for performing the actual composition. This
template<storm::dd::DdType Type, typename ValueType>
class SystemComposer : public storm::jani::CompositionVisitor {
   public:
    SystemComposer(storm::jani::Model const& model, CompositionVariables<Type, ValueType> const& variables,
                   std::vector<storm::expressions::Variable> const& transientVariables)
        : model(model), variables(variables), transientVariables(transientVariables) {
        // Intentionally left empty.
    }

    virtual ComposerResult<Type, ValueType> compose() = 0;

   protected:
    // The model that is referred to by the composition.
    storm::jani::Model const& model;

    // The variable to use when building an automaton.
    CompositionVariables<Type, ValueType> const& variables;

    // The transient variables to consider during system composition.
    std::vector<storm::expressions::Variable> transientVariables;
};

// This structure represents an edge destination.
template<storm::dd::DdType Type, typename ValueType>
struct EdgeDestinationDd {
    EdgeDestinationDd(storm::dd::Add<Type, ValueType> const& transitions, std::set<storm::expressions::Variable> const& writtenGlobalVariables = {})
        : transitions(transitions), writtenGlobalVariables(writtenGlobalVariables) {
        // Intentionally left empty.
    }

    storm::dd::Add<Type, ValueType> transitions;
    std::set<storm::expressions::Variable> writtenGlobalVariables;
};

template<storm::dd::DdType Type, typename ValueType>
EdgeDestinationDd<Type, ValueType> buildEdgeDestinationDd(storm::jani::Automaton const& automaton, storm::jani::EdgeDestination const& destination,
                                                          storm::dd::Bdd<Type> const& guard, CompositionVariables<Type, ValueType> const& variables) {
    storm::dd::Add<Type, ValueType> transitions = variables.rowExpressionAdapter->translateExpression(destination.getProbability());

    STORM_LOG_TRACE("Translating edge destination.");

    // Iterate over all assignments (boolean and integer) and build the DD for it.
    std::set<storm::expressions::Variable> assignedVariables;
    for (auto const& assignment : destination.getOrderedAssignments().getNonTransientAssignments()) {
        // Record the variable as being written.
        STORM_LOG_TRACE("Assigning to variable " << variables.variableToRowMetaVariableMap->at(assignment.getExpressionVariable()).getName());
        assignedVariables.insert(assignment.getExpressionVariable());

        // Translate the written variable.
        auto const& primedMetaVariable = variables.variableToColumnMetaVariableMap->at(assignment.getExpressionVariable());
        storm::dd::Add<Type, ValueType> writtenVariable = variables.manager->template getIdentity<ValueType>(primedMetaVariable);

        // Translate the expression that is being assigned.
        storm::dd::Add<Type, ValueType> assignedExpression = variables.rowExpressionAdapter->translateExpression(assignment.getAssignedExpression());

        // Combine the assigned expression with the guard.
        storm::dd::Add<Type, ValueType> result = assignedExpression * guard.template toAdd<ValueType>();

        // Combine the variable and the assigned expression.
        result = result.equals(writtenVariable).template toAdd<ValueType>();
        result *= guard.template toAdd<ValueType>();

        // Restrict the transitions to the range of the written variable.
        result = result * variables.variableToRangeMap.at(primedMetaVariable).template toAdd<ValueType>();

        // Combine the assignment DDs.
        transitions *= result;
    }

    // Compute the set of assigned global variables.
    std::set<storm::expressions::Variable> assignedGlobalVariables;
    std::set_intersection(assignedVariables.begin(), assignedVariables.end(), variables.allGlobalVariables.begin(), variables.allGlobalVariables.end(),
                          std::inserter(assignedGlobalVariables, assignedGlobalVariables.begin()));

    // All unassigned boolean variables need to keep their value.
    for (storm::jani::Variable const& variable : automaton.getVariables().getBooleanVariables()) {
        if (assignedVariables.find(variable.getExpressionVariable()) == assignedVariables.end()) {
            STORM_LOG_TRACE("Multiplying identity of variable " << variable.getName());
            transitions *= variables.variableToIdentityMap.at(variable.getExpressionVariable());
        }
    }

    // All unassigned integer variables need to keep their value.
    for (storm::jani::Variable const& variable : automaton.getVariables().getBoundedIntegerVariables()) {
        if (assignedVariables.find(variable.getExpressionVariable()) == assignedVariables.end()) {
            STORM_LOG_TRACE("Multiplying identity of variable " << variable.getName());
            transitions *= variables.variableToIdentityMap.at(variable.getExpressionVariable());
        }
    }

    transitions *= variables.manager->getEncoding(variables.automatonToLocationDdVariableMap.at(automaton.getName()).second, destination.getLocationIndex())
                       .template toAdd<ValueType>();

    return EdgeDestinationDd<Type, ValueType>(transitions, assignedGlobalVariables);
}

template<storm::dd::DdType Type, typename ValueType>
storm::dd::Add<Type, ValueType> encodeAction(boost::optional<uint64_t> const& actionIndex, boost::optional<bool> const& markovian,
                                             CompositionVariables<Type, ValueType> const& variables) {
    storm::dd::Add<Type, ValueType> encoding = variables.manager->template getAddOne<ValueType>();

    for (auto it = variables.actionVariablesMap.rbegin(), ite = variables.actionVariablesMap.rend(); it != ite; ++it) {
        if (actionIndex && it->first == actionIndex.get()) {
            encoding *= variables.manager->getEncoding(it->second, 1).template toAdd<ValueType>();
        } else {
            encoding *= variables.manager->getEncoding(it->second, 0).template toAdd<ValueType>();
        }
    }

    if (markovian) {
        if (markovian.get()) {
            encoding *= (!variables.probabilisticMarker).template toAdd<ValueType>();
        } else {
            encoding *= variables.probabilisticMarker.template toAdd<ValueType>();
        }
    }

    return encoding;
}

template<storm::dd::DdType Type, typename ValueType>
storm::dd::Add<Type, ValueType> encodeIndex(uint64_t index, uint64_t localNondeterminismVariableOffset, uint64_t numberOfLocalNondeterminismVariables,
                                            CompositionVariables<Type, ValueType> const& variables) {
    storm::dd::Add<Type, ValueType> result = variables.manager->template getAddZero<ValueType>();

    std::map<storm::expressions::Variable, int_fast64_t> metaVariableNameToValueMap;
    for (uint_fast64_t i = 0; i < numberOfLocalNondeterminismVariables; ++i) {
        if (index & (1ull << (numberOfLocalNondeterminismVariables - i - 1))) {
            metaVariableNameToValueMap.emplace(variables.localNondeterminismVariables[localNondeterminismVariableOffset + i], 1);
        } else {
            metaVariableNameToValueMap.emplace(variables.localNondeterminismVariables[localNondeterminismVariableOffset + i], 0);
        }
    }

    result.setValue(metaVariableNameToValueMap, storm::utility::one<ValueType>());
    return result;
}

template<storm::dd::DdType Type, typename ValueType>
class CombinedEdgesSystemComposer : public SystemComposer<Type, ValueType> {
   public:
    // This structure represents an edge.
    struct EdgeDd {
        EdgeDd(bool isMarkovian, storm::dd::Bdd<Type> const& guard, storm::dd::Add<Type, ValueType> const& transitions,
               std::map<storm::expressions::Variable, storm::dd::Add<Type, ValueType>> const& transientEdgeAssignments,
               std::set<storm::expressions::Variable> const& writtenGlobalVariables)
            : isMarkovian(isMarkovian),
              guard(guard),
              transitions(transitions),
              transientEdgeAssignments(transientEdgeAssignments),
              variableToWritingFragment() {
            // Convert the set of written variables to a mapping from variable to the writing fragments.
            for (auto const& variable : writtenGlobalVariables) {
                variableToWritingFragment[variable] = guard;
            }
        }

        EdgeDd(bool isMarkovian, storm::dd::Bdd<Type> const& guard, storm::dd::Add<Type, ValueType> const& transitions,
               std::map<storm::expressions::Variable, storm::dd::Add<Type, ValueType>> const& transientEdgeAssignments,
               std::map<storm::expressions::Variable, storm::dd::Bdd<Type>> const& variableToWritingFragment)
            : isMarkovian(isMarkovian),
              guard(guard),
              transitions(transitions),
              transientEdgeAssignments(transientEdgeAssignments),
              variableToWritingFragment(variableToWritingFragment) {
            // Intentionally left empty.
        }

        // A flag storing whether this edge is a Markovian one (i.e. one with a rate).
        bool isMarkovian;

        // A DD that represents all states that have this edge enabled.
        storm::dd::Bdd<Type> guard;

        // A DD that represents the transitions of this edge.
        storm::dd::Add<Type, ValueType> transitions;

        // A mapping from transient variables to the DDs representing their value assignments.
        std::map<storm::expressions::Variable, storm::dd::Add<Type, ValueType>> transientEdgeAssignments;

        // A mapping of variables to the variables to the fragment of transitions that is writing the corresponding variable.
        std::map<storm::expressions::Variable, storm::dd::Bdd<Type>> variableToWritingFragment;
    };

    // This structure represents an edge.
    struct ActionDd {
        ActionDd(storm::dd::Bdd<Type> const& guard = storm::dd::Bdd<Type>(),
                 storm::dd::Add<Type, ValueType> const& transitions = storm::dd::Add<Type, ValueType>(),
                 std::map<storm::expressions::Variable, storm::dd::Add<Type, ValueType>> const& transientEdgeAssignments = {},
                 std::pair<uint64_t, uint64_t> localNondeterminismVariables = std::pair<uint64_t, uint64_t>(0, 0),
                 std::map<storm::expressions::Variable, storm::dd::Bdd<Type>> const& variableToWritingFragment = {},
                 storm::dd::Bdd<Type> const& illegalFragment = storm::dd::Bdd<Type>())
            : guard(guard),
              transitions(transitions),
              transientEdgeAssignments(transientEdgeAssignments),
              localNondeterminismVariables(localNondeterminismVariables),
              variableToWritingFragment(variableToWritingFragment),
              illegalFragment(illegalFragment),
              inputEnabled(false) {
            // Intentionally left empty.
        }

        uint64_t getLowestLocalNondeterminismVariable() const {
            return localNondeterminismVariables.first;
        }

        uint64_t getHighestLocalNondeterminismVariable() const {
            return localNondeterminismVariables.second;
        }

        std::pair<uint64_t, uint64_t> const& getLocalNondeterminismVariables() const {
            return localNondeterminismVariables;
        }

        ActionDd multiplyTransitions(storm::dd::Add<Type, ValueType> const& factor) const {
            return ActionDd(guard, transitions * factor, transientEdgeAssignments, localNondeterminismVariables, variableToWritingFragment, illegalFragment);
        }

        ActionDd add(ActionDd const& other) const {
            storm::dd::Bdd<Type> newGuard = this->guard || other.guard;
            storm::dd::Add<Type, ValueType> newTransitions = this->transitions + other.transitions;

            // Join the transient edge assignments.
            std::map<storm::expressions::Variable, storm::dd::Add<Type, ValueType>> newTransientEdgeAssignments(this->transientEdgeAssignments);
            for (auto const& entry : other.transientEdgeAssignments) {
                auto it = newTransientEdgeAssignments.find(entry.first);
                if (it == newTransientEdgeAssignments.end()) {
                    newTransientEdgeAssignments[entry.first] = entry.second;
                } else {
                    it->second += entry.second;
                }
            }

            std::pair<uint64_t, uint64_t> newLocalNondeterminismVariables =
                std::make_pair(std::min(this->localNondeterminismVariables.first, other.localNondeterminismVariables.first),
                               std::max(this->localNondeterminismVariables.second, other.localNondeterminismVariables.second));

            // Join variable-to-writing-fragment maps.
            std::map<storm::expressions::Variable, storm::dd::Bdd<Type>> newVariableToWritingFragment(this->variableToWritingFragment);
            for (auto const& entry : other.variableToWritingFragment) {
                auto it = newVariableToWritingFragment.find(entry.first);
                if (it == newVariableToWritingFragment.end()) {
                    newVariableToWritingFragment[entry.first] = entry.second;
                } else {
                    it->second |= entry.second;
                }
            }

            // Join illegal fragments.
            storm::dd::Bdd<Type> newIllegalFragment = this->illegalFragment || other.illegalFragment;

            return ActionDd(newGuard, newTransitions, newTransientEdgeAssignments, newLocalNondeterminismVariables, newVariableToWritingFragment,
                            newIllegalFragment);
        }

        /*!
         * Conjuncts the guard of the action with the provided condition, i.e., this action is only enabled if the provided condition is true.
         */
        void conjunctGuardWith(storm::dd::Bdd<Type> const& condition) {
            guard &= condition;
            storm::dd::Add<Type, ValueType> conditionAdd = condition.template toAdd<ValueType>();
            transitions *= conditionAdd;
            for (auto& t : transientEdgeAssignments) {
                t.second *= conditionAdd;
            }
            illegalFragment &= condition;
        }

        bool isInputEnabled() const {
            return inputEnabled;
        }

        void setIsInputEnabled() {
            inputEnabled = true;
        }

        // A DD that represents all states that have this action enabled.
        storm::dd::Bdd<Type> guard;

        // A DD that represents the transitions of this action.
        storm::dd::Add<Type, ValueType> transitions;

        // A mapping from transient variables to their assignments.
        std::map<storm::expressions::Variable, storm::dd::Add<Type, ValueType>> transientEdgeAssignments;

        // The local nondeterminism variables used by this action DD, given as the lowest
        std::pair<uint64_t, uint64_t> localNondeterminismVariables;

        // A mapping from global variables to a DD that characterizes choices (nondeterminism variables) in
        // states that write to this global variable.
        std::map<storm::expressions::Variable, storm::dd::Bdd<Type>> variableToWritingFragment;

        // A DD characterizing the fragment of the states satisfying the guard that are illegal because
        // there are synchronizing edges enabled that write to the same global variable.
        storm::dd::Bdd<Type> illegalFragment;

        // A flag storing whether this action is input-enabled.
        bool inputEnabled;
    };

    struct ActionIdentification {
        ActionIdentification(uint64_t actionIndex, bool markovian = false)
            : actionIndex(actionIndex), synchronizationVectorIndex(boost::none), markovian(markovian) {
            // Intentionally left empty.
        }

        ActionIdentification(uint64_t actionIndex, uint64_t synchronizationVectorIndex, bool markovian = false)
            : actionIndex(actionIndex), synchronizationVectorIndex(synchronizationVectorIndex), markovian(markovian) {
            // Intentionally left empty.
        }

        ActionIdentification(uint64_t actionIndex, boost::optional<uint64_t> synchronizationVectorIndex, bool markovian = false)
            : actionIndex(actionIndex), synchronizationVectorIndex(synchronizationVectorIndex), markovian(markovian) {
            // Intentionally left empty.
        }

        void setMarkovian(bool markovian) {
            this->markovian = markovian;
        }

        bool isMarkovian() const {
            return this->markovian;
        }

        bool operator==(ActionIdentification const& other) const {
            bool result = actionIndex == other.actionIndex && markovian == other.markovian;
            if (synchronizationVectorIndex) {
                if (other.synchronizationVectorIndex) {
                    result &= synchronizationVectorIndex.get() == other.synchronizationVectorIndex.get();
                } else {
                    result = false;
                }
            } else {
                if (other.synchronizationVectorIndex) {
                    result = false;
                }
            }
            return result;
        }

        uint64_t actionIndex;
        boost::optional<uint64_t> synchronizationVectorIndex;
        bool markovian;
    };

    struct ActionIdentificationHash {
        std::size_t operator()(ActionIdentification const& identification) const {
            std::size_t seed = 0;
            boost::hash_combine(seed, identification.actionIndex);
            if (identification.synchronizationVectorIndex) {
                boost::hash_combine(seed, identification.synchronizationVectorIndex.get());
            }
            return identification.markovian ? ~seed : seed;
        }
    };

    // This structure represents a subcomponent of a composition.
    struct AutomatonDd {
        AutomatonDd(storm::dd::Add<Type, ValueType> const& identity,
                    std::map<storm::expressions::Variable, storm::dd::Add<Type, ValueType>> const& transientLocationAssignments = {})
            : actions(),
              transientLocationAssignments(transientLocationAssignments),
              identity(identity),
              localNondeterminismVariables(std::make_pair<uint64_t, uint64_t>(0, 0)) {
            // Intentionally left empty.
        }

        uint64_t getLowestLocalNondeterminismVariable() const {
            return localNondeterminismVariables.first;
        }

        void setLowestLocalNondeterminismVariable(uint64_t newValue) {
            localNondeterminismVariables.first = newValue;
        }

        uint64_t getHighestLocalNondeterminismVariable() const {
            return localNondeterminismVariables.second;
        }

        void setHighestLocalNondeterminismVariable(uint64_t newValue) {
            localNondeterminismVariables.second = newValue;
        }

        void extendLocalNondeterminismVariables(std::pair<uint64_t, uint64_t> const& localNondeterminismVariables) {
            setLowestLocalNondeterminismVariable(std::min(localNondeterminismVariables.first, getLowestLocalNondeterminismVariable()));
            setHighestLocalNondeterminismVariable(std::max(localNondeterminismVariables.second, getHighestLocalNondeterminismVariable()));
        }

        // A mapping from action identifications to the action DDs.
        std::unordered_map<ActionIdentification, ActionDd, ActionIdentificationHash> actions;

        // A mapping from transient variables to their location-based transient assignment values.
        std::map<storm::expressions::Variable, storm::dd::Add<Type, ValueType>> transientLocationAssignments;

        // The identity of the automaton's variables.
        storm::dd::Add<Type, ValueType> identity;

        // The local nondeterminism variables used by this action DD, given as the lowest and highest variable index.
        std::pair<uint64_t, uint64_t> localNondeterminismVariables;
    };

    CombinedEdgesSystemComposer(storm::jani::Model const& model, storm::jani::CompositionInformation const& actionInformation,
                                CompositionVariables<Type, ValueType> const& variables, std::vector<storm::expressions::Variable> const& transientVariables,
                                bool applyMaximumProgress)
        : SystemComposer<Type, ValueType>(model, variables, transientVariables),
          actionInformation(actionInformation),
          applyMaximumProgress(applyMaximumProgress) {
        // Intentionally left empty.
    }

    storm::jani::CompositionInformation const& actionInformation;
    bool applyMaximumProgress;

    ComposerResult<Type, ValueType> compose() override {
        STORM_LOG_THROW(this->model.hasStandardCompliantComposition(), storm::exceptions::WrongFormatException,
                        "Model builder only supports non-nested parallel compositions.");
        AutomatonDd globalAutomaton = boost::any_cast<AutomatonDd>(this->model.getSystemComposition().accept(*this, boost::any()));
        return buildSystemFromAutomaton(globalAutomaton);
    }

    struct ActionInstantiation {
        ActionInstantiation(uint64_t actionIndex, uint64_t synchronizationVectorIndex, uint64_t localNondeterminismVariableOffset, bool markovian = false)
            : actionIndex(actionIndex),
              synchronizationVectorIndex(synchronizationVectorIndex),
              localNondeterminismVariableOffset(localNondeterminismVariableOffset),
              markovian(markovian) {
            // Intentionally left empty.
        }

        ActionInstantiation(uint64_t actionIndex, uint64_t localNondeterminismVariableOffset, bool markovian = false)
            : actionIndex(actionIndex), localNondeterminismVariableOffset(localNondeterminismVariableOffset), markovian(markovian) {
            // Intentionally left empty.
        }

        void setMarkovian(bool markovian) {
            this->markovian = markovian;
        }

        bool isMarkovian() const {
            return this->markovian;
        }

        bool operator==(ActionInstantiation const& other) const {
            bool result = actionIndex == other.actionIndex && markovian == other.markovian;
            result &= localNondeterminismVariableOffset == other.localNondeterminismVariableOffset;
            if (synchronizationVectorIndex) {
                if (!other.synchronizationVectorIndex) {
                    result = false;
                } else {
                    result &= synchronizationVectorIndex.get() == other.synchronizationVectorIndex.get();
                }
            } else {
                if (other.synchronizationVectorIndex) {
                    result = false;
                }
            }
            return result;
        }

        uint64_t actionIndex;
        boost::optional<uint64_t> synchronizationVectorIndex;
        uint64_t localNondeterminismVariableOffset;
        bool markovian;
    };

    struct ActionInstantiationHash {
        std::size_t operator()(ActionInstantiation const& instantiation) const {
            std::size_t seed = 0;
            boost::hash_combine(seed, instantiation.actionIndex);
            boost::hash_combine(seed, instantiation.localNondeterminismVariableOffset);
            if (instantiation.synchronizationVectorIndex) {
                boost::hash_combine(seed, instantiation.synchronizationVectorIndex.get());
            }
            return instantiation.isMarkovian() ? ~seed : seed;
        }
    };

    typedef std::map<uint64_t, std::vector<ActionInstantiation>> ActionInstantiations;

    boost::any visit(storm::jani::AutomatonComposition const& composition, boost::any const& data) override {
        ActionInstantiations actionInstantiations;
        if (data.empty()) {
            // If no data was provided, this is the top level element in which case we build the full automaton.
            bool isCtmc = this->model.getModelType() == storm::jani::ModelType::CTMC;

            for (auto const& actionIndex : actionInformation.getNonSilentActionIndices()) {
                actionInstantiations[actionIndex].emplace_back(actionIndex, 0, isCtmc);
            }
            actionInstantiations[storm::jani::Model::SILENT_ACTION_INDEX].emplace_back(storm::jani::Model::SILENT_ACTION_INDEX, 0, isCtmc);
            if (this->model.getModelType() == storm::jani::ModelType::MA) {
                actionInstantiations[storm::jani::Model::SILENT_ACTION_INDEX].emplace_back(storm::jani::Model::SILENT_ACTION_INDEX, 0, true);
            }
        }

        std::set<uint64_t> inputEnabledActionIndices;
        for (auto const& actionName : composition.getInputEnabledActions()) {
            inputEnabledActionIndices.insert(actionInformation.getActionIndex(actionName));
        }

        return buildAutomatonDd(composition.getAutomatonName(), data.empty() ? actionInstantiations : boost::any_cast<ActionInstantiations const&>(data),
                                inputEnabledActionIndices, data.empty());
    }

    boost::any visit(storm::jani::ParallelComposition const& composition, boost::any const& data) override {
        STORM_LOG_ASSERT(data.empty(), "Expected parallel composition to be on topmost level to be JANI compliant.");

        bool isCtmc = this->model.getModelType() == storm::jani::ModelType::CTMC;

        // Prepare storage for the subautomata of the composition.
        std::vector<AutomatonDd> subautomata;

        // The outer loop iterates over the indices of the subcomposition, because the first subcomposition needs
        // to be built before the second and so on.
        uint64_t silentActionIndex = actionInformation.getActionIndex(storm::jani::Model::SILENT_ACTION_NAME);
        for (uint64_t subcompositionIndex = 0; subcompositionIndex < composition.getNumberOfSubcompositions(); ++subcompositionIndex) {
            // Now build a new set of action instantiations for the current subcomposition index.
            ActionInstantiations actionInstantiations;
            actionInstantiations[silentActionIndex].emplace_back(silentActionIndex, 0, isCtmc);
            if (this->model.getModelType() == storm::jani::ModelType::MA) {
                actionInstantiations[storm::jani::Model::SILENT_ACTION_INDEX].emplace_back(silentActionIndex, 0, true);
            }

            for (uint64_t synchronizationVectorIndex = 0; synchronizationVectorIndex < composition.getNumberOfSynchronizationVectors();
                 ++synchronizationVectorIndex) {
                auto const& synchVector = composition.getSynchronizationVector(synchronizationVectorIndex);

                // Determine the first participating subcomposition, because we need to build the corresponding action
                // from all local nondeterminism variable offsets that the output action of the synchronization vector
                // is required to have.
                if (subcompositionIndex == synchVector.getPositionOfFirstParticipatingAction()) {
                    uint64_t actionIndex = actionInformation.getActionIndex(synchVector.getInput(subcompositionIndex));
                    actionInstantiations[actionIndex].emplace_back(actionIndex, synchronizationVectorIndex, 0, isCtmc);
                } else if (synchVector.getInput(subcompositionIndex) != storm::jani::SynchronizationVector::NO_ACTION_INPUT) {
                    uint64_t actionIndex = actionInformation.getActionIndex(synchVector.getInput(subcompositionIndex));

                    // If this subcomposition is participating in the synchronization vector, but it's not the first
                    // such subcomposition, then we have to retrieve the offset we need for the participating action
                    // by looking at the maximal offset used by the preceding participating action.
                    boost::optional<uint64_t> previousActionPosition = synchVector.getPositionOfPrecedingParticipatingAction(subcompositionIndex);
                    STORM_LOG_ASSERT(previousActionPosition, "Inconsistent information about synchronization vector.");
                    AutomatonDd const& previousAutomatonDd = subautomata[previousActionPosition.get()];
                    auto precedingActionIndex = actionInformation.getActionIndex(synchVector.getInput(previousActionPosition.get()));
                    auto precedingActionIt = previousAutomatonDd.actions.find(ActionIdentification(precedingActionIndex, synchronizationVectorIndex, isCtmc));

                    uint64_t highestLocalNondeterminismVariable = 0;
                    if (precedingActionIt != previousAutomatonDd.actions.end()) {
                        highestLocalNondeterminismVariable = precedingActionIt->second.getHighestLocalNondeterminismVariable();
                    } else {
                        STORM_LOG_WARN("Subcomposition does not have action" << actionInformation.getActionName(precedingActionIndex)
                                                                             << " that is mentioned in parallel composition.");
                    }
                    actionInstantiations[actionIndex].emplace_back(actionIndex, synchronizationVectorIndex, highestLocalNondeterminismVariable, isCtmc);
                }
            }

            subautomata.push_back(boost::any_cast<AutomatonDd>(composition.getSubcomposition(subcompositionIndex).accept(*this, actionInstantiations)));
        }

        return composeInParallel(subautomata, composition.getSynchronizationVectors());
    }

   private:
    AutomatonDd composeInParallel(std::vector<AutomatonDd> const& subautomata, std::vector<storm::jani::SynchronizationVector> const& synchronizationVectors) {
        AutomatonDd result(this->variables.manager->template getAddOne<ValueType>());

        // Disjunction of all guards of non-markovian actions (only required for maximum progress assumption.
        storm::dd::Bdd<Type> nonMarkovianActionGuards = this->variables.manager->getBddZero();

        // Build the results of the synchronization vectors.
        std::unordered_map<ActionIdentification, std::vector<ActionDd>, ActionIdentificationHash> actions;
        for (uint64_t synchronizationVectorIndex = 0; synchronizationVectorIndex < synchronizationVectors.size(); ++synchronizationVectorIndex) {
            auto const& synchVector = synchronizationVectors[synchronizationVectorIndex];

            boost::optional<ActionDd> synchronizingAction = combineSynchronizingActions(subautomata, synchVector, synchronizationVectorIndex);
            if (synchronizingAction) {
                if (applyMaximumProgress) {
                    STORM_LOG_ASSERT(this->model.getModelType() == storm::jani::ModelType::MA,
                                     "Maximum progress assumption enabled for unexpected model type.");
                    // By the JANI standard, we can assume that synchronizing actions of MAs are always non-Markovian.
                    nonMarkovianActionGuards |= synchronizingAction->guard;
                }
                actions[ActionIdentification(actionInformation.getActionIndex(synchVector.getOutput()),
                                             this->model.getModelType() == storm::jani::ModelType::CTMC)]
                    .emplace_back(synchronizingAction.get());
            }
        }

        // Construct the two silent action identifications.
        ActionIdentification silentActionIdentification(storm::jani::Model::SILENT_ACTION_INDEX);
        ActionIdentification silentMarkovianActionIdentification(storm::jani::Model::SILENT_ACTION_INDEX, true);

        // Construct the silent action DDs.
        std::vector<ActionDd> silentActionDds;
        std::vector<ActionDd> silentMarkovianActionDds;
        for (auto const& automaton : subautomata) {
            for (auto& actionDd : silentActionDds) {
                STORM_LOG_TRACE("Extending previous (non-Markovian) silent action by identity of current automaton.");
                actionDd = actionDd.multiplyTransitions(automaton.identity);
            }
            for (auto& actionDd : silentMarkovianActionDds) {
                STORM_LOG_TRACE("Extending previous (Markovian) silent action by identity of current automaton.");
                actionDd = actionDd.multiplyTransitions(automaton.identity);
            }

            auto silentActionIt = automaton.actions.find(silentActionIdentification);
            if (silentActionIt != automaton.actions.end()) {
                STORM_LOG_TRACE("Extending (non-Markovian) silent action by running identity.");
                silentActionDds.emplace_back(silentActionIt->second.multiplyTransitions(result.identity));
            }

            silentActionIt = automaton.actions.find(silentMarkovianActionIdentification);
            if (silentActionIt != automaton.actions.end()) {
                STORM_LOG_TRACE("Extending (Markovian) silent action by running identity.");
                silentMarkovianActionDds.emplace_back(silentActionIt->second.multiplyTransitions(result.identity));
            }

            result.identity *= automaton.identity;

            // Add the transient location assignments of the automata.
            addToTransientAssignmentMap(result.transientLocationAssignments, automaton.transientLocationAssignments);
        }

        if (!silentActionDds.empty()) {
            auto& allSilentActionDds = actions[silentActionIdentification];
            allSilentActionDds.insert(allSilentActionDds.end(), silentActionDds.begin(), silentActionDds.end());
        }

        // Add guards of non-markovian actions
        if (applyMaximumProgress) {
            auto allSilentActionDdsIt = actions.find(silentActionIdentification);
            if (allSilentActionDdsIt != actions.end()) {
                for (ActionDd const& silentActionDd : allSilentActionDdsIt->second) {
                    nonMarkovianActionGuards |= silentActionDd.guard;
                }
            }
        }

        if (!silentMarkovianActionDds.empty()) {
            auto& allMarkovianSilentActionDds = actions[silentMarkovianActionIdentification];
            allMarkovianSilentActionDds.insert(allMarkovianSilentActionDds.end(), silentMarkovianActionDds.begin(), silentMarkovianActionDds.end());
            if (applyMaximumProgress && !nonMarkovianActionGuards.isZero()) {
                auto invertedNonMarkovianGuards = !nonMarkovianActionGuards;
                for (ActionDd& markovianActionDd : allMarkovianSilentActionDds) {
                    markovianActionDd.conjunctGuardWith(invertedNonMarkovianGuards);
                }
            }
        }

        // Finally, combine (potentially) multiple action DDs.
        for (auto const& actionDds : actions) {
            ActionDd combinedAction;
            if (actionDds.first == silentMarkovianActionIdentification) {
                // For the Markovian transitions, we can simply add the actions.
                combinedAction = actionDds.second.front();
                for (uint64_t i = 1; i < actionDds.second.size(); ++i) {
                    combinedAction = combinedAction.add(actionDds.second[i]);
                }
            } else {
                combinedAction = actionDds.second.size() > 1 ? combineUnsynchronizedActions(actionDds.second) : actionDds.second.front();
            }
            result.actions[actionDds.first] = combinedAction;
            result.extendLocalNondeterminismVariables(combinedAction.getLocalNondeterminismVariables());
        }

        // Construct combined identity.
        for (auto const& subautomaton : subautomata) {
            result.identity *= subautomaton.identity;
        }

        return result;
    }

    boost::optional<ActionDd> combineSynchronizingActions(std::vector<AutomatonDd> const& subautomata,
                                                          storm::jani::SynchronizationVector const& synchronizationVector,
                                                          uint64_t synchronizationVectorIndex) {
        std::vector<std::pair<uint64_t, std::reference_wrapper<ActionDd const>>> actions;
        storm::dd::Add<Type, ValueType> nonSynchronizingIdentity = this->variables.manager->template getAddOne<ValueType>();
        for (uint64_t subautomatonIndex = 0; subautomatonIndex < subautomata.size(); ++subautomatonIndex) {
            auto const& subautomaton = subautomata[subautomatonIndex];
            if (synchronizationVector.getInput(subautomatonIndex) != storm::jani::SynchronizationVector::NO_ACTION_INPUT) {
                auto it =
                    subautomaton.actions.find(ActionIdentification(actionInformation.getActionIndex(synchronizationVector.getInput(subautomatonIndex)),
                                                                   synchronizationVectorIndex, this->model.getModelType() == storm::jani::ModelType::CTMC));
                if (it != subautomaton.actions.end()) {
                    actions.emplace_back(subautomatonIndex, it->second);
                } else {
                    return boost::none;
                }
            } else {
                nonSynchronizingIdentity *= subautomaton.identity;
            }
        }

        // If there are only input-enabled actions, we also need to build the disjunction of the guards.
        bool allActionsInputEnabled = true;
        for (auto const& action : actions) {
            if (!action.second.get().isInputEnabled()) {
                allActionsInputEnabled = false;
            }
        }

        boost::optional<storm::dd::Bdd<Type>> guardDisjunction;
        if (allActionsInputEnabled) {
            guardDisjunction = this->variables.manager->getBddZero();
        }

        // Otherwise, construct the synchronization.
        storm::dd::Bdd<Type> illegalFragment = this->variables.manager->getBddZero();

        std::map<storm::expressions::Variable, storm::dd::Bdd<Type>> globalVariableToWritingFragment;
        std::map<storm::expressions::Variable, storm::dd::Bdd<Type>> globalVariableToWritingFragmentWithoutNondeterminism;

        storm::dd::Bdd<Type> inputEnabledGuard = this->variables.manager->getBddOne();
        storm::dd::Add<Type, ValueType> transitions = this->variables.manager->template getAddOne<ValueType>();

        uint64_t lowestNondeterminismVariable = actions.front().second.get().getLowestLocalNondeterminismVariable();
        uint64_t highestNondeterminismVariable = actions.front().second.get().getHighestLocalNondeterminismVariable();

        bool hasTransientEdgeAssignments = false;
        for (auto const& actionIndexPair : actions) {
            auto const& action = actionIndexPair.second.get();
            if (!action.transientEdgeAssignments.empty()) {
                hasTransientEdgeAssignments = true;
                break;
            }
        }

        boost::optional<storm::dd::Add<Type, ValueType>> exitRates;
        std::map<storm::expressions::Variable, storm::dd::Add<Type, ValueType>> transientEdgeAssignments;
        if (this->model.getModelType() == storm::jani::ModelType::CTMC && hasTransientEdgeAssignments) {
            // For CTMCs, we need to weigh the transient assignments with the exit rates.
            exitRates = this->variables.manager->template getAddOne<ValueType>();
            for (auto const& actionIndexPair : actions) {
                auto const& action = actionIndexPair.second.get();

                std::set<storm::expressions::Variable> columnVariablesToAbstract;
                std::set_intersection(action.transitions.getContainedMetaVariables().begin(), action.transitions.getContainedMetaVariables().end(),
                                      this->variables.columnMetaVariables.begin(), this->variables.columnMetaVariables.end(),
                                      std::inserter(columnVariablesToAbstract, columnVariablesToAbstract.begin()));
                auto actionExitRates = action.transitions.sumAbstract(columnVariablesToAbstract);
                exitRates = exitRates.get() * actionExitRates;

                if (!action.transientEdgeAssignments.empty()) {
                    for (auto const& entry : action.transientEdgeAssignments) {
                        auto transientEdgeAssignmentIt = transientEdgeAssignments.find(entry.first);
                        if (transientEdgeAssignmentIt != transientEdgeAssignments.end()) {
                            transientEdgeAssignmentIt->second *= entry.second / actionExitRates;
                        } else {
                            transientEdgeAssignments.emplace(entry.first, entry.second / actionExitRates);
                        }
                    }
                }
            }
        } else if (hasTransientEdgeAssignments) {
            // Otherwise, just join the assignments.
            for (auto const& actionIndexPair : actions) {
                auto const& action = actionIndexPair.second.get();
                joinTransientAssignmentMapsInPlace(transientEdgeAssignments, action.transientEdgeAssignments);
            }
        }

        storm::dd::Bdd<Type> newIllegalFragment = this->variables.manager->getBddZero();
        for (auto const& actionIndexPair : actions) {
            auto componentIndex = actionIndexPair.first;
            auto const& action = actionIndexPair.second.get();

            if (guardDisjunction) {
                guardDisjunction.get() |= action.guard;
            }

            lowestNondeterminismVariable = std::min(lowestNondeterminismVariable, action.getLowestLocalNondeterminismVariable());
            highestNondeterminismVariable = std::max(highestNondeterminismVariable, action.getHighestLocalNondeterminismVariable());

            if (action.isInputEnabled()) {
                // If the action is input-enabled, we add self-loops to all states.
                transitions *= action.guard.ite(
                    action.transitions,
                    encodeIndex(0, action.getLowestLocalNondeterminismVariable(),
                                action.getHighestLocalNondeterminismVariable() - action.getLowestLocalNondeterminismVariable(), this->variables) *
                        subautomata[componentIndex].identity);
            } else {
                transitions *= action.transitions;
            }

            // Create a set of variables that is used as nondeterminism variables in this action.
            auto nondetVariables =
                std::set<storm::expressions::Variable>(this->variables.localNondeterminismVariables.begin() + action.getLowestLocalNondeterminismVariable(),
                                                       this->variables.localNondeterminismVariables.begin() + action.getHighestLocalNondeterminismVariable());

            for (auto const& entry : action.variableToWritingFragment) {
                storm::dd::Bdd<Type> guardedWritingFragment = inputEnabledGuard && entry.second;

                // Check whether there already is an entry for this variable in the mapping of global variables
                // to their writing fragments.
                auto globalFragmentIt = globalVariableToWritingFragment.find(entry.first);
                if (globalFragmentIt != globalVariableToWritingFragment.end()) {
                    // If there is, take the conjunction of the entries and also of their versions without nondeterminism
                    // variables.
                    globalFragmentIt->second &= guardedWritingFragment;
                    illegalFragment |=
                        globalVariableToWritingFragmentWithoutNondeterminism[entry.first] && guardedWritingFragment.existsAbstract(nondetVariables);
                    globalVariableToWritingFragmentWithoutNondeterminism[entry.first] |= guardedWritingFragment.existsAbstract(nondetVariables);
                } else {
                    // If not, create the entry and also create a version of the entry that abstracts from the
                    // used nondeterminism variables.
                    globalVariableToWritingFragment[entry.first] = guardedWritingFragment;
                    globalVariableToWritingFragmentWithoutNondeterminism[entry.first] = guardedWritingFragment.existsAbstract(nondetVariables);
                }

                // Join all individual illegal fragments so we can see whether any of these elements lie in the
                // conjunction of all guards.
                illegalFragment |= action.illegalFragment;
            }

            // Now go through all fragments that are not written by the current action and join them with the
            // guard of the current action if the current action is not input enabled.
            for (auto& entry : globalVariableToWritingFragment) {
                if (action.variableToWritingFragment.find(entry.first) == action.variableToWritingFragment.end() && !action.isInputEnabled()) {
                    entry.second &= action.guard;
                }
            }

            if (!action.isInputEnabled()) {
                inputEnabledGuard &= action.guard;
            }
        }

        // If all actions were input-enabled, we need to constrain the transitions with the disjunction of all
        // guards to make sure there are not transitions resulting from input enabledness alone.
        if (allActionsInputEnabled) {
            inputEnabledGuard &= guardDisjunction.get();
            transitions *= guardDisjunction.get().template toAdd<ValueType>();
        }

        // Cut the union of the illegal fragments to the conjunction of the guards since only these states have
        // such a combined transition.
        illegalFragment &= inputEnabledGuard;

        storm::dd::Add<Type, ValueType> transientEdgeAssignmentWeights;
        if (hasTransientEdgeAssignments) {
            transientEdgeAssignmentWeights = inputEnabledGuard.template toAdd<ValueType>();
            if (exitRates) {
                transientEdgeAssignmentWeights *= exitRates.get();
            }

            for (auto& entry : transientEdgeAssignments) {
                entry.second *= transientEdgeAssignmentWeights;
            }
        }

        return ActionDd(inputEnabledGuard, transitions * nonSynchronizingIdentity, transientEdgeAssignments,
                        std::make_pair(lowestNondeterminismVariable, highestNondeterminismVariable), globalVariableToWritingFragment, illegalFragment);
    }

    ActionDd combineUnsynchronizedActions(ActionDd action1, ActionDd action2, storm::dd::Add<Type, ValueType> const& identity1,
                                          storm::dd::Add<Type, ValueType> const& identity2) {
        // First extend the action DDs by the other identities.
        STORM_LOG_TRACE("Multiplying identities to combine unsynchronized actions.");
        action1.transitions = action1.transitions * identity2;
        action2.transitions = action2.transitions * identity1;

        // Then combine the extended action DDs.
        return combineUnsynchronizedActions(action1, action2);
    }

    ActionDd combineUnsynchronizedActions(ActionDd action1, ActionDd action2) {
        return combineUnsynchronizedActions({action1, action2});
    }

    ActionDd combineUnsynchronizedActions(std::vector<ActionDd> actions) {
        STORM_LOG_TRACE("Combining unsynchronized actions.");

        if (this->model.getModelType() == storm::jani::ModelType::DTMC || this->model.getModelType() == storm::jani::ModelType::CTMC) {
            auto actionIt = actions.begin();
            ActionDd result(*actionIt);

            for (++actionIt; actionIt != actions.end(); ++actionIt) {
                result = ActionDd(result.guard || actionIt->guard, result.transitions + actionIt->transitions,
                                  joinTransientAssignmentMaps(result.transientEdgeAssignments, actionIt->transientEdgeAssignments),
                                  std::make_pair<uint64_t, uint64_t>(0, 0),
                                  joinVariableWritingFragmentMaps(result.variableToWritingFragment, actionIt->variableToWritingFragment),
                                  result.illegalFragment || actionIt->illegalFragment);
            }
            return result;
        } else if (this->model.getModelType() == storm::jani::ModelType::MDP || this->model.getModelType() == storm::jani::ModelType::LTS ||
                   this->model.getModelType() == storm::jani::ModelType::MA) {
            // Ensure that all actions start at the same local nondeterminism variable.
            uint_fast64_t lowestLocalNondeterminismVariable = actions.front().getLowestLocalNondeterminismVariable();
            uint_fast64_t highestLocalNondeterminismVariable = actions.front().getHighestLocalNondeterminismVariable();
            for (auto const& action : actions) {
                STORM_LOG_ASSERT(action.getLowestLocalNondeterminismVariable() == lowestLocalNondeterminismVariable,
                                 "Mismatching lowest nondeterminism variable indices.");
                highestLocalNondeterminismVariable = std::max(highestLocalNondeterminismVariable, action.getHighestLocalNondeterminismVariable());
            }

            // Bring all actions to the same number of variables that encode the nondeterminism.
            for (auto& action : actions) {
                storm::dd::Bdd<Type> nondeterminismEncodingBdd = this->variables.manager->getBddOne();
                for (uint_fast64_t i = action.getHighestLocalNondeterminismVariable(); i < highestLocalNondeterminismVariable; ++i) {
                    nondeterminismEncodingBdd &= this->variables.manager->getEncoding(this->variables.localNondeterminismVariables[i], 0);
                }
                storm::dd::Add<Type, ValueType> nondeterminismEncoding = nondeterminismEncodingBdd.template toAdd<ValueType>();

                action.transitions *= nondeterminismEncoding;

                for (auto& variableFragment : action.variableToWritingFragment) {
                    variableFragment.second &= nondeterminismEncodingBdd;
                }
                for (auto& transientAssignment : action.transientEdgeAssignments) {
                    transientAssignment.second *= nondeterminismEncoding;
                }
            }

            uint64_t numberOfLocalNondeterminismVariables = static_cast<uint64_t>(std::ceil(std::log2(actions.size())));
            storm::dd::Bdd<Type> guard = this->variables.manager->getBddZero();
            storm::dd::Add<Type, ValueType> transitions = this->variables.manager->template getAddZero<ValueType>();
            std::map<storm::expressions::Variable, storm::dd::Add<Type, ValueType>> transientEdgeAssignments;
            std::map<storm::expressions::Variable, storm::dd::Bdd<Type>> variableToWritingFragment;
            storm::dd::Bdd<Type> illegalFragment = this->variables.manager->getBddZero();

            for (uint64_t actionIndex = 0; actionIndex < actions.size(); ++actionIndex) {
                ActionDd& action = actions[actionIndex];

                guard |= action.guard;

                storm::dd::Add<Type, ValueType> nondeterminismEncoding =
                    encodeIndex(actionIndex, highestLocalNondeterminismVariable, numberOfLocalNondeterminismVariables, this->variables);
                transitions += nondeterminismEncoding * action.transitions;

                joinTransientAssignmentMapsInPlace(transientEdgeAssignments, action.transientEdgeAssignments, nondeterminismEncoding);

                storm::dd::Bdd<Type> nondeterminismEncodingBdd = nondeterminismEncoding.toBdd();
                for (auto& entry : action.variableToWritingFragment) {
                    entry.second &= nondeterminismEncodingBdd;
                }
                addToVariableWritingFragmentMap(variableToWritingFragment, action.variableToWritingFragment);
                illegalFragment |= action.illegalFragment;
            }

            return ActionDd(guard, transitions, transientEdgeAssignments,
                            std::make_pair(lowestLocalNondeterminismVariable, highestLocalNondeterminismVariable + numberOfLocalNondeterminismVariables),
                            variableToWritingFragment, illegalFragment);
        } else {
            STORM_LOG_THROW(false, storm::exceptions::InvalidStateException, "Illegal model type.");
        }
    }

    void performTransientAssignments(storm::jani::detail::ConstAssignments const& transientAssignments,
                                     std::function<void(storm::jani::Assignment const&)> const& callback) {
        auto transientVariableIt = this->transientVariables.begin();
        auto transientVariableIte = this->transientVariables.end();
        for (auto const& assignment : transientAssignments) {
            while (transientVariableIt != transientVariableIte && *transientVariableIt < assignment.getExpressionVariable()) {
                ++transientVariableIt;
            }
            if (transientVariableIt == transientVariableIte) {
                break;
            }
            if (*transientVariableIt == assignment.getExpressionVariable()) {
                callback(assignment);
                ++transientVariableIt;
            }
        }
    }

    EdgeDd buildEdgeDd(storm::jani::Automaton const& automaton, storm::jani::Edge const& edge) {
        STORM_LOG_TRACE("Translating guard " << edge.getGuard());

        // We keep the guard and a "ranged" version seperate, because building the destinations tends to be
        // slower when the full range is applied.
        storm::dd::Bdd<Type> guard = this->variables.rowExpressionAdapter->translateBooleanExpression(edge.getGuard());
        storm::dd::Bdd<Type> rangedGuard = guard && this->variables.automatonToRangeMap.at(automaton.getName()).toBdd();
        STORM_LOG_WARN_COND(!rangedGuard.isZero(), "The guard '" << edge.getGuard() << "' is unsatisfiable.");

        if (!rangedGuard.isZero()) {
            // Create the DDs representing the individual updates.
            std::vector<EdgeDestinationDd<Type, ValueType>> destinationDds;
            for (storm::jani::EdgeDestination const& destination : edge.getDestinations()) {
                destinationDds.push_back(buildEdgeDestinationDd(automaton, destination, guard, this->variables));

                STORM_LOG_WARN_COND(!destinationDds.back().transitions.isZero(), "Destination does not have any effect.");
            }

            // Now that we have built the destinations, we always take the full guard.
            storm::dd::Bdd<Type> sourceLocationBdd = this->variables.manager->getEncoding(
                this->variables.automatonToLocationDdVariableMap.at(automaton.getName()).first, edge.getSourceLocationIndex());
            guard = sourceLocationBdd && rangedGuard;

            // Start by gathering all variables that were written in at least one destination.
            std::set<storm::expressions::Variable> globalVariablesInSomeDestination;

            // If the edge is not labeled with the silent action, we have to analyze which portion of the global
            // variables was written by any of the updates and make all update results equal w.r.t. this set. If
            // the edge is labeled with the silent action, we can already multiply the identities of all global variables.
            if (edge.getActionIndex() != storm::jani::Model::SILENT_ACTION_INDEX) {
                for (auto const& edgeDestinationDd : destinationDds) {
                    globalVariablesInSomeDestination.insert(edgeDestinationDd.writtenGlobalVariables.begin(), edgeDestinationDd.writtenGlobalVariables.end());
                }
            } else {
                globalVariablesInSomeDestination = this->variables.allGlobalVariables;
            }

            // Then, multiply the missing identities.
            for (auto& destinationDd : destinationDds) {
                std::set<storm::expressions::Variable> missingIdentities;
                std::set_difference(globalVariablesInSomeDestination.begin(), globalVariablesInSomeDestination.end(),
                                    destinationDd.writtenGlobalVariables.begin(), destinationDd.writtenGlobalVariables.end(),
                                    std::inserter(missingIdentities, missingIdentities.begin()));

                for (auto const& variable : missingIdentities) {
                    STORM_LOG_TRACE("Multiplying identity for variable " << variable.getName() << " to destination DD.");
                    destinationDd.transitions *= this->variables.variableToIdentityMap.at(variable);
                }
            }

            // Now combine the destination DDs to the edge DD.
            storm::dd::Add<Type, ValueType> transitions = this->variables.manager->template getAddZero<ValueType>();
            for (auto const& destinationDd : destinationDds) {
                transitions += destinationDd.transitions;
            }

            // Add the source location and the guard.
            storm::dd::Add<Type, ValueType> guardAdd = guard.template toAdd<ValueType>();
            transitions *= guardAdd;

            // If we multiply the ranges of global variables, make sure everything stays within its bounds.
            if (!globalVariablesInSomeDestination.empty()) {
                transitions *= this->variables.globalVariableRanges;
            }

            // If the edge has a rate, we multiply it to the DD.
            bool isMarkovian = false;
            boost::optional<storm::dd::Add<Type, ValueType>> exitRates;
            if (edge.hasRate()) {
                exitRates = this->variables.rowExpressionAdapter->translateExpression(edge.getRate());
                transitions *= exitRates.get();
                isMarkovian = true;
            }

            // Finally treat the transient assignments.
            std::map<storm::expressions::Variable, storm::dd::Add<Type, ValueType>> transientEdgeAssignments;
            if (!this->transientVariables.empty()) {
                performTransientAssignments(edge.getAssignments().getTransientAssignments(), [this, &transientEdgeAssignments, &guardAdd,
                                                                                              &exitRates](storm::jani::Assignment const& assignment) {
                    auto newTransientEdgeAssignments = guardAdd * this->variables.rowExpressionAdapter->translateExpression(assignment.getAssignedExpression());
                    if (exitRates) {
                        newTransientEdgeAssignments *= exitRates.get();
                    }
                    transientEdgeAssignments[assignment.getExpressionVariable()] = newTransientEdgeAssignments;
                });
            }

            return EdgeDd(isMarkovian, guard, transitions, transientEdgeAssignments, globalVariablesInSomeDestination);
        } else {
            return EdgeDd(edge.hasRate(), rangedGuard, rangedGuard.template toAdd<ValueType>(),
                          std::map<storm::expressions::Variable, storm::dd::Add<Type, ValueType>>(), std::set<storm::expressions::Variable>());
        }
    }

    EdgeDd combineMarkovianEdgesToSingleEdge(std::vector<EdgeDd> const& edgeDds) {
        storm::dd::Bdd<Type> guard = this->variables.manager->getBddZero();
        storm::dd::Add<Type, ValueType> transitions = this->variables.manager->template getAddZero<ValueType>();
        std::map<storm::expressions::Variable, storm::dd::Add<Type, ValueType>> transientEdgeAssignments;
        std::map<storm::expressions::Variable, storm::dd::Bdd<Type>> variableToWritingFragment;

        bool overlappingGuards = false;
        for (auto const& edge : edgeDds) {
            STORM_LOG_THROW(edge.isMarkovian, storm::exceptions::WrongFormatException, "Can only combine Markovian edges.");

            if (!overlappingGuards) {
                overlappingGuards |= !(guard && edge.guard).isZero();
            }

            guard |= edge.guard;
            transitions += edge.transitions;
            variableToWritingFragment = joinVariableWritingFragmentMaps(variableToWritingFragment, edge.variableToWritingFragment);
            joinTransientAssignmentMapsInPlace(transientEdgeAssignments, edge.transientEdgeAssignments);
        }

        // Currently, we can only combine the transient edge assignments if there is no overlap of the guards of the edges.
        STORM_LOG_THROW(!overlappingGuards || transientEdgeAssignments.empty(), storm::exceptions::NotSupportedException,
                        "Cannot have transient edge assignments when combining Markovian edges with overlapping guards.");

        return EdgeDd(true, guard, transitions, transientEdgeAssignments, variableToWritingFragment);
    }

    ActionDd buildActionDdForActionInstantiation(storm::jani::Automaton const& automaton, ActionInstantiation const& instantiation) {
        // Translate the individual edges.
        std::vector<EdgeDd> edgeDds;
        for (auto const& edge : automaton.getEdges()) {
            if (edge.getActionIndex() == instantiation.actionIndex && edge.hasRate() == instantiation.isMarkovian()) {
                EdgeDd result = buildEdgeDd(automaton, edge);
                edgeDds.emplace_back(result);
            }
        }

        // Now combine the edges to a single action.
        uint64_t localNondeterminismVariableOffset = instantiation.localNondeterminismVariableOffset;
        if (!edgeDds.empty()) {
            storm::jani::ModelType modelType = this->model.getModelType();
            if (modelType == storm::jani::ModelType::DTMC) {
                return combineEdgesToActionDeterministic(edgeDds);
            } else if (modelType == storm::jani::ModelType::CTMC) {
                return combineEdgesToActionDeterministic(edgeDds);
            } else if (modelType == storm::jani::ModelType::MDP || modelType == storm::jani::ModelType::LTS) {
                return combineEdgesToActionNondeterministic(edgeDds, localNondeterminismVariableOffset);
            } else if (modelType == storm::jani::ModelType::MA) {
                if (instantiation.isMarkovian()) {
                    return combineEdgesToActionDeterministic(edgeDds);
                } else {
                    return combineEdgesToActionNondeterministic(edgeDds, localNondeterminismVariableOffset);
                }
            } else {
                STORM_LOG_THROW(false, storm::exceptions::WrongFormatException, "Cannot translate model of type " << modelType << ".");
            }
        } else {
            return ActionDd(this->variables.manager->getBddZero(), this->variables.manager->template getAddZero<ValueType>(), {},
                            std::make_pair<uint64_t, uint64_t>(0, 0), {}, this->variables.manager->getBddZero());
        }
    }

    void addToTransientAssignmentMap(std::map<storm::expressions::Variable, storm::dd::Add<Type, ValueType>>& transientAssignments,
                                     std::map<storm::expressions::Variable, storm::dd::Add<Type, ValueType>> const& assignmentsToAdd) {
        for (auto const& entry : assignmentsToAdd) {
            auto it = transientAssignments.find(entry.first);
            if (it != transientAssignments.end()) {
                it->second += entry.second;
            } else {
                transientAssignments[entry.first] = entry.second;
            }
        }
    }

    void addToTransientAssignmentMap(std::map<storm::expressions::Variable, storm::dd::Add<Type, ValueType>>& transientAssignments,
                                     storm::expressions::Variable const& variable, storm::dd::Add<Type, ValueType> const& assignmentToAdd) {
        auto it = transientAssignments.find(variable);
        if (it != transientAssignments.end()) {
            it->second += assignmentToAdd;
        } else {
            transientAssignments[variable] = assignmentToAdd;
        }
    }

    std::map<storm::expressions::Variable, storm::dd::Add<Type, ValueType>> joinTransientAssignmentMaps(
        std::map<storm::expressions::Variable, storm::dd::Add<Type, ValueType>> const& transientAssignments1,
        std::map<storm::expressions::Variable, storm::dd::Add<Type, ValueType>> const& transientAssignments2) {
        std::map<storm::expressions::Variable, storm::dd::Add<Type, ValueType>> result = transientAssignments1;

        for (auto const& entry : transientAssignments2) {
            auto resultIt = result.find(entry.first);
            if (resultIt != result.end()) {
                resultIt->second += entry.second;
            } else {
                result.emplace(entry);
            }
        }

        return result;
    }

    void joinTransientAssignmentMapsInPlace(std::map<storm::expressions::Variable, storm::dd::Add<Type, ValueType>>& target,
                                            std::map<storm::expressions::Variable, storm::dd::Add<Type, ValueType>> const& newTransientAssignments,
                                            boost::optional<storm::dd::Add<Type, ValueType>> const& factor = boost::none) {
        for (auto const& entry : newTransientAssignments) {
            auto targetIt = target.find(entry.first);
            if (targetIt != target.end()) {
                targetIt->second += factor ? factor.get() * entry.second : entry.second;
            } else {
                target[entry.first] = factor ? factor.get() * entry.second : entry.second;
            }
        }
    }

    ActionDd combineEdgesToActionDeterministic(std::vector<EdgeDd> const& edgeDds) {
        storm::dd::Bdd<Type> allGuards = this->variables.manager->getBddZero();
        storm::dd::Add<Type, ValueType> allTransitions = this->variables.manager->template getAddZero<ValueType>();
        storm::dd::Bdd<Type> temporary;

        std::map<storm::expressions::Variable, storm::dd::Bdd<Type>> globalVariableToWritingFragment;
        std::map<storm::expressions::Variable, storm::dd::Add<Type, ValueType>> transientEdgeAssignments;
        bool overlappingGuards = false;
        for (auto const& edgeDd : edgeDds) {
            STORM_LOG_THROW(
                (this->model.getModelType() == storm::jani::ModelType::CTMC || this->model.getModelType() == storm::jani::ModelType::MA) == edgeDd.isMarkovian,
                storm::exceptions::WrongFormatException, "Unexpected edge type.");

            // Check for overlapping guards.
            overlappingGuards = !(edgeDd.guard && allGuards).isZero();

            // Issue a warning if there are overlapping guards in a DTMC.
            STORM_LOG_WARN_COND(
                !overlappingGuards || this->model.getModelType() == storm::jani::ModelType::CTMC || this->model.getModelType() == storm::jani::ModelType::MA,
                "Guard of an edge in a DTMC overlaps with previous guards.");

            // Add the elements of the current edge to the global ones.
            allGuards |= edgeDd.guard;
            allTransitions += edgeDd.transitions;

            // Add the transient variable assignments to the resulting one. This transformation is illegal for
            // CTMCs for which there is some overlap in edges that have some transient assignment (this needs to
            // be checked later).
            addToTransientAssignmentMap(transientEdgeAssignments, edgeDd.transientEdgeAssignments);

            // Keep track of the fragment that is writing global variables.
            globalVariableToWritingFragment = joinVariableWritingFragmentMaps(globalVariableToWritingFragment, edgeDd.variableToWritingFragment);
        }

        STORM_LOG_THROW(this->model.getModelType() == storm::jani::ModelType::DTMC || !overlappingGuards || transientEdgeAssignments.empty(),
                        storm::exceptions::NotSupportedException,
                        "Cannot have transient edge assignments when combining Markovian edges with overlapping guards.");

        return ActionDd(allGuards, allTransitions, transientEdgeAssignments, std::make_pair<uint64_t, uint64_t>(0, 0), globalVariableToWritingFragment,
                        this->variables.manager->getBddZero());
    }

    void addToVariableWritingFragmentMap(std::map<storm::expressions::Variable, storm::dd::Bdd<Type>>& globalVariableToWritingFragment,
                                         storm::expressions::Variable const& variable, storm::dd::Bdd<Type> const& partToAdd) const {
        auto it = globalVariableToWritingFragment.find(variable);
        if (it != globalVariableToWritingFragment.end()) {
            it->second |= partToAdd;
        } else {
            globalVariableToWritingFragment.emplace(variable, partToAdd);
        }
    }

    void addToVariableWritingFragmentMap(std::map<storm::expressions::Variable, storm::dd::Bdd<Type>>& globalVariableToWritingFragment,
                                         std::map<storm::expressions::Variable, storm::dd::Bdd<Type>> const& partToAdd) const {
        for (auto const& entry : partToAdd) {
            addToVariableWritingFragmentMap(globalVariableToWritingFragment, entry.first, entry.second);
        }
    }

    std::map<storm::expressions::Variable, storm::dd::Bdd<Type>> joinVariableWritingFragmentMaps(
        std::map<storm::expressions::Variable, storm::dd::Bdd<Type>> const& globalVariableToWritingFragment1,
        std::map<storm::expressions::Variable, storm::dd::Bdd<Type>> const& globalVariableToWritingFragment2) {
        std::map<storm::expressions::Variable, storm::dd::Bdd<Type>> result = globalVariableToWritingFragment1;

        for (auto const& entry : globalVariableToWritingFragment2) {
            auto resultIt = result.find(entry.first);
            if (resultIt != result.end()) {
                resultIt->second |= entry.second;
            } else {
                result[entry.first] = entry.second;
            }
        }

        return result;
    }

    ActionDd combineEdgesBySummation(storm::dd::Bdd<Type> const& guard, std::vector<EdgeDd> const& edges) {
        storm::dd::Add<Type, ValueType> transitions = this->variables.manager->template getAddZero<ValueType>();
        std::map<storm::expressions::Variable, storm::dd::Bdd<Type>> globalVariableToWritingFragment;
        std::map<storm::expressions::Variable, storm::dd::Add<Type, ValueType>> transientEdgeAssignments;

        for (auto const& edge : edges) {
            transitions += edge.transitions;
            for (auto const& assignment : edge.transientEdgeAssignments) {
                addToTransientAssignmentMap(transientEdgeAssignments, assignment.first, assignment.second);
            }
            for (auto const& variableFragment : edge.variableToWritingFragment) {
                addToVariableWritingFragmentMap(globalVariableToWritingFragment, variableFragment.first, variableFragment.second);
            }
        }

        return ActionDd(guard, transitions, transientEdgeAssignments, std::make_pair<uint64_t, uint64_t>(0, 0), globalVariableToWritingFragment,
                        this->variables.manager->getBddZero());
    }

    ActionDd combineEdgesToActionNondeterministic(std::vector<EdgeDd> const& edges, uint64_t localNondeterminismVariableOffset) {
        // Sum all guards, so we can read off the maximal number of nondeterministic choices in any given state.
        storm::dd::Bdd<Type> allGuards = this->variables.manager->getBddZero();
        storm::dd::Add<Type, uint_fast64_t> sumOfGuards = this->variables.manager->template getAddZero<uint_fast64_t>();
        for (auto const& edge : edges) {
            STORM_LOG_ASSERT(!edge.isMarkovian, "Unexpected Markovian edge.");
            sumOfGuards += edge.guard.template toAdd<uint_fast64_t>();
            allGuards |= edge.guard;
        }
        uint_fast64_t maxChoices = sumOfGuards.getMax();
        STORM_LOG_TRACE("Found " << maxChoices << " non-Markovian local choices.");

        // Depending on the maximal number of nondeterminstic choices, we need to use some variables to encode the nondeterminism.
        if (maxChoices <= 1) {
            return combineEdgesBySummation(allGuards, edges);
        } else {
            // Calculate number of required variables to encode the nondeterminism.
            uint_fast64_t numberOfBinaryVariables = static_cast<uint_fast64_t>(std::ceil(storm::utility::math::log2(maxChoices)));

            storm::dd::Add<Type, ValueType> allEdges = this->variables.manager->template getAddZero<ValueType>();
            std::map<storm::expressions::Variable, storm::dd::Bdd<Type>> globalVariableToWritingFragment;
            std::map<storm::expressions::Variable, storm::dd::Add<Type, ValueType>> transientAssignments;

            storm::dd::Bdd<Type> equalsNumberOfChoicesDd;
            std::vector<storm::dd::Add<Type, ValueType>> choiceDds(maxChoices, this->variables.manager->template getAddZero<ValueType>());
            std::vector<storm::dd::Bdd<Type>> remainingDds(maxChoices, this->variables.manager->getBddZero());
            std::vector<std::pair<storm::dd::Bdd<Type>, storm::dd::Add<Type, ValueType>>> indicesEncodedWithLocalNondeterminismVariables;
            for (uint64_t j = 0; j < maxChoices; ++j) {
                storm::dd::Add<Type, ValueType> indexEncoding = encodeIndex(j, localNondeterminismVariableOffset, numberOfBinaryVariables, this->variables);
                indicesEncodedWithLocalNondeterminismVariables.push_back(std::make_pair(indexEncoding.toBdd(), indexEncoding));
            }

            for (uint_fast64_t currentChoices = 1; currentChoices <= maxChoices; ++currentChoices) {
                // Determine the set of states with exactly currentChoices choices.
                equalsNumberOfChoicesDd = sumOfGuards.equals(this->variables.manager->getConstant(currentChoices));

                // If there is no such state, continue with the next possible number of choices.
                if (equalsNumberOfChoicesDd.isZero()) {
                    continue;
                }

                // Reset the previously used intermediate storage.
                for (uint_fast64_t j = 0; j < currentChoices; ++j) {
                    choiceDds[j] = this->variables.manager->template getAddZero<ValueType>();
                    remainingDds[j] = equalsNumberOfChoicesDd;
                }

                for (std::size_t j = 0; j < edges.size(); ++j) {
                    EdgeDd const& currentEdge = edges[j];

                    // Check if edge guard overlaps with equalsNumberOfChoicesDd. That is, there are states with exactly currentChoices
                    // choices such that one outgoing choice is given by the j-th edge.
                    storm::dd::Bdd<Type> guardChoicesIntersection = currentEdge.guard && equalsNumberOfChoicesDd;

                    // If there is no such state, continue with the next command.
                    if (guardChoicesIntersection.isZero()) {
                        continue;
                    }

                    // Split the currentChoices nondeterministic choices.
                    for (uint_fast64_t k = 0; k < currentChoices; ++k) {
                        // Calculate the overlapping part of command guard and the remaining DD.
                        storm::dd::Bdd<Type> remainingGuardChoicesIntersection = guardChoicesIntersection && remainingDds[k];

                        // Check if we can add some overlapping parts to the current index.
                        if (!remainingGuardChoicesIntersection.isZero()) {
                            // Remove overlapping parts from the remaining DD.
                            remainingDds[k] = remainingDds[k] && !remainingGuardChoicesIntersection;

                            // Combine the overlapping part of the guard with command updates and add it to the resulting DD.
                            choiceDds[k] += remainingGuardChoicesIntersection.template toAdd<ValueType>() * currentEdge.transitions;

                            // Keep track of the fragment of transient assignments.
                            for (auto const& transientAssignment : currentEdge.transientEdgeAssignments) {
                                addToTransientAssignmentMap(transientAssignments, transientAssignment.first,
                                                            remainingGuardChoicesIntersection.template toAdd<ValueType>() * transientAssignment.second *
                                                                indicesEncodedWithLocalNondeterminismVariables[k].second);
                            }

                            // Keep track of the written global variables of the fragment.
                            for (auto const& variableFragment : currentEdge.variableToWritingFragment) {
                                addToVariableWritingFragmentMap(
                                    globalVariableToWritingFragment, variableFragment.first,
                                    remainingGuardChoicesIntersection && variableFragment.second && indicesEncodedWithLocalNondeterminismVariables[k].first);
                            }
                        }

                        // Remove overlapping parts from the command guard DD
                        guardChoicesIntersection = guardChoicesIntersection && !remainingGuardChoicesIntersection;

                        // If the guard DD has become equivalent to false, we can stop here.
                        if (guardChoicesIntersection.isZero()) {
                            break;
                        }
                    }
                }

                // Add the meta variables that encode the nondeterminisim to the different choices.
                for (uint_fast64_t j = 0; j < currentChoices; ++j) {
                    allEdges += indicesEncodedWithLocalNondeterminismVariables[j].second * choiceDds[j];
                }

                // Delete currentChoices out of overlapping DD
                sumOfGuards = sumOfGuards * (!equalsNumberOfChoicesDd).template toAdd<uint_fast64_t>();
            }

            return ActionDd(allGuards, allEdges, transientAssignments,
                            std::make_pair(localNondeterminismVariableOffset, localNondeterminismVariableOffset + numberOfBinaryVariables),
                            globalVariableToWritingFragment, this->variables.manager->getBddZero());
        }
    }

    AutomatonDd buildAutomatonDd(std::string const& automatonName, ActionInstantiations const& actionInstantiations,
                                 std::set<uint64_t> const& inputEnabledActionIndices, bool isTopLevelAutomaton) {
        STORM_LOG_TRACE("Building DD for automaton '" << automatonName << "'.");
        AutomatonDd result(this->variables.automatonToIdentityMap.at(automatonName));

        // Disjunction of all guards of non-markovian actions (only required for maximum progress assumption).
        storm::dd::Bdd<Type> nonMarkovianActionGuards = this->variables.manager->getBddZero();

        storm::jani::Automaton const& automaton = this->model.getAutomaton(automatonName);
        for (auto const& actionInstantiation : actionInstantiations) {
            uint64_t actionIndex = actionInstantiation.first;
            if (!automaton.hasEdgeLabeledWithActionIndex(actionIndex)) {
                continue;
            }
            bool inputEnabled = false;
            if (inputEnabledActionIndices.find(actionIndex) != inputEnabledActionIndices.end()) {
                inputEnabled = true;
            }
            for (auto const& instantiation : actionInstantiation.second) {
                STORM_LOG_TRACE("Building " << (instantiation.isMarkovian() ? "(Markovian) " : "")
                                            << (actionInformation.getActionName(actionIndex).empty() ? "silent " : "") << "action "
                                            << (actionInformation.getActionName(actionIndex).empty() ? "" : actionInformation.getActionName(actionIndex) + " ")
                                            << "from offset " << instantiation.localNondeterminismVariableOffset << ".");
                ActionDd actionDd = buildActionDdForActionInstantiation(automaton, instantiation);
                if (inputEnabled) {
                    actionDd.setIsInputEnabled();
                }
                if (applyMaximumProgress && isTopLevelAutomaton && !instantiation.isMarkovian()) {
                    nonMarkovianActionGuards |= actionDd.guard;
                }
                STORM_LOG_TRACE("Used local nondeterminism variables are " << actionDd.getLowestLocalNondeterminismVariable() << " to "
                                                                           << actionDd.getHighestLocalNondeterminismVariable() << ".");
                result.actions[ActionIdentification(actionIndex, instantiation.synchronizationVectorIndex, instantiation.isMarkovian())] = actionDd;
                result.extendLocalNondeterminismVariables(actionDd.getLocalNondeterminismVariables());
            }
        }

        if (applyMaximumProgress && isTopLevelAutomaton) {
            ActionIdentification silentMarkovianActionIdentification(storm::jani::Model::SILENT_ACTION_INDEX, true);
            result.actions[silentMarkovianActionIdentification].conjunctGuardWith(!nonMarkovianActionGuards);
        }

        for (uint64_t locationIndex = 0; locationIndex < automaton.getNumberOfLocations(); ++locationIndex) {
            auto const& location = automaton.getLocation(locationIndex);
            performTransientAssignments(
                location.getAssignments().getTransientAssignments(), [this, &automatonName, locationIndex, &result](storm::jani::Assignment const& assignment) {
                    storm::dd::Add<Type, ValueType> assignedValues =
                        this->variables.manager->getEncoding(this->variables.automatonToLocationDdVariableMap.at(automatonName).first, locationIndex)
                            .template toAdd<ValueType>() *
                        this->variables.rowExpressionAdapter->translateExpression(assignment.getAssignedExpression());

                    auto it = result.transientLocationAssignments.find(assignment.getExpressionVariable());
                    if (it != result.transientLocationAssignments.end()) {
                        it->second += assignedValues;
                    } else {
                        result.transientLocationAssignments[assignment.getExpressionVariable()] = assignedValues;
                    }
                });
        }

        return result;
    }

    void addMissingGlobalVariableIdentities(ActionDd& action) {
        // Build a DD that we can multiply to the transitions and adds all missing global variable identities that way.
        storm::dd::Add<Type, ValueType> missingIdentities = this->variables.manager->template getAddOne<ValueType>();

        for (auto const& variable : this->variables.allGlobalVariables) {
            auto it = action.variableToWritingFragment.find(variable);
            if (it != action.variableToWritingFragment.end()) {
                missingIdentities *=
                    (it->second).ite(this->variables.manager->template getAddOne<ValueType>(), this->variables.variableToIdentityMap.at(variable));
            } else {
                missingIdentities *= this->variables.variableToIdentityMap.at(variable);
            }
        }

        action.transitions *= missingIdentities;
    }

    ComposerResult<Type, ValueType> buildSystemFromAutomaton(AutomatonDd& automaton) {
        STORM_LOG_TRACE("Building system from final automaton.");

        auto modelType = this->model.getModelType();

        // If the model is an MDP, we need to encode the nondeterminism using additional variables.
        if (modelType == storm::jani::ModelType::MDP || modelType == storm::jani::ModelType::MA || modelType == storm::jani::ModelType::LTS) {
            storm::dd::Add<Type, ValueType> result = this->variables.manager->template getAddZero<ValueType>();
            storm::dd::Bdd<Type> illegalFragment = this->variables.manager->getBddZero();

            // First, determine the highest number of nondeterminism variables that is used in any action and make
            // all actions use the same amout of nondeterminism variables.
            uint64_t numberOfUsedNondeterminismVariables = automaton.getHighestLocalNondeterminismVariable();
            STORM_LOG_TRACE("Building system from composed automaton; number of used nondeterminism variables is " << numberOfUsedNondeterminismVariables
                                                                                                                   << ".");

            // Add missing global variable identities, action and nondeterminism encodings.
            std::map<storm::expressions::Variable, storm::dd::Add<Type, ValueType>> transientEdgeAssignments;
            std::unordered_set<ActionIdentification, ActionIdentificationHash> containedActions;
            for (auto& action : automaton.actions) {
                STORM_LOG_TRACE("Treating action with index " << action.first.actionIndex << (action.first.isMarkovian() ? " (Markovian)" : "") << ".");

                uint64_t actionIndex = action.first.actionIndex;
                bool markovian = action.first.isMarkovian();
                ActionIdentification identificationWithoutSynchVector(actionIndex, markovian);

                STORM_LOG_THROW(containedActions.find(identificationWithoutSynchVector) == containedActions.end(), storm::exceptions::WrongFormatException,
                                "Duplicate action " << actionInformation.getActionName(actionIndex));
                containedActions.insert(identificationWithoutSynchVector);
                illegalFragment |= action.second.illegalFragment;
                addMissingGlobalVariableIdentities(action.second);
                storm::dd::Add<Type, ValueType> actionEncoding =
                    encodeAction(actionIndex != storm::jani::Model::SILENT_ACTION_INDEX ? boost::make_optional(actionIndex) : boost::none,
                                 this->model.getModelType() == storm::jani::ModelType::MA ? boost::make_optional(markovian) : boost::none, this->variables);

                storm::dd::Add<Type, ValueType> missingNondeterminismEncoding =
                    encodeIndex(0, action.second.getHighestLocalNondeterminismVariable(),
                                numberOfUsedNondeterminismVariables - action.second.getHighestLocalNondeterminismVariable(), this->variables);
                storm::dd::Add<Type, ValueType> extendedTransitions = actionEncoding * missingNondeterminismEncoding * action.second.transitions;
                for (auto const& transientAssignment : action.second.transientEdgeAssignments) {
                    addToTransientAssignmentMap(transientEdgeAssignments, transientAssignment.first,
                                                actionEncoding * missingNondeterminismEncoding * transientAssignment.second);
                }

                result += extendedTransitions;
            }

            return ComposerResult<Type, ValueType>(result, automaton.transientLocationAssignments, transientEdgeAssignments, illegalFragment,
                                                   numberOfUsedNondeterminismVariables);
        } else if (modelType == storm::jani::ModelType::DTMC || modelType == storm::jani::ModelType::CTMC) {
            // Simply add all actions, but make sure to include the missing global variable identities.

            storm::dd::Add<Type, ValueType> result = this->variables.manager->template getAddZero<ValueType>();
            storm::dd::Bdd<Type> illegalFragment = this->variables.manager->getBddZero();
            std::map<storm::expressions::Variable, storm::dd::Add<Type, ValueType>> transientEdgeAssignments;
            std::unordered_set<uint64_t> actionIndices;
            for (auto& action : automaton.actions) {
                STORM_LOG_THROW(actionIndices.find(action.first.actionIndex) == actionIndices.end(), storm::exceptions::WrongFormatException,
                                "Duplication action " << actionInformation.getActionName(action.first.actionIndex));
                actionIndices.insert(action.first.actionIndex);
                illegalFragment |= action.second.illegalFragment;
                addMissingGlobalVariableIdentities(action.second);
                addToTransientAssignmentMap(transientEdgeAssignments, action.second.transientEdgeAssignments);
                result += action.second.transitions;
            }

            return ComposerResult<Type, ValueType>(result, automaton.transientLocationAssignments, transientEdgeAssignments, illegalFragment, 0);
        } else {
            STORM_LOG_THROW(false, storm::exceptions::WrongFormatException, "Model type '" << this->model.getModelType() << "' not supported.");
        }
    }
};

template<storm::dd::DdType Type, typename ValueType>
struct ModelComponents {
    storm::dd::Bdd<Type> reachableStates;
    storm::dd::Bdd<Type> initialStates;
    storm::dd::Bdd<Type> deadlockStates;
    storm::dd::Add<Type, ValueType> transitionMatrix;
    std::unordered_map<std::string, storm::models::symbolic::StandardRewardModel<Type, ValueType>> rewardModels;
    std::map<std::string, storm::expressions::Expression> labelToExpressionMap;
};

template<storm::dd::DdType Type, typename ValueType>
std::shared_ptr<storm::models::symbolic::Model<Type, ValueType>> createModel(storm::jani::ModelType const& modelType,
                                                                             CompositionVariables<Type, ValueType> const& variables,
                                                                             ModelComponents<Type, ValueType> const& modelComponents) {
    std::shared_ptr<storm::models::symbolic::Model<Type, ValueType>> result;
    if (modelType == storm::jani::ModelType::DTMC) {
        result = std::make_shared<storm::models::symbolic::Dtmc<Type, ValueType>>(
            variables.manager, modelComponents.reachableStates, modelComponents.initialStates, modelComponents.deadlockStates, modelComponents.transitionMatrix,
            variables.rowMetaVariables, variables.rowExpressionAdapter, variables.columnMetaVariables, variables.rowColumnMetaVariablePairs,
            modelComponents.labelToExpressionMap, modelComponents.rewardModels);
    } else if (modelType == storm::jani::ModelType::CTMC) {
        result = std::make_shared<storm::models::symbolic::Ctmc<Type, ValueType>>(
            variables.manager, modelComponents.reachableStates, modelComponents.initialStates, modelComponents.deadlockStates, modelComponents.transitionMatrix,
            variables.rowMetaVariables, variables.rowExpressionAdapter, variables.columnMetaVariables, variables.rowColumnMetaVariablePairs,
            modelComponents.labelToExpressionMap, modelComponents.rewardModels);
    } else if (modelType == storm::jani::ModelType::MDP || modelType == storm::jani::ModelType::LTS) {
        result = std::make_shared<storm::models::symbolic::Mdp<Type, ValueType>>(
            variables.manager, modelComponents.reachableStates, modelComponents.initialStates, modelComponents.deadlockStates, modelComponents.transitionMatrix,
            variables.rowMetaVariables, variables.rowExpressionAdapter, variables.columnMetaVariables, variables.rowColumnMetaVariablePairs,
            variables.allNondeterminismVariables, modelComponents.labelToExpressionMap, modelComponents.rewardModels);
    } else if (modelType == storm::jani::ModelType::MA) {
        result = std::make_shared<storm::models::symbolic::MarkovAutomaton<Type, ValueType>>(
            variables.manager, !variables.probabilisticMarker, modelComponents.reachableStates, modelComponents.initialStates, modelComponents.deadlockStates,
            modelComponents.transitionMatrix, variables.rowMetaVariables, variables.rowExpressionAdapter, variables.columnMetaVariables,
            variables.rowColumnMetaVariablePairs, variables.allNondeterminismVariables, modelComponents.labelToExpressionMap, modelComponents.rewardModels);
    } else {
        STORM_LOG_THROW(false, storm::exceptions::WrongFormatException, "Model type '" << modelType << "' not supported.");
    }

    if (std::is_same<ValueType, storm::RationalFunction>::value) {
        result->addParameters(variables.parameters);
    }

    return result;
}

template<storm::dd::DdType Type, typename ValueType>
void postprocessVariables(storm::jani::ModelType const& modelType, ComposerResult<Type, ValueType>& system, CompositionVariables<Type, ValueType>& variables) {
    // Add all action/row/column variables to the DD. If we omitted multiplying edges in the construction, this will
    // introduce the variables so they can later be abstracted without raising an error.
    system.transitions.addMetaVariables(variables.rowMetaVariables);
    system.transitions.addMetaVariables(variables.columnMetaVariables);

    // If the model is an MDP, we also add all action variables.
    if (modelType == storm::jani::ModelType::MDP || modelType == storm::jani::ModelType::LTS) {
        for (auto const& actionVariablePair : variables.actionVariablesMap) {
            system.transitions.addMetaVariable(actionVariablePair.second);
        }
    }

    // Get rid of the local nondeterminism variables that were not used.
    for (uint64_t index = system.numberOfNondeterminismVariables; index < variables.localNondeterminismVariables.size(); ++index) {
        variables.allNondeterminismVariables.erase(variables.localNondeterminismVariables[index]);
    }
    variables.localNondeterminismVariables.resize(system.numberOfNondeterminismVariables);
}

template<storm::dd::DdType Type, typename ValueType>
storm::dd::Bdd<Type> postprocessSystem(storm::jani::Model const& model, ComposerResult<Type, ValueType>& system,
                                       CompositionVariables<Type, ValueType> const& variables,
                                       typename DdJaniModelBuilder<Type, ValueType>::Options const& options,
                                       std::map<std::string, storm::expressions::Expression> const& labelsToExpressionMap) {
    // For DTMCs, we normalize each row to 1 (to account for non-determinism).
    if (model.getModelType() == storm::jani::ModelType::DTMC) {
        storm::dd::Add<Type, ValueType> stateToNumberOfChoices = system.transitions.sumAbstract(variables.columnMetaVariables);
        system.transitions = system.transitions / stateToNumberOfChoices;

        // Scale all state-action rewards.
        for (auto& entry : system.transientEdgeAssignments) {
            entry.second = entry.second / stateToNumberOfChoices;
        }
    }

    // If we were asked to treat some states as terminal states, we cut away their transitions now.
    storm::dd::Bdd<Type> terminalStatesBdd = variables.manager->getBddZero();
    if (!options.terminalStates.empty()) {
        storm::expressions::Expression terminalExpression = options.terminalStates.asExpression([&model, &labelsToExpressionMap](std::string const& labelName) {
            auto exprIt = labelsToExpressionMap.find(labelName);
            if (exprIt != labelsToExpressionMap.end()) {
                return exprIt->second;
            } else {
                STORM_LOG_THROW(labelName == "init" || labelName == "deadlock", storm::exceptions::InvalidArgumentException,
                                "Terminal states refer to illegal label '" << labelName << "'.");
                // If the label name is "init" we can abort 'exploration' directly at the initial state. If it is deadlock, we do not have to abort.
                return model.getExpressionManager().boolean(labelName == "init");
            }
        });
        terminalExpression = terminalExpression.substitute(model.getConstantsSubstitution());
        terminalStatesBdd = variables.rowExpressionAdapter->translateExpression(terminalExpression).toBdd();
        system.transitions *= (!terminalStatesBdd).template toAdd<ValueType>();
    }
    return terminalStatesBdd;
}

template<storm::dd::DdType Type, typename ValueType>
storm::dd::Bdd<Type> computeInitialStates(storm::jani::Model const& model, CompositionVariables<Type, ValueType> const& variables) {
    std::vector<std::reference_wrapper<storm::jani::Automaton const>> allAutomata;
    for (auto const& automaton : model.getAutomata()) {
        allAutomata.push_back(automaton);
    }
    storm::dd::Bdd<Type> initialStates = variables.rowExpressionAdapter->translateExpression(model.getInitialStatesExpression(allAutomata)).toBdd();
    for (auto const& automaton : model.getAutomata()) {
        storm::dd::Bdd<Type> initialLocationIndices = variables.manager->getBddZero();
        for (auto const& locationIndex : automaton.getInitialLocationIndices()) {
            initialLocationIndices |= variables.manager->getEncoding(variables.automatonToLocationDdVariableMap.at(automaton.getName()).first, locationIndex);
        }
        initialStates &= initialLocationIndices;
    }
    for (auto const& metaVariable : variables.rowMetaVariables) {
        initialStates &= variables.variableToRangeMap.at(metaVariable);
    }
    return initialStates;
}

template<storm::dd::DdType Type, typename ValueType>
storm::dd::Bdd<Type> fixDeadlocks(storm::jani::ModelType const& modelType, storm::dd::Add<Type, ValueType>& transitionMatrix,
                                  storm::dd::Bdd<Type> const& transitionMatrixBdd, storm::dd::Bdd<Type> const& reachableStates,
                                  CompositionVariables<Type, ValueType> const& variables) {
    // Detect deadlocks and 1) fix them if requested 2) throw an error otherwise.
    storm::dd::Bdd<Type> statesWithTransition = transitionMatrixBdd.existsAbstract(variables.columnMetaVariables);
    storm::dd::Bdd<Type> deadlockStates = reachableStates && !statesWithTransition;

    if (!deadlockStates.isZero()) {
        // If we need to fix deadlocks, we do so now.
        if (!storm::settings::getModule<storm::settings::modules::BuildSettings>().isDontFixDeadlocksSet()) {
            STORM_LOG_INFO("Fixing deadlocks in " << deadlockStates.getNonZeroCount() << " states. The first three of these states are: ");

            storm::dd::Add<Type, ValueType> deadlockStatesAdd = deadlockStates.template toAdd<ValueType>();
            uint_fast64_t count = 0;
            for (auto it = deadlockStatesAdd.begin(), ite = deadlockStatesAdd.end(); it != ite && count < 3; ++it, ++count) {
                STORM_LOG_INFO((*it).first.toPrettyString(variables.rowMetaVariables) << '\n');
            }

            // Create a global identity DD.
            storm::dd::Add<Type, ValueType> globalIdentity = variables.manager->template getAddOne<ValueType>();
            for (auto const& identity : variables.automatonToIdentityMap) {
                globalIdentity *= identity.second;
            }
            for (auto const& variable : variables.allGlobalVariables) {
                globalIdentity *= variables.variableToIdentityMap.at(variable);
            }

            if (modelType == storm::jani::ModelType::DTMC || modelType == storm::jani::ModelType::CTMC) {
                // For DTMCs, we can simply add the identity of the global module for all deadlock states.
                transitionMatrix += deadlockStatesAdd * globalIdentity;
            } else if (modelType == storm::jani::ModelType::MDP || modelType == storm::jani::ModelType::LTS || modelType == storm::jani::ModelType::MA) {
                // For nondeterministic models, however, we need to select an action associated with the self-loop, if we do not
                // want to attach a lot of self-loops to the deadlock states.
                storm::dd::Add<Type, ValueType> action =
                    encodeAction(boost::none, modelType == storm::jani::ModelType::MA ? boost::make_optional(true) : boost::none, variables);

                for (auto const& variable : variables.localNondeterminismVariables) {
                    action *= variables.manager->getEncoding(variable, 0).template toAdd<ValueType>();
                }

                transitionMatrix += deadlockStatesAdd * globalIdentity * action;
            }
        } else {
            STORM_LOG_THROW(false, storm::exceptions::WrongFormatException,
                            "The model contains " << deadlockStates.getNonZeroCount()
                                                  << " deadlock states. Please unset the option to not fix deadlocks, if you want to fix them automatically.");
        }
    }
    return deadlockStates;
}

template<storm::dd::DdType Type, typename ValueType>
std::vector<storm::expressions::Variable> selectRewardVariables(storm::jani::Model const& model,
                                                                typename DdJaniModelBuilder<Type, ValueType>::Options const& options) {
    std::vector<storm::expressions::Variable> rewardVariables;
    if (options.isBuildAllRewardModelsSet()) {
        for (auto const& rewExpr : model.getAllRewardModelExpressions()) {
            STORM_LOG_THROW(!model.isNonTrivialRewardModelExpression(rewExpr.first), storm::exceptions::NotSupportedException,
                            "The DD-builder can not build the non-trivial reward expression '" << rewExpr.second << "'.");
            rewardVariables.push_back(rewExpr.second.getBaseExpression().asVariableExpression().getVariable());
        }
    } else {
        for (auto const& rewardModelName : options.getRewardModelNames()) {
            STORM_LOG_THROW(!model.isNonTrivialRewardModelExpression(rewardModelName), storm::exceptions::NotSupportedException,
                            "The DD-builder can not build the non-trivial reward expression '" << rewardModelName << "'.");
            auto const& rewExpr = model.getRewardModelExpression(rewardModelName);
            rewardVariables.push_back(rewExpr.getBaseExpression().asVariableExpression().getVariable());
        }
    }
    // Sort the reward variables to match the order in the ordered assignments
    std::sort(rewardVariables.begin(), rewardVariables.end());

    return rewardVariables;
}

template<storm::dd::DdType Type, typename ValueType>
std::unordered_map<std::string, storm::models::symbolic::StandardRewardModel<Type, ValueType>> buildRewardModels(
    storm::dd::Add<Type, ValueType> const& reachableStates, storm::dd::Add<Type, ValueType> const& transitionMatrix, storm::jani::ModelType const& modelType,
    CompositionVariables<Type, ValueType> const& variables, ComposerResult<Type, ValueType> const& system,
    std::vector<storm::expressions::Variable> const& rewardVariables) {
    std::unordered_map<std::string, storm::models::symbolic::StandardRewardModel<Type, ValueType>> result;

    // For CTMCs, we need to scale the state-action rewards with the total exit rates.
    boost::optional<storm::dd::Add<Type, ValueType>> exitRates;
    if (modelType == storm::jani::ModelType::CTMC || modelType == storm::jani::ModelType::DTMC) {
        exitRates = transitionMatrix.sumAbstract(variables.columnMetaVariables);
    }

    for (auto const& variable : rewardVariables) {
        boost::optional<storm::dd::Add<Type, ValueType>> stateRewards = boost::none;
        boost::optional<storm::dd::Add<Type, ValueType>> stateActionRewards = boost::none;
        boost::optional<storm::dd::Add<Type, ValueType>> transitionRewards = boost::none;

        auto it = system.transientLocationAssignments.find(variable);
        if (it != system.transientLocationAssignments.end()) {
            stateRewards = reachableStates * it->second;
        }

        it = system.transientEdgeAssignments.find(variable);
        if (it != system.transientEdgeAssignments.end()) {
            stateActionRewards = reachableStates * it->second;
            if (exitRates) {
                stateActionRewards.get() = stateActionRewards.get() / exitRates.get();
            }
        }

        result.emplace(variable.getName(), storm::models::symbolic::StandardRewardModel<Type, ValueType>(stateRewards, stateActionRewards, transitionRewards));
    }

    return result;
}

template<storm::dd::DdType Type, typename ValueType>
std::map<std::string, storm::expressions::Expression> buildLabelExpressions(storm::jani::Model const& model,
                                                                            CompositionVariables<Type, ValueType> const& variables,
                                                                            typename DdJaniModelBuilder<Type, ValueType>::Options const& options) {
    std::map<std::string, storm::expressions::Expression> result;

    // Create a list of composed automata to restrict the labels to locations of these automata.
    std::vector<std::reference_wrapper<storm::jani::Automaton const>> composedAutomata;
    for (auto const& entry : variables.automatonToIdentityMap) {
        composedAutomata.emplace_back(model.getAutomaton(entry.first));
    }

    for (auto const& variable : model.getGlobalVariables().getTransientVariables()) {
        if (variable.getType().isBasicType() && variable.getType().asBasicType().isBooleanType()) {
            if (options.buildAllLabels || options.labelNames.find(variable.getName()) != options.labelNames.end()) {
                result[variable.getName()] = model.getLabelExpression(variable, composedAutomata);
            }
        }
    }

    return result;
}

template<storm::dd::DdType Type, typename ValueType>
<<<<<<< HEAD
std::shared_ptr<storm::models::symbolic::Model<Type, ValueType>> buildInternal(storm::jani::Model const& model,
                                                                               typename DdJaniModelBuilder<Type, ValueType>::Options const& options,
                                                                               std::shared_ptr<storm::dd::DdManager<Type>> const& manager) {
=======
std::shared_ptr<storm::models::symbolic::Model<Type, ValueType>> DdJaniModelBuilder<Type, ValueType>::build(storm::jani::Model const& model,
                                                                                                            Options const& options) {
    if (!std::is_same<ValueType, storm::RationalFunction>::value && model.hasUndefinedConstants()) {
        std::vector<std::reference_wrapper<storm::jani::Constant const>> undefinedConstants = model.getUndefinedConstants();
        std::vector<std::string> strings;
        for (auto const& constant : undefinedConstants) {
            std::stringstream stream;
            stream << constant.get().getName() << " (" << constant.get().getType() << ")";
            strings.push_back(stream.str());
        }
        STORM_LOG_THROW(false, storm::exceptions::InvalidArgumentException,
                        "Model still contains these undefined constants: " << boost::join(strings, ", ") << ".");
    }

    STORM_LOG_THROW(!model.usesAssignmentLevels(), storm::exceptions::WrongFormatException,
                    "The symbolic JANI model builder currently does not support assignment levels.");
    auto features = model.getModelFeatures();
    features.remove(storm::jani::ModelFeature::DerivedOperators);
    features.remove(storm::jani::ModelFeature::StateExitRewards);

    storm::jani::Model preparedModel = model;
    preparedModel.simplifyComposition();
    if (features.hasArrays()) {
        STORM_LOG_ERROR(
            "The jani model still considers arrays. These should have been eliminated before calling the dd builder. The arrays are eliminated now, but "
            "occurrences in properties will not be handled properly.");
        preparedModel.eliminateArrays();
        features.remove(storm::jani::ModelFeature::Arrays);
    }
    if (features.hasFunctions()) {
        STORM_LOG_ERROR(
            "The jani model still considers functions. These should have been substituted before calling the dd builder. The functions are substituted now, "
            "but occurrences in properties will not be handled properly.");
        preparedModel.substituteFunctions();
        features.remove(storm::jani::ModelFeature::Functions);
    }
    STORM_LOG_THROW(features.empty(), storm::exceptions::NotSupportedException,
                    "The dd jani model builder does not support the following model feature(s): " << features.toString() << ".");

    // Lift the transient edge destinations. We can do so, as we know that there are no assignment levels (because that's not supported anyway).
    if (preparedModel.hasTransientEdgeDestinationAssignments()) {
        // This operation is correct as we are asserting that there are no assignment levels and no non-trivial reward expressions.
        preparedModel.liftTransientEdgeDestinationAssignments();
    }

    STORM_LOG_THROW(!preparedModel.hasTransientEdgeDestinationAssignments(), storm::exceptions::WrongFormatException,
                    "The symbolic JANI model builder currently does not support transient edge destination assignments.");

>>>>>>> 7ec697cd
    // Determine the actions that will appear in the parallel composition.
    storm::jani::CompositionInformationVisitor visitor(model, model.getSystemComposition());
    storm::jani::CompositionInformation actionInformation = visitor.getInformation();

    // Create all necessary variables.
    CompositionVariableCreator<Type, ValueType> variableCreator(model, actionInformation);
    CompositionVariables<Type, ValueType> variables = variableCreator.create(manager);

    // Determine which transient assignments need to be considered in the building process.
    std::vector<storm::expressions::Variable> rewardVariables = selectRewardVariables<Type, ValueType>(model, options);

    // Create a builder to compose and build the model.
    bool applyMaximumProgress = options.applyMaximumProgressAssumption && model.getModelType() == storm::jani::ModelType::MA;
    CombinedEdgesSystemComposer<Type, ValueType> composer(model, actionInformation, variables, rewardVariables, applyMaximumProgress);
    ComposerResult<Type, ValueType> system = composer.compose();

    // Postprocess the variables in place.
    postprocessVariables(model.getModelType(), system, variables);

    // Build the label to expressions mapping.
    auto labelsToExpressionMap = buildLabelExpressions(model, variables, options);

    // Postprocess the system in place and get the states that were terminal (i.e. whose transitions were cut off).
    storm::dd::Bdd<Type> terminalStates = postprocessSystem(model, system, variables, options, labelsToExpressionMap);

    // Start creating the model components.
    ModelComponents<Type, ValueType> modelComponents;

    // Set the label expressions
    modelComponents.labelToExpressionMap = std::move(labelsToExpressionMap);

    // Build initial states.
    modelComponents.initialStates = computeInitialStates(model, variables);

    // Perform reachability analysis to obtain reachable states.
    storm::dd::Bdd<Type> transitionMatrixBdd = system.transitions.notZero();
    if (model.getModelType() == storm::jani::ModelType::MDP || model.getModelType() == storm::jani::ModelType::LTS ||
        model.getModelType() == storm::jani::ModelType::MA) {
        transitionMatrixBdd = transitionMatrixBdd.existsAbstract(variables.allNondeterminismVariables);
    }
    modelComponents.reachableStates = storm::utility::dd::computeReachableStates(modelComponents.initialStates, transitionMatrixBdd, variables.rowMetaVariables,
                                                                                 variables.columnMetaVariables)
                                          .first;

    // Check that the reachable fragment does not overlap with the illegal fragment.
    storm::dd::Bdd<Type> reachableIllegalFragment = modelComponents.reachableStates && system.illegalFragment;
    STORM_LOG_THROW(reachableIllegalFragment.isZero(), storm::exceptions::WrongFormatException,
                    "There are reachable states in the model that have synchronizing edges enabled that write the same global variable.");

    // Cut transitions to reachable states.
    storm::dd::Add<Type, ValueType> reachableStatesAdd = modelComponents.reachableStates.template toAdd<ValueType>();
    modelComponents.transitionMatrix = system.transitions * reachableStatesAdd;

    // Fix deadlocks if existing.
    modelComponents.deadlockStates =
        fixDeadlocks(model.getModelType(), modelComponents.transitionMatrix, transitionMatrixBdd, modelComponents.reachableStates, variables);

    // Cut the deadlock states by removing all states that we 'converted' to deadlock states by making them terminal.
    modelComponents.deadlockStates = modelComponents.deadlockStates && !terminalStates;

    // Build the reward models.
    modelComponents.rewardModels =
        buildRewardModels(reachableStatesAdd, modelComponents.transitionMatrix, model.getModelType(), variables, system, rewardVariables);

    // Finally, create the model.
    return createModel(model.getModelType(), variables, modelComponents);
}

template<storm::dd::DdType Type, typename ValueType>
std::shared_ptr<storm::models::symbolic::Model<Type, ValueType>> DdJaniModelBuilder<Type, ValueType>::build(storm::jani::Model const& model,
                                                                                                            Options const& options) {
    // Prepare the model and do some sanity checks
    if (!std::is_same<ValueType, storm::RationalFunction>::value && model.hasUndefinedConstants()) {
        std::vector<std::reference_wrapper<storm::jani::Constant const>> undefinedConstants = model.getUndefinedConstants();
        std::vector<std::string> strings;
        for (auto const& constant : undefinedConstants) {
            std::stringstream stream;
            stream << constant.get().getName() << " (" << constant.get().getType() << ")";
            strings.push_back(stream.str());
        }
        STORM_LOG_THROW(false, storm::exceptions::InvalidArgumentException,
                        "Model still contains these undefined constants: " << boost::join(strings, ", ") << ".");
    }

    STORM_LOG_THROW(!model.usesAssignmentLevels(), storm::exceptions::WrongFormatException,
                    "The symbolic JANI model builder currently does not support assignment levels.");
    auto features = model.getModelFeatures();
    features.remove(storm::jani::ModelFeature::DerivedOperators);
    features.remove(storm::jani::ModelFeature::StateExitRewards);

    storm::jani::Model preparedModel = model;
    preparedModel.simplifyComposition();
    if (features.hasArrays()) {
        STORM_LOG_ERROR(
            "The jani model still considers arrays. These should have been eliminated before calling the dd builder. The arrays are eliminated now, but "
            "occurrences in properties will not be handled properly.");
        preparedModel.eliminateArrays();
        features.remove(storm::jani::ModelFeature::Arrays);
    }
    if (features.hasFunctions()) {
        STORM_LOG_ERROR(
            "The jani model still considers functions. These should have been substituted before calling the dd builder. The functions are substituted now, "
            "but occurrences in properties will not be handled properly.");
        preparedModel.substituteFunctions();
        features.remove(storm::jani::ModelFeature::Functions);
    }
    STORM_LOG_THROW(features.empty(), storm::exceptions::InvalidSettingsException,
                    "The dd jani model builder does not support the following model feature(s): " << features.toString() << ".");

    // Lift the transient edge destinations. We can do so, as we know that there are no assignment levels (because that's not supported anyway).
    if (preparedModel.hasTransientEdgeDestinationAssignments()) {
        // This operation is correct as we are asserting that there are no assignment levels and no non-trivial reward expressions.
        preparedModel.liftTransientEdgeDestinationAssignments();
    }

    STORM_LOG_THROW(!preparedModel.hasTransientEdgeDestinationAssignments(), storm::exceptions::WrongFormatException,
                    "The symbolic JANI model builder currently does not support transient edge destination assignments.");

    // Create the manager
    auto manager = std::make_shared<storm::dd::DdManager<Type>>();

    // Prepare a result
    std::shared_ptr<storm::models::symbolic::Model<Type, ValueType>> result;

    // invoke the builder
    manager->execute([&preparedModel, &options, &manager, &result]() { result = buildInternal<Type, ValueType>(preparedModel, options, manager); });

    return result;
}

template class DdJaniModelBuilder<storm::dd::DdType::CUDD, double>;
template class DdJaniModelBuilder<storm::dd::DdType::Sylvan, double>;

template class DdJaniModelBuilder<storm::dd::DdType::Sylvan, storm::RationalNumber>;
template class DdJaniModelBuilder<storm::dd::DdType::Sylvan, storm::RationalFunction>;
}  // namespace builder
}  // namespace storm<|MERGE_RESOLUTION|>--- conflicted
+++ resolved
@@ -2332,60 +2332,9 @@
 }
 
 template<storm::dd::DdType Type, typename ValueType>
-<<<<<<< HEAD
 std::shared_ptr<storm::models::symbolic::Model<Type, ValueType>> buildInternal(storm::jani::Model const& model,
                                                                                typename DdJaniModelBuilder<Type, ValueType>::Options const& options,
                                                                                std::shared_ptr<storm::dd::DdManager<Type>> const& manager) {
-=======
-std::shared_ptr<storm::models::symbolic::Model<Type, ValueType>> DdJaniModelBuilder<Type, ValueType>::build(storm::jani::Model const& model,
-                                                                                                            Options const& options) {
-    if (!std::is_same<ValueType, storm::RationalFunction>::value && model.hasUndefinedConstants()) {
-        std::vector<std::reference_wrapper<storm::jani::Constant const>> undefinedConstants = model.getUndefinedConstants();
-        std::vector<std::string> strings;
-        for (auto const& constant : undefinedConstants) {
-            std::stringstream stream;
-            stream << constant.get().getName() << " (" << constant.get().getType() << ")";
-            strings.push_back(stream.str());
-        }
-        STORM_LOG_THROW(false, storm::exceptions::InvalidArgumentException,
-                        "Model still contains these undefined constants: " << boost::join(strings, ", ") << ".");
-    }
-
-    STORM_LOG_THROW(!model.usesAssignmentLevels(), storm::exceptions::WrongFormatException,
-                    "The symbolic JANI model builder currently does not support assignment levels.");
-    auto features = model.getModelFeatures();
-    features.remove(storm::jani::ModelFeature::DerivedOperators);
-    features.remove(storm::jani::ModelFeature::StateExitRewards);
-
-    storm::jani::Model preparedModel = model;
-    preparedModel.simplifyComposition();
-    if (features.hasArrays()) {
-        STORM_LOG_ERROR(
-            "The jani model still considers arrays. These should have been eliminated before calling the dd builder. The arrays are eliminated now, but "
-            "occurrences in properties will not be handled properly.");
-        preparedModel.eliminateArrays();
-        features.remove(storm::jani::ModelFeature::Arrays);
-    }
-    if (features.hasFunctions()) {
-        STORM_LOG_ERROR(
-            "The jani model still considers functions. These should have been substituted before calling the dd builder. The functions are substituted now, "
-            "but occurrences in properties will not be handled properly.");
-        preparedModel.substituteFunctions();
-        features.remove(storm::jani::ModelFeature::Functions);
-    }
-    STORM_LOG_THROW(features.empty(), storm::exceptions::NotSupportedException,
-                    "The dd jani model builder does not support the following model feature(s): " << features.toString() << ".");
-
-    // Lift the transient edge destinations. We can do so, as we know that there are no assignment levels (because that's not supported anyway).
-    if (preparedModel.hasTransientEdgeDestinationAssignments()) {
-        // This operation is correct as we are asserting that there are no assignment levels and no non-trivial reward expressions.
-        preparedModel.liftTransientEdgeDestinationAssignments();
-    }
-
-    STORM_LOG_THROW(!preparedModel.hasTransientEdgeDestinationAssignments(), storm::exceptions::WrongFormatException,
-                    "The symbolic JANI model builder currently does not support transient edge destination assignments.");
-
->>>>>>> 7ec697cd
     // Determine the actions that will appear in the parallel composition.
     storm::jani::CompositionInformationVisitor visitor(model, model.getSystemComposition());
     storm::jani::CompositionInformation actionInformation = visitor.getInformation();
@@ -2492,7 +2441,7 @@
         preparedModel.substituteFunctions();
         features.remove(storm::jani::ModelFeature::Functions);
     }
-    STORM_LOG_THROW(features.empty(), storm::exceptions::InvalidSettingsException,
+    STORM_LOG_THROW(features.empty(), storm::exceptions::InvalidStateException,
                     "The dd jani model builder does not support the following model feature(s): " << features.toString() << ".");
 
     // Lift the transient edge destinations. We can do so, as we know that there are no assignment levels (because that's not supported anyway).
