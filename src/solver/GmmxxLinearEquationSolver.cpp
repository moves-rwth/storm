--- conflicted
+++ resolved
@@ -51,11 +51,6 @@
         }
         
         template<typename ValueType>
-<<<<<<< HEAD
-        bool GmmxxLinearEquationSolver<ValueType>::solveEquationSystem(std::vector<ValueType>& x, std::vector<ValueType> const& b, std::vector<ValueType>* multiplyResult) const {
-            STORM_LOG_INFO("Using method '" << methodToString() << "' with preconditioner '" << preconditionerToString() << "' (max. " << maximalNumberOfIterations << " iterations).");
-            if (method == SolutionMethod::Jacobi && preconditioner != Preconditioner::None) {
-=======
         void GmmxxLinearEquationSolverSettings<ValueType>::setSolutionMethod(SolutionMethod const& method) {
             this->method = method;
         }
@@ -140,12 +135,11 @@
         }
         
         template<typename ValueType>
-        void GmmxxLinearEquationSolver<ValueType>::solveEquations(std::vector<ValueType>& x, std::vector<ValueType> const& b) const {
+        bool GmmxxLinearEquationSolver<ValueType>::solveEquations(std::vector<ValueType>& x, std::vector<ValueType> const& b) const {
             auto method = this->getSettings().getSolutionMethod();
             auto preconditioner = this->getSettings().getPreconditioner();
             STORM_LOG_INFO("Using method '" << method << "' with preconditioner '" << preconditioner << "' (max. " << this->getSettings().getMaximalNumberOfIterations() << " iterations).");
             if (method == GmmxxLinearEquationSolverSettings<ValueType>::SolutionMethod::Jacobi && preconditioner != GmmxxLinearEquationSolverSettings<ValueType>::Preconditioner::None) {
->>>>>>> b3643abb
                 STORM_LOG_WARN("Jacobi method currently does not support preconditioners. The requested preconditioner will be ignored.");
             }
             
