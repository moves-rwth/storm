--- conflicted
+++ resolved
@@ -220,8 +220,7 @@
             if (currentX == auxiliarySolvingVectorMemory.get()) {
                 std::swap(x, *currentX);
             }
-            
-<<<<<<< HEAD
+
             // If requested, we store the scheduler for retrieval.
             if (this->isTrackSchedulerSet()) {
                 if(iterations==0){ //may happen due to custom termination condition. Then we need to compute x'= A*x+b
@@ -232,18 +231,10 @@
                 storm::utility::vector::reduceVectorMinOrMax(dir, *multiplyResult, x, this->A.getRowGroupIndices(), &choices);
                 this->scheduler = std::make_unique<storm::storage::TotalScheduler>(std::move(choices));
             }
-            
-            // Dispose of allocated scratch memory.
-            if (!xMemoryProvided) {
-                delete copyX;
-            }
-            if (!multiplyResultMemoryProvided) {
-                delete multiplyResult;
-=======
+
             // If we allocated auxiliary memory, we need to dispose of it now.
             if (allocatedAuxMemory) {
                 this->deallocateAuxMemory(MinMaxLinearEquationSolverOperation::SolveEquations);
->>>>>>> f6812063
             }
         }
         
